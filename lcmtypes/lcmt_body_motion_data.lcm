package drake;

struct lcmt_body_motion_data
{
	int64_t timestamp;

	int32_t body_id;

<<<<<<< HEAD
        // cubic spline segments, forming a pptraj
        int32_t num_spline_ts;
        int32_t num_spline_coefs; // = num_spline_segments - 1
	double ts[num_spline_ts];
	lcmt_cubic_spline_coefs coefs[num_spline_coefs];
=======
        lcmt_piecewise_polynomial spline;

>>>>>>> 8fc440f3
	boolean in_floating_base_nullspace;
	boolean control_pose_when_in_contact;

        double quat_task_to_world[4];
        double translation_task_to_world[3];
        double xyz_kp_multiplier[3];
        double xyz_damping_ratio_multiplier[3];
        double expmap_kp_multiplier;
        double expmap_damping_ratio_multiplier;
        double weight_multiplier[6];
}<|MERGE_RESOLUTION|>--- conflicted
+++ resolved
@@ -6,16 +6,8 @@
 
 	int32_t body_id;
 
-<<<<<<< HEAD
-        // cubic spline segments, forming a pptraj
-        int32_t num_spline_ts;
-        int32_t num_spline_coefs; // = num_spline_segments - 1
-	double ts[num_spline_ts];
-	lcmt_cubic_spline_coefs coefs[num_spline_coefs];
-=======
         lcmt_piecewise_polynomial spline;
 
->>>>>>> 8fc440f3
 	boolean in_floating_base_nullspace;
 	boolean control_pose_when_in_contact;
 
