--- conflicted
+++ resolved
@@ -1,9 +1,5 @@
 # -*- python -*-
 
-<<<<<<< HEAD
-# This file contains rules for the Bazel build system.
-# See http://bazel.io/ .
-=======
 package(default_visibility = ["//visibility:public"])
 
 sh_binary(
@@ -51,5 +47,4 @@
 config_setting(
     name = "with_gurobi",
     values = {"define": "WITH_GUROBI=ON"},
-)
->>>>>>> 5ae177de
+)