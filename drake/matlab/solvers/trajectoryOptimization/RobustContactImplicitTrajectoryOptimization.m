classdef RobustContactImplicitTrajectoryOptimization < DirectTrajectoryOptimization
    % phi, lambda
    properties
        nC
        nD % number of friction elements per contact
        nq
        nv
        nu
        
        l_inds % orderered [lambda_N;lambda_f1;lambda_f2;...;gamma] for each contact sequentially
        lfi_inds % nD x nC indexes into lambda for each time step
        LCP_slack_inds % slack variable for LCP component <z,f(x,z) = LCP_slack > = 0
        lambda_mult
        ljl_inds  % joint limit forces
        jl_lb_ind  % joint indices where the lower bound is finite
        jl_ub_ind % joint indices where the lower bound is finite
        nJL % number of joint limits = length([jl_lb_ind;jl_ub_ind])
        
        nonlincompl_constraints
        nonlincompl_slack_inds
        
        nonlincompl_constraints_purturb
        nonlincompl_slack_inds_purturb
        
        % complementarity matrix
        W
        r
        M
        C
        B
        u
        Jg
        Minv
        J_blk
        qdot_blk
        Sigma_r
        mu_r
        h
        
        dMdq
        dCdq
        dCdqdot
        dJgdq_i  
        
        %debugging var
        verbose_print
    end
    
    properties (Constant)
        FORWARD_EULER = 1;
        BACKWARD_EULER = 2;
        MIDPOINT = 3;  % DEFAULT
        MIXED = 4;   % matched to TimeSteppingRigidBodyManipulator. Forward on qd, backward on q
    end
    
    methods
        function obj = RobustContactImplicitTrajectoryOptimization(plant,N,duration,options)
            if nargin<4, options=struct(); end
            
            if ~isfield(options,'nlcc_mode')
                options.nlcc_mode = 2;
            end
            if ~isfield(options,'lincc_mode')
                options.lincc_mode = 1;
            end
            if ~isfield(options,'compl_slack')
                options.compl_slack = 0;
            end
            if ~isfield(options,'lincompl_slack')
                options.lincompl_slack = 0;
            end 
            if ~isfield(options,'jlcompl_slack')
                options.jlcompl_slack = 0;
            end
            if ~isfield(options,'lambda_mult')
                options.lambda_mult = 1;
            end
            if ~isfield(options,'lambda_jl_mult')
                options.lambda_jl_mult = 1;
            end
            if ~isfield(options,'active_collision_options')
                options.active_collision_options.terrain_only = true;
            end 
            if ~isfield(options,'integration_method')
                options.integration_method = RobustContactImplicitTrajectoryOptimization.MIDPOINT;
            end
            
            obj = obj@DirectTrajectoryOptimization(plant,N,duration,options);
            
        end
        
        function obj = addDynamicConstraints(obj)
            nX = obj.plant.getNumStates();
            nU = obj.plant.getNumInputs();
            nq = obj.plant.getNumPositions();
            N = obj.N;
            
            constraints = cell(N-1,1);
            foot_horizontal_distance_constraints = cell(N-1,1);
            %foot_height_diff_constraints = cell(N-1,1);
            CoM_vertical_velocity_constraints = cell(N-1,1);
            lincompl_constraints = cell(N-1,1);
            obj.nonlincompl_constraints = cell(N-1,1);
            obj.nonlincompl_slack_inds = cell(N-1,1);
            jlcompl_constraints = cell(N-1,1);
            dyn_inds = cell(N-1,1);
            
            n_vars = 2*nX + nU + 1 + obj.nC*(2+obj.nD) + obj.nJL;
            cnstr = FunctionHandleConstraint(zeros(nX,1),zeros(nX,1),n_vars,@obj.dynamics_constraint_fun);
            q0 = getZeroConfiguration(obj.plant);
            
            cnstr_foot_horizontal_distance = FunctionHandleConstraint(-inf(2,1),zeros(2,1),nX,@obj.foot_horizontal_distance_constraint_fun);
            %cnstr_foot_height_diff = FunctionHandleConstraint(-inf(2,1),zeros(2,1),nX,@obj.foot_height_diff_constraint_fun);
            cnstr_CoM_vertical_velocity = FunctionHandleConstraint(-inf(1,1),zeros(1,1),1,@obj.CoM_vertical_velocity_fun);
            
            [~,~,~,~,~,~,~,mu] = obj.plant.contactConstraints(q0,false,obj.options.active_collision_options);
            
            for i=1:obj.N-1,
                dyn_inds{i} = {obj.h_inds(i);obj.x_inds(:,i);obj.x_inds(:,i+1);obj.u_inds(:,i);obj.l_inds(:,i);obj.ljl_inds(:,i)};
                constraints{i} = cnstr;
                obj = obj.addConstraint(constraints{i}, dyn_inds{i});
                
                % add foot horizontal distance constraint
                foot_horizontal_distance_inds{i} = {obj.x_inds(:,i)};
                foot_horizontal_distance_constraints{i} = cnstr_foot_horizontal_distance;
                obj = obj.addConstraint(foot_horizontal_distance_constraints{i}, foot_horizontal_distance_inds{i});
                 
%                 % add foot height diff constraint
%                 foot_height_diff_inds{i} = {obj.x_inds(:,i)};
%                 foot_height_diff_constraints{i} = cnstr_foot_height_diff;
%                 obj = obj.addConstraint(foot_height_diff_constraints{i}, foot_height_diff_inds{i});
                
                % add max CoM vertical velocity constraint
                CoM_vertical_velocity_inds{i} = {obj.x_inds(8,i)};
                CoM_vertical_velocity_constraints{i} = cnstr_CoM_vertical_velocity;
                obj = obj.addConstraint(CoM_vertical_velocity_constraints{i}, CoM_vertical_velocity_inds{i});
                
                if obj.nC > 0
                    % indices for (i) gamma
                    gamma_inds = obj.l_inds(obj.nD+2:obj.nD+2:end,i);
                    % awkward way to pull out these indices, for (i) lambda_N and
                    % lambda_f
                    lambda_inds = obj.l_inds(repmat((1:1+obj.nD)',obj.nC,1) + kron((0:obj.nC-1)',(2+obj.nD)*ones(obj.nD+1,1)),i);
                    
                    %  sliding + normal LCP constraints
                    obj.options.nlcc_mode = 5;% robust mode
                    obj.nonlincompl_constraints{i} = NonlinearComplementarityConstraint(@nonlincompl_fun,nX + obj.nC,obj.nC*(1+obj.nD),obj.options.nlcc_mode);
                    obj.nonlincompl_slack_inds{i} = obj.num_vars+1:obj.num_vars + obj.nonlincompl_constraints{i}.n_slack; % index the six slack variables: gamma in NonlinearComplementarityConstraint
                    obj = obj.addConstraint(obj.nonlincompl_constraints{i},[obj.x_inds(:,i+1);gamma_inds;lambda_inds;obj.LCP_slack_inds(:,i)]);

                    % only normal LCP constraint
                    % obj.options.nlcc_mode = 6;% robust mode 
                    % obj.nonlincompl_constraints{i} = NonlinearComplementarityConstraint(@nonlincompl_normal_fun,nX + obj.nC,obj.nC*(1+obj.nD),obj.options.nlcc_mode);
                    % obj.nonlincompl_slack_inds{i} = obj.num_vars+1:obj.num_vars + obj.nonlincompl_constraints{i}.n_slack; % index the six slack variables: gamma in NonlinearComplementarityConstraint
                    % obj = obj.addConstraint(obj.nonlincompl_constraints{i},[obj.x_inds(:,i+1);gamma_inds;lambda_inds;obj.LCP_slack_inds(:,i)]);
                    
                    % linear complementarity constraint
                    %   gamma /perp mu*lambda_N - sum(lambda_fi)
                    %
                    %  Generate terms W,r,M,gamma_inds so that
                    %  gamma = y(gamma_inds)
                    %  Wz+Mx+r = mu*lambda_N - sum(lambda_fi)
                    r = zeros(obj.nC,1);
                    W = zeros(obj.nC,obj.nC);
                    M = zeros(obj.nC,obj.nC*(1+obj.nD));
                    for k=1:obj.nC,
                        M(k,1 + (k-1)*(1+obj.nD)) = mu(k);
                        M(k,(2:obj.nD+1) + (k-1)*(1+obj.nD)) = -ones(obj.nD,1);
                    end
                    
                    % add expected residual minimization cost
                    obj.W = W;
                    obj.r = r;
                    obj.M = M;
                    
                    if i==obj.N-1
                        obj.verbose_print = 1;
                    else
                        obj.verbose_print = 0;
                    end
                    
                    lincompl_constraints{i} = LinearComplementarityConstraint(W,r,M,obj.options.lincc_mode);
                    obj = obj.addConstraint(lincompl_constraints{i},[lambda_inds;gamma_inds;obj.LCP_slack_inds(:,i)]);
                    
                    %obj = obj.addCost(FunctionHandleObjective(nX+obj.nC+obj.nC*(1+obj.nD),@(x1,gamma,lambda)deterministic_cost_slidingVelocity(obj,x1,gamma,lambda),1), ...
                    %      {obj.x_inds(:,i+1);gamma_inds;lambda_inds});
                    
                    assert(size(lambda_inds,1) == 6);
                    assert(size(gamma_inds,1) == 2);
                     
                    % add ERM cost for sliding velocity constraint uncertainty
                    obj = obj.addCost(FunctionHandleObjective(2*nX+nU+6+2+1,@(h,x0,x1,u,lambda,gamma,verbose_print)ERMcost_slidingVelocity(obj,h,x0,x1,u,lambda,gamma),1), ...
                          {obj.h_inds(i);obj.x_inds(:,i);obj.x_inds(:,i+1);obj.u_inds(:,i);lambda_inds;gamma_inds});
                    
                    % add ERM cost for friction cone coefficient uncertainty
                    obj = obj.addCost(FunctionHandleObjective(6+2,@(lambda,gamma)ERMcost_friction(obj,lambda,gamma),1),{lambda_inds;gamma_inds});

                    % add ERM cost for normal distance uncertainty
                    %obj = obj.addCost(FunctionHandleObjective(2*nX+nU+6+2+1,@(h,x0,x1,u,lambda,gamma,verbose_print)ERMcost_normaldistance(obj,h,x0,x1,u,lambda,gamma),1), ...
                    %      {obj.h_inds(i);obj.x_inds(:,i);obj.x_inds(:,i+1);obj.u_inds(:,i);lambda_inds;gamma_inds});
                    
                    %(to be continued)
                    % (simple version) add ERM cost for normal distance uncertainty
                    %obj = obj.addCost(FunctionHandleObjective(nX+obj.nC*(1+obj.nD),@(x1,lambda)ERMcost_normaldistance_Gaussian(obj,x1,lambda),1), ...
                    %      {obj.x_inds(:,i+1);lambda_inds});
                    
                end
                
                if obj.nJL > 0
                    % joint limit linear complementarity constraint
                    % lambda_jl /perp [q - lb_jl; -q + ub_jl]
                    W_jl = zeros(obj.nJL);
                    [r_jl,M_jl] = jointLimitConstraints(obj.plant,q0);
                    jlcompl_constraints{i} = LinearComplementarityConstraint(W_jl,r_jl,M_jl,obj.options.lincc_mode);
                    
                    obj = obj.addConstraint(jlcompl_constraints{i},[obj.x_inds(1:nq,i+1);obj.ljl_inds(:,i);obj.LCP_slack_inds(:,i)]);
                end
            end
            
            if (obj.nC > 0)
                obj = obj.addCost(FunctionHandleObjective(length(obj.LCP_slack_inds),@(slack)robustLCPcost(obj,slack),1),obj.LCP_slack_inds(:));
            end
            
            function [f,df] = ERMcost_friction(obj, lambda, gamma)
                
                zdim = size(obj.W,2);
                xdim = size(obj.M,2);
                
                g = obj.W*gamma + obj.M*lambda + obj.r;
                dg = [obj.M obj.W];
                
%                 % distribution-free version
%                 delta = 1000;% coefficient
%                 f = delta/2 * norm(gamma.*g)^2;% - slack_var*ones(zdim,1);
%                 df = delta*(gamma.*g)'*[diag(gamma)*dg + [zeros(zdim,xdim) diag(g)]];
                
                % probabilistic version
                sigma = 0.5;
                mu_cov = sigma^2*[lambda(1)^2;lambda(4)^2];% make sure it is squared
                delta = 10^7;% coefficient
                f = delta/2 * (norm(diag(gamma)*g)^2 + norm(mu_cov)^2);% - slack_var*ones(zdim,1);
                df = delta*(diag(gamma)*g)'*[diag(gamma)*dg + [zeros(zdim,xdim) diag(g)]] ...
                    + delta*mu_cov'*[2*sigma^2*lambda(1),zeros(1,7);zeros(1,3), 2*sigma^2*lambda(4), zeros(1,4)];
            end
            
            function [f,df] = ERMcost_normaldistance(obj, h, x0, x1, u, lambda, gamma)
                
                zdim = size(obj.W,2);
                xdim = size(obj.M,2);
                nq = obj.plant.getNumPositions;
                nv = obj.plant.getNumVelocities;
                nu = obj.plant.getNumInputs;
                nl = length(lambda);
                
                obj.nq = nq;
                obj.nv = nv;
                obj.nu = nu;
                
                obj.h = h;
                
                % von Mises-Fisher distribution for quaternion rotation vector
                mu_dirc = [1,0,0,0]'; % this is for flat terrain, no rotation. can be terrain dependent.
                %mu_dirc = [0.2,0.15,0.3,0.9206]';
                
                kappa = 10;
                I_kappa_plus = exp(kappa) + exp(-kappa);
                I_kappa_minus = exp(kappa) - exp(-kappa);
                
                h_kappa = (kappa*I_kappa_plus - I_kappa_minus)/(kappa*I_kappa_minus);
                mu_r = mu_dirc*h_kappa;
                Sigma_r = h_kappa/kappa * eye(4) + (1 - 3*h_kappa/kappa - h_kappa^2)*mu_r*mu_r';
                
                %remove distribution and make it deterministic
                %mu_r=[1;0;0;0];
                %Sigma_r = zeros(4);
                
                obj.mu_r = mu_r;
                obj.Sigma_r = Sigma_r;
                
                mu_w = mu_r(1);mu_x = mu_r(2);mu_y = mu_r(3);mu_z = mu_r(4);
                
                Rbar = [1-2*mu_y^2-2*mu_z^2, 2*mu_x*mu_y-2*mu_z*mu_w, 2*mu_x*mu_z+2*mu_y*mu_w;
                        2*mu_x*mu_y+2*mu_z*mu_w, 1-2*mu_x^2-2*mu_z^2, 2*mu_y*mu_z-2*mu_x*mu_w;
                        2*mu_x*mu_z-2*mu_y*mu_w, 2*mu_y*mu_z+2*mu_x*mu_w, 1-2*mu_x^2-2*mu_y^2];
                
                % normal direction n
                F = [2*mu_y, 2*mu_z, 2*mu_w, 2*mu_x;
                    -2*mu_x, -2*mu_w, 2*mu_z, 2*mu_y;
                     2*mu_w, -2*mu_x, -2*mu_y, 2*mu_z];
                Fc = Rbar(:,3) - F*mu_r;
                
                % tangential direction D_{r,x}
                G = [2*mu_w, 2*mu_x, -2*mu_y, -2*mu_z;
                     2*mu_z, 2*mu_y, 2*mu_x,  2*mu_w;
                    -2*mu_y, 2*mu_z, -2*mu_w, 2*mu_x];
                Gc = Rbar(:,1) - G*mu_r;
                
                % tangential direction D_{r,y}
                H = [-2*mu_z, 2*mu_y,  2*mu_x, -2*mu_w;
                     2*mu_w,  -2*mu_x, 2*mu_y, -2*mu_z;
                     2*mu_x,  2*mu_w,  2*mu_z, 2*mu_y];
                Hc = Rbar(:,2) - H*mu_r;
                
                % RigidBodyManipulator dynamics
                q0 = x0(1:nq);
                v0 = x0(nq+1:nq+nv);
                q1 = x1(1:nq);
                v1 = x1(nq+1:nq+nv);
                
                % currently only implement MIDPOINT method
                %[M,C,B,dM,dC,dB] = obj.plant.manipulatorDynamics(q1,v1);%[change here]
                [M,C,B,dM,dC,dB] = obj.plant.manipulatorDynamics((q0+q1)/2,(v0+v1)/2);
                Minv = inv(M);
                obj.C = C;
                obj.B = B;
                obj.u = u;
                obj.Minv = Minv;
                
                for i=1:nq
                    dMdq(:,:,i) = reshape(dM(:,i),[nq, nq]);
                    dCdq(:,i) = reshape(dC(:,i),[nq, 1]);
                    dCdqdot(:,i) = reshape(dC(:,i+nq),[nq, 1]);
                end
                
                obj.dMdq = dMdq;
                obj.dCdq = dCdq;
                obj.dCdqdot = dCdqdot;
                
                qdot_prev = (v0+v1)/2;%[change here]
                u_prev = u;
                
                if nl>0 
                    [phi_prev,~,~,~,~,~,~,~,n,~,~,~] = obj.plant.contactConstraints(q0,false,obj.options.active_collision_options);
                    %phi_prev = n*(q1 - q0)/h;
                    [phi,normal,~,~,~,~,~,~,n,D,dn,dD] = obj.plant.contactConstraints(q1,false,obj.options.active_collision_options);
                    phi_offset = phi_prev - n*q0;
                    %v1_est = v1 + Minv*(B*u_prev - C + D{1}'*[lambda(2);lambda(5)] + D{2}'*[lambda(3);lambda(6)] + n'*[lambda(1);lambda(4)])*h;%v0%[change here]
                    %phi_prev = phi - h*n*v1;
                    
                    % construct J and dJ from n,D,dn, and dD so they relate to the lambda vector
                    J = zeros(nl,nq);
                    J(1:1+obj.nD:end,:) = n;
                    dJ = zeros(nl*nq,nq);
                    dJ(1:1+obj.nD:end,:) = dn;%[double check how dn is factorized]
                    
                    for j=1:length(D),
                        J(1+j:1+obj.nD:end,:) = D{j};
                        dJ(1+j:1+obj.nD:end,:) = dD{j};
                    end 
                end
                
                E_Phi = zeros(2,1);
                V_Phi = zeros(2,1);
                
                for foot_indx = 1:2
                    Jg(1:2,:) = J(3*foot_indx-1:3*foot_indx,:);
                    Jg(3,:) = J(3*foot_indx-2,:);
                    
                    obj.Jg = Jg;
                    
                    for i=1:nq
                        for j =1:((1+obj.nD)*2)
                            if foot_indx == 1
                                dJgdq(:,j,i) = dJ(2*(1+obj.nD)*(j-1)+1:2*(1+obj.nD)*(j-1)+3,i);
                            elseif foot_indx == 2
                                dJgdq(:,j,i) = dJ(2*(1+obj.nD)*(j-1)+4:2*(1+obj.nD)*(j-1)+6,i);
                            end
                        end
                    end
                    
                    % Composed matrices
                    Fy = H;
                    Fyc = Hc;
                    U = Minv*Jg'*F;
                    V = U'*Jg'*G;
                    Vy = U'*Jg'*Fy;
                    Z = Minv*Jg'*Fc;
                    X = G'*Jg*Z;
                    Xy = Fy'*Jg*Z;
                    K = Minv*Jg'*G;
                    Ky = Minv*Jg'*Fy;
                    L = Minv*Jg'*Gc;
                    Ly = Minv*Jg'*Fyc;
                    W = U'*Jg'*F;
                    Y = U'*Jg'*Fc;
                    Q = U'*Jg'*Gc;
                    Qy = U'*Jg'*Fyc;
                    O = (V+V')*mu_r+X+Q;
                    Oy = (Vy+Vy')*mu_r+Xy+Qy;

                    qdot_blk = (qdot_prev + Minv*(B*u_prev - C)*h);
                    J_blk = Jg*qdot_blk;
                    P = F'*J_blk;
                    Pc = Fc'*J_blk;
                    obj.qdot_blk = qdot_blk;
                    obj.J_blk = J_blk;
                    
                    %--------------- first LCP condition ---------------%
                    % expectation and covariance of M_d
                    E_M_nr_Drx = trace(V*Sigma_r) + mu_r'*V*mu_r + Z'*Jg'*(G*mu_r + Gc) + mu_r'*U'*Jg'*Gc;
                    
                    V_M_nr_Drx = trace(U*Sigma_r*(V+V')*Sigma_r*G'*Jg) + O'*Sigma_r*O ...
                        +(trace(U*Sigma_r*G'*Jg)+mu_r'*V*mu_r+mu_r'*Q+X'*mu_r+Z'*Jg'*Gc)^2 - E_M_nr_Drx^2;

                    E_M_nr_Dry = trace(Vy*Sigma_r) + mu_r'*Vy*mu_r + Z'*Jg'*(Fy*mu_r + Fyc) + mu_r'*U'*Jg'*Fyc;
                    
                    V_M_nr_Dry = trace(U*Sigma_r*(Vy+Vy')*Sigma_r*Fy'*Jg) + Oy'*Sigma_r*Oy ...
                        +(trace(U*Sigma_r*Fy'*Jg)+mu_r'*Vy*mu_r+mu_r'*Qy+Xy'*mu_r+Z'*Jg'*Fyc)^2 - E_M_nr_Dry^2;
                    
                    E_M_nr_nr = trace(W*Sigma_r) + mu_r'*W*mu_r + Z'*Jg'*(2*F*mu_r + Fc);
                    V_M_nr_nr = 2*trace(U*Sigma_r*W*Sigma_r*F'*Jg) + 4*(mu_r'*W + Y')*Sigma_r*(W*mu_r + Y) ...
                        +(trace(U*Sigma_r*F'*Jg)+mu_r'*W*mu_r+2*mu_r'*Y+Z'*Jg'*Fc)^2 - E_M_nr_nr^2; %[not used]
                    
                    for i=1:nq
                        % expectation derivative w.r.t q and qdot
                        obj.dJgdq_i = dJgdq(:,:,i);
                        dE_M_nr_Drx_dq(i,:) = trace( (-Minv*Jg'*(F*(Sigma_r + mu_r*mu_r')*G' + Fc*(G*mu_r + Gc)' + F*mu_r*Gc')*Jg*Minv)'*dMdq(:,:,i) ) ...
                                              + jacobian_gradient(F',Minv,G*Sigma_r) + jacobian_gradient(mu_r'*F',Minv,G*mu_r) ...
                                              + jacobian_gradient(Fc',Minv,G*mu_r + Gc) + jacobian_gradient(mu_r'*F',Minv,Gc);
                        dE_M_nr_Drx_dqdot(i,:) = 0;

                        dE_M_nr_Dry_dq(i,:) = trace( (-Minv*Jg'*(F*(Sigma_r + mu_r*mu_r')*Fy' + Fc*(Fy*mu_r + Fyc)' + F*mu_r*Fyc')*Jg*Minv)'*dMdq(:,:,i) ) ...
                                              + jacobian_gradient(F',Minv,Fy*Sigma_r) + jacobian_gradient(mu_r'*F',Minv,Fy*mu_r) ...
                                              + jacobian_gradient(Fc',Minv,Fy*mu_r + Fyc) + jacobian_gradient(mu_r'*F',Minv,Fyc);
                        dE_M_nr_Dry_dqdot(i,:) = 0;
                        
                        dE_M_nr_nr_dq(i,:) = trace( (-Minv*Jg'*(F*(Sigma_r + mu_r*mu_r')*F' + Fc*(2*F*mu_r + Fc)')*Jg*Minv)'*dMdq(:,:,i) ) ...
                                               + jacobian_gradient(F',Minv,F*Sigma_r) + jacobian_gradient(mu_r'*F',Minv,F*mu_r) ...
                                               + jacobian_gradient(Fc',Minv,2*F*mu_r+Fc);
                        dE_M_nr_nr_dqdot(i,:) = 0;
                        
                        dV_M_nr_Drx_dq_first_chain(:,:,i) = -K*Sigma_r*(V+V')*Sigma_r*U' - U*Sigma_r*V*Sigma_r*K' - K*Sigma_r*V*Sigma_r*U' ...
                            -U*(mu_r*O'+O*mu_r')*K'-K*(mu_r*O'+O*mu_r')*U'-Z*O'*K'-L*O'*U'-K*O*Z'-U*O*L' ...
                            +2*(trace(U*Sigma_r*G'*Jg)+mu_r'*V*mu_r+mu_r'*Q+X'*mu_r+Z'*Jg'*Gc) ...
                            *(-K*Sigma_r*U' - U*mu_r*mu_r'*K' - U*mu_r*L' - Z*mu_r'*K' - Z*L');
                        
                        dV_M_nr_Drx_dq(i,:) = trace(dV_M_nr_Drx_dq_first_chain(:,:,i)'*dMdq(:,:,i));
                        dV_M_nr_Drx_dq(i,:) = dV_M_nr_Drx_dq(i,:) - 2*E_M_nr_Drx*dE_M_nr_Drx_dq(i,:);%[double check this part]
                        dV_M_nr_Drx_dq(i,:) = dV_M_nr_Drx_dq(i,:) + jacobian_gradient3(Minv,F*Sigma_r*F',Minv,G*Sigma_r*G',eye(nq)) ...
                                              + jacobian_gradient2(mu_r'*F'+Fc',Minv,G*Sigma_r*F',Minv,G*mu_r+Gc) ...
                                              + jacobian_gradient2(mu_r'*F'+Fc',Minv,G*Sigma_r*G',Minv,F*mu_r+Fc) ...
                                              + jacobian_gradient2(mu_r'*G'+Gc',Minv,F*Sigma_r*F',Minv,G*mu_r+Gc) ...
                                              + jacobian_gradient2(mu_r'*G'+Gc',Minv,F*Sigma_r*G',Minv,F*mu_r+Fc) ...
                                              +2*(trace(U*Sigma_r*G'*Jg)+mu_r'*V*mu_r+mu_r'*Q+X'*mu_r+Z'*Jg'*Gc) ...
                                              *(jacobian_gradient1(Minv,F*Sigma_r*G') + jacobian_gradient(mu_r'*F',Minv,G*mu_r) ...
                                              + jacobian_gradient(mu_r'*F',Minv,Gc) + jacobian_gradient(Fc',Minv,G*mu_r+Gc));                        
                        dV_M_nr_Drx_dqdot(i,:) = 0;
                        
                        dV_M_nr_Dry_dq_first_chain(:,:,i) = -Ky*Sigma_r*(Vy+Vy')*Sigma_r*U' - U*Sigma_r*Vy*Sigma_r*Ky' - Ky*Sigma_r*Vy*Sigma_r*U' ...
                            -U*(mu_r*Oy'+Oy*mu_r')*Ky'-Ky*(mu_r*Oy'+Oy*mu_r')*U'-Z*Oy'*Ky'-Ly*Oy'*U'-Ky*Oy*Z'-U*Oy*Ly' ...
                            +2*(trace(U*Sigma_r*Fy'*Jg)+mu_r'*Vy*mu_r+mu_r'*Qy+Xy'*mu_r+Z'*Jg'*Fyc) ...
                            *(-Ky*Sigma_r*U' - U*mu_r*mu_r'*Ky' - U*mu_r*Ly' - Z*mu_r'*Ky' - Z*Ly');
                        dV_M_nr_Dry_dq(i,:) = trace(dV_M_nr_Dry_dq_first_chain(:,:,i)'*dMdq(:,:,i));
                        dV_M_nr_Dry_dq(i,:) = dV_M_nr_Dry_dq(i,:) - 2*E_M_nr_Dry*dE_M_nr_Dry_dq(i,:);%[double check this part]
                        dV_M_nr_Dry_dq(i,:) = dV_M_nr_Dry_dq(i,:) + jacobian_gradient3(Minv,F*Sigma_r*F',Minv,Fy*Sigma_r*Fy',eye(nq)) ...
                                              + jacobian_gradient2(mu_r'*F'+Fc',Minv,Fy*Sigma_r*F',Minv,Fy*mu_r+Fyc) ...
                                              + jacobian_gradient2(mu_r'*F'+Fc',Minv,Fy*Sigma_r*Fy',Minv,F*mu_r+Fc) ...
                                              + jacobian_gradient2(mu_r'*Fy'+Fyc',Minv,F*Sigma_r*F',Minv,Fy*mu_r+Fyc) ...
                                              + jacobian_gradient2(mu_r'*Fy'+Fyc',Minv,F*Sigma_r*Fy',Minv,F*mu_r+Fc) ...
                                              +2*(trace(U*Sigma_r*Fy'*Jg)+mu_r'*Vy*mu_r+mu_r'*Qy+Xy'*mu_r+Z'*Jg'*Fyc) ...
                                              *(jacobian_gradient1(Minv,F*Sigma_r*Fy') + jacobian_gradient(mu_r'*F',Minv,Fy*mu_r) ...
                                              + jacobian_gradient(mu_r'*F',Minv,Fyc) + jacobian_gradient(Fc',Minv,Fy*mu_r+Fyc));
                        
                        dV_M_nr_Dry_dqdot(i,:) = 0;
                        
                        dV_M_nr_nr_dq_first_chain(:,:,i) = -4*U*Sigma_r*W*Sigma_r*U' + 4*(-U*mu_r*mu_r'*W*Sigma_r*U' - U*Sigma_r*W*mu_r*mu_r'*U' ...
                            -U*mu_r*Y'*Sigma_r*U'-U*Sigma_r*W*mu_r*Z'-Z*mu_r'*W*Sigma_r*U'-U*Sigma_r*Y*mu_r'*U'-Z*Y'*Sigma_r*U'-U*Sigma_r*Y*Z') ...
                            +2*(trace(U*Sigma_r*F'*Jg)+mu_r'*W*mu_r+2*mu_r'*Y+Z'*Jg'*Fc) ...
                            *(-U*(Sigma_r + mu_r*mu_r')*U' - 2*U*mu_r*Z' - Z*Z');
                        dV_M_nr_nr_dq(i,:) = trace(dV_M_nr_nr_dq_first_chain(:,:,i)'*dMdq(:,:,i));
                        dV_M_nr_nr_dq(i,:) = dV_M_nr_nr_dq(i,:) - 2*E_M_nr_nr*dE_M_nr_nr_dq(i,:);%[double check this part]
                        dV_M_nr_nr_dq(i,:) = dV_M_nr_nr_dq(i,:) + 2*jacobian_gradient3(Minv,F*Sigma_r*F',Minv,F*Sigma_r*F',eye(nq)) ...
                                               + 4*jacobian_gradient2(mu_r'*F'+Fc',Minv,F*Sigma_r*F',Minv,F*mu_r+Fc) ...
                                               + 2*(trace(U*Sigma_r*F'*Jg)+mu_r'*W*mu_r+2*mu_r'*Y+Z'*Jg'*Fc) ...
                                               *(jacobian_gradient1(Minv,F*Sigma_r*F') + jacobian_gradient(mu_r'*F',Minv,F*mu_r+Fc) ...
                                               + jacobian_gradient(mu_r'*F'+Fc',Minv,Fc));
                        
                        dV_M_nr_nr_dqdot(i,:) = 0;
                    end

                    dE_M_nr_nr = [0;dE_M_nr_nr_dq/2;dE_M_nr_nr_dqdot/2;dE_M_nr_nr_dq/2;dE_M_nr_nr_dqdot/2;zeros(3,1);zeros(8,1)];
                    dE_M_nr_Drx = [0;dE_M_nr_Drx_dq/2;dE_M_nr_Drx_dqdot/2;dE_M_nr_Drx_dq/2;dE_M_nr_Drx_dqdot/2;zeros(3,1);zeros(8,1)];
                    dE_M_nr_Dry = [0;dE_M_nr_Dry_dq/2;dE_M_nr_Dry_dqdot/2;dE_M_nr_Dry_dq/2;dE_M_nr_Dry_dqdot/2;zeros(3,1);zeros(8,1)];

                    % expectation and covariance of b_d
                    E_b_nr = (mu_r'*F' + Fc')*J_blk + phi_prev(foot_indx)/h - phi_offset(foot_indx);
                    V_b_nr = trace(P*P'*Sigma_r);

                    for i=1:nq
                        dE_b_nr_dq(i,:) = trace( (-h*(U*mu_r + Z)*(B*u_prev - C)'*Minv)'*dMdq(:,:,i) ) - trace( h*(U*mu_r + Z)'*dCdq(:,i)) ...
                                           + trace(((F*mu_r + Fc)*qdot_blk')'*obj.dJgdq_i);% the last part is dJq/dq
                                           
                        dE_b_nr_dqdot(i,:) = - trace( h*(U*mu_r + Z)'*dCdqdot(:,i));

                        dV_b_nr_dq(i,:) = trace( (-h*Minv*(B*u_prev - C)*P'*Sigma_r*U' -h*U*Sigma_r*P*(B*u_prev - C)'*Minv)'*dMdq(:,:,i)) ...
                                            - trace( (2*h*U*Sigma_r*P)'*dCdq(:,i)) + jacobian_gradient(F',qdot_blk*qdot_blk',F*Sigma_r);
                        dV_b_nr_dqdot(i,:) = - trace( (2*h*U*Sigma_r*P)'*dCdqdot(:,i));
                    end

                    dE_b_nr_dh = (mu_r'*F' + Fc')*Jg*Minv*(B*u_prev - C);
                    dE_b_nr_du = ((mu_r'*F' + Fc')*Jg*Minv*B*h)';

                    dE_b_nr = [dE_b_nr_dh;dE_b_nr_dq/2;dE_b_nr_dqdot/2;dE_b_nr_dq/2;dE_b_nr_dqdot/2;dE_b_nr_du;zeros(8,1)];

                    dV_b_nr_dh = 2*h*trace(F'*Jg*Minv*(B*u_prev - C)*(B*u_prev - C)'*Minv*Jg'*F*Sigma_r) + trace(F'*Jg*Minv*(B*u_prev - C)*qdot_prev'*Jg'*F*Sigma_r) ...
                                  + trace(F'*Jg*qdot_prev*(B*u_prev - C)'*Minv*Jg'*F*Sigma_r);
                    dV_b_nr_du = 2*(F'*Jg*Minv*B)'*h*Sigma_r*P;
                    dV_b_nr = [dV_b_nr_dh;dV_b_nr_dq/2;dV_b_nr_dqdot/2;dV_b_nr_dq/2;dV_b_nr_dqdot/2;dV_b_nr_du;zeros(8,1)];

                    lambda_n = lambda(1+3*(foot_indx-1));
                    lambda_tx = lambda(2+3*(foot_indx-1));
                    lambda_ty = lambda(3+3*(foot_indx-1));
                    gamma_single = gamma(foot_indx);
                    lambda_vec = [lambda_n;lambda_tx;lambda_ty;gamma_single];

                    E_M_d = [h*E_M_nr_nr, h*E_M_nr_Drx, h*E_M_nr_Dry, 1]';
                    E_Md_lambda_plus_bd = E_M_d'*lambda_vec + E_b_nr;
                    %E_Md_lambda_plus_bd =  phi_prev(foot_indx)/h + (mu_r'*F' + Fc')*Jg*v1;

                    dE_M_d = [h*dE_M_nr_nr, h*dE_M_nr_Drx, h*dE_M_nr_Dry, zeros(36,1)]';

                    % NCP residual, currently assume no smoothing func applied
                    E_Phi(foot_indx) = lambda_n*E_Md_lambda_plus_bd;
                    % derivative w.r.t [h;q0;q0dot;q1;q1dot;u;lambda_n;lambda_tx;lambda_ty;gamma]
                    dE_Phi_dh(foot_indx) = lambda_n*(E_M_d'*lambda_vec/h + dE_b_nr_dh);% the last part is dE_b_Drx/dh
                    dE_Phi_dq0(:,foot_indx) = lambda_n*h*(dE_M_nr_nr_dq*lambda_n+dE_M_nr_Drx_dq*lambda_tx+dE_M_nr_Dry_dq*lambda_ty)/2 + lambda_n*dE_b_nr_dq/2;% the last 1/2 is due to d((q0+q1)/2)/dq0
                    dE_Phi_dv0(:,foot_indx) = lambda_n*h*(dE_M_nr_nr_dqdot*lambda_n+dE_M_nr_Drx_dqdot*lambda_tx+dE_M_nr_Dry_dqdot*lambda_ty)/2 + lambda_n*dE_b_nr_dqdot/2;% the last 1/2 is due to d((q0+q1)/2)/dq0
                    dE_Phi_dq1(:,foot_indx) = dE_Phi_dq0(:,foot_indx);
                    dE_Phi_dv1(:,foot_indx) = dE_Phi_dv0(:,foot_indx);
                    dE_Phi_du(:,foot_indx) = lambda_n*dE_b_nr_du;
                    dE_Phi_dlambda_n(foot_indx) = E_Md_lambda_plus_bd + h*E_M_nr_nr*lambda_n;
                    dE_Phi_dlambda_tx(foot_indx) = lambda_n*h*E_M_nr_Drx;
                    dE_Phi_dlambda_ty(foot_indx) = lambda_n*h*E_M_nr_Dry;
                    dE_Phi_dgamma(foot_indx) = 0;%[Ye: double check]
                    
                    if(foot_indx == 1)
                        dE_Phi(:,1) = [dE_Phi_dh(1); dE_Phi_dq0(:,1); dE_Phi_dv0(:,1); dE_Phi_dq1(:,1); dE_Phi_dv1(:,1); dE_Phi_du(:,1);dE_Phi_dlambda_n(1); ...
                                       dE_Phi_dlambda_tx(1);dE_Phi_dlambda_ty(1);zeros(3,1);dE_Phi_dgamma(1);0];
                    elseif(foot_indx == 2)
                        dE_Phi(:,2) = [dE_Phi_dh(2); dE_Phi_dq0(:,2); dE_Phi_dv0(:,2); dE_Phi_dq1(:,2); dE_Phi_dv1(:,2); dE_Phi_du(:,2);zeros(3,1); ...
                                       dE_Phi_dlambda_n(2);dE_Phi_dlambda_tx(2);dE_Phi_dlambda_ty(2);0;dE_Phi_dgamma(2)];
                    end
                    
                    % LCP variance matrix of V_Md_lambda_plus_bd
                    %fourth order expectation
                    [E_nnnn,dE_nnnn_dq] = expectation_fourth_order_multiply(F,Gc,F,Fc,F,Gc,F,Fc);
                    [E_nnnx,dE_nnnx_dq] = expectation_fourth_order_multiply(F,Gc,F,Fc,F,Gc,G,Gc);
                    [E_nnny,dE_nnny_dq] = expectation_fourth_order_multiply(F,Gc,F,Fc,F,Gc,H,Hc);

                    [E_nxnn,dE_nxnn_dq] = expectation_fourth_order_multiply(F,Gc,G,Gc,F,Gc,F,Fc);
                    [E_nxnx,dE_nxnx_dq] = expectation_fourth_order_multiply(F,Gc,G,Gc,F,Gc,G,Gc);
                    [E_nxny,dE_nxny_dq] = expectation_fourth_order_multiply(F,Gc,G,Gc,F,Gc,H,Hc);

                    [E_nynn,dE_nynn_dq] = expectation_fourth_order_multiply(F,Gc,H,Hc,F,Gc,F,Fc);
                    [E_nynx,dE_nynx_dq] = expectation_fourth_order_multiply(F,Gc,H,Hc,F,Gc,G,Gc);
                    [E_nyny,dE_nyny_dq] = expectation_fourth_order_multiply(F,Gc,H,Hc,F,Gc,H,Hc);

                    E_Md_lambda_lambda_Md_quad = h^2*(E_nnnn*lambda_n^2 + E_nnnx*lambda_n*lambda_tx + E_nnny*lambda_n*lambda_ty ...
                        + E_nxnn*lambda_tx*lambda_n + E_nxnx*lambda_tx^2 + E_nxny*lambda_tx*lambda_ty ...
                        + E_nynn*lambda_ty*lambda_n + E_nynx*lambda_ty*lambda_tx + E_nyny*lambda_ty^2);
                    E_Md_lambda_lambda_Md_linear = 2*h*E_M_nr_nr*lambda_n*gamma_single + 2*h*E_M_nr_Drx*lambda_tx*gamma_single ...
                                              + 2*h*E_M_nr_Dry*lambda_ty*gamma_single + gamma_single^2;
                    E_Md_lambda_lambda_Md = E_Md_lambda_lambda_Md_quad + E_Md_lambda_lambda_Md_linear;

                    % computing derivative of E_Md_lambda_lambda_Md
                    dE_Md_lambda_lambda_Md_dh = 2*E_Md_lambda_lambda_Md_quad/h + (E_Md_lambda_lambda_Md_linear-gamma_single^2)/h;
                    dE_Md_lambda_lambda_Md_dq0 = h^2/2*(dE_nnnn_dq*lambda_n^2 + dE_nnnx_dq*lambda_n*lambda_tx + dE_nnny_dq*lambda_n*lambda_ty ...
                        + dE_nxnn_dq*lambda_tx*lambda_n + dE_nxnx_dq*lambda_tx^2 + dE_nxny_dq*lambda_tx*lambda_ty ...
                        + dE_nynn_dq*lambda_ty*lambda_n + dE_nynx_dq*lambda_ty*lambda_tx + dE_nyny_dq*lambda_ty^2) + h*dE_M_nr_nr_dq*lambda_n*gamma_single ...
                        + h*dE_M_nr_Drx_dq*lambda_tx*gamma_single + h*dE_M_nr_Dry_dq*lambda_ty*gamma_single;
                    dE_Md_lambda_lambda_Md_dv0 = zeros(nv,1);
                    dE_Md_lambda_lambda_Md_dq1 = dE_Md_lambda_lambda_Md_dq0;
                    dE_Md_lambda_lambda_Md_dv1 = zeros(nv,1);
                    dE_Md_lambda_lambda_Md_du = zeros(nu,1);
                    dE_Md_lambda_lambda_Md_dlambda_n = h^2*(2*E_nnnn*lambda_n + E_nnnx*lambda_tx + E_nnny*lambda_ty + E_nxnn*lambda_tx + E_nynn*lambda_ty) ...
                                                         + 2*h*E_M_nr_nr*gamma_single;
                    dE_Md_lambda_lambda_Md_dlambda_tx = h^2*(E_nnnx*lambda_n + E_nxnn*lambda_n + 2*E_nxnx*lambda_tx + E_nxny*lambda_ty + E_nynx*lambda_ty) ...
                                                          + 2*h*E_M_nr_Drx*gamma_single;
                    dE_Md_lambda_lambda_Md_dlambda_ty = h^2*(E_nnny*lambda_n + E_nxny*lambda_tx + E_nynn*lambda_n + E_nynx*lambda_tx + 2* E_nyny*lambda_ty) ...
                                                          + 2*h*E_M_nr_Dry*gamma_single;
                    dE_Md_lambda_lambda_Md_dgamma = 2*h*E_M_nr_nr*lambda_n + 2*h*E_M_nr_Drx*lambda_tx ...
                                                        + 2*h*E_M_nr_Dry*lambda_ty + 2*gamma_single;

                    if(foot_indx == 1)
                        dE_Md_lambda_lambda_Md = [dE_Md_lambda_lambda_Md_dh;dE_Md_lambda_lambda_Md_dq0;dE_Md_lambda_lambda_Md_dv0;dE_Md_lambda_lambda_Md_dq1; ...
                                                    dE_Md_lambda_lambda_Md_dv1;dE_Md_lambda_lambda_Md_du;dE_Md_lambda_lambda_Md_dlambda_n;dE_Md_lambda_lambda_Md_dlambda_tx; ...
                                                    dE_Md_lambda_lambda_Md_dlambda_ty;zeros(3,1);dE_Md_lambda_lambda_Md_dgamma;0];
                    elseif(foot_indx == 2)
                        dE_Md_lambda_lambda_Md = [dE_Md_lambda_lambda_Md_dh;dE_Md_lambda_lambda_Md_dq0;dE_Md_lambda_lambda_Md_dv0;dE_Md_lambda_lambda_Md_dq1; ...
                                                    dE_Md_lambda_lambda_Md_dv1;dE_Md_lambda_lambda_Md_du;zeros(3,1);dE_Md_lambda_lambda_Md_dlambda_n; ...
                                                    dE_Md_lambda_lambda_Md_dlambda_tx;dE_Md_lambda_lambda_Md_dlambda_ty;0;dE_Md_lambda_lambda_Md_dgamma];
                    end
                    
                    %cov(M_d^T,b_d) = E[(M_d^T - E(M_d^T))(b_d-E(b_d))] = E[M_d^T*b_d] - E[M_d^T]*E[b_d];
                    % E[M_d^T*b_d]
                    [E_Md_bd_nr_nr_nr,dE_Md_bd_nr_nr_nr_dq,dE_Md_bd_nr_nr_nr_dqdot,dE_Md_bd_nr_nr_nr_dh,dE_Md_bd_nr_nr_nr_du] = expectation_third_order_multiply(F,Fc,F,Fc,F,Fc);
                    [E_Md_bd_nr_Drx_nr,dE_Md_bd_nr_Drx_nr_dq,dE_Md_bd_nr_Drx_nr_dqdot,dE_Md_bd_nr_Drx_nr_dh,dE_Md_bd_nr_Drx_nr_du] = expectation_third_order_multiply(F,Fc,G,Gc,F,Fc);
                    [E_Md_bd_nr_Dry_nr,dE_Md_bd_nr_Dry_nr_dq,dE_Md_bd_nr_Dry_nr_dqdot,dE_Md_bd_nr_Dry_nr_dh,dE_Md_bd_nr_Dry_nr_du] = expectation_third_order_multiply(F,Fc,Fy,Fyc,F,Fc);
                    E_Md_bd = [E_Md_bd_nr_nr_nr;E_Md_bd_nr_Drx_nr;E_Md_bd_nr_Dry_nr;E_b_nr];

                    dE_Md_bd_nr_nr_nr = [dE_Md_bd_nr_nr_nr_dh;dE_Md_bd_nr_nr_nr_dq/2;dE_Md_bd_nr_nr_nr_dqdot/2;dE_Md_bd_nr_nr_nr_dq/2;dE_Md_bd_nr_nr_nr_dqdot/2;dE_Md_bd_nr_nr_nr_du;zeros(8,1)];
                    dE_Md_bd_nr_Drx_nr = [dE_Md_bd_nr_Drx_nr_dh;dE_Md_bd_nr_Drx_nr_dq/2;dE_Md_bd_nr_Drx_nr_dqdot/2;dE_Md_bd_nr_Drx_nr_dq/2;dE_Md_bd_nr_Drx_nr_dqdot/2;dE_Md_bd_nr_Drx_nr_du;zeros(8,1)];
                    dE_Md_bd_nr_Dry_nr = [dE_Md_bd_nr_Dry_nr_dh;dE_Md_bd_nr_Dry_nr_dq/2;dE_Md_bd_nr_Dry_nr_dqdot/2;dE_Md_bd_nr_Dry_nr_dq/2;dE_Md_bd_nr_Dry_nr_dqdot/2;dE_Md_bd_nr_Dry_nr_du;zeros(8,1)];

                    dE_Md_bd = [dE_Md_bd_nr_nr_nr,dE_Md_bd_nr_Drx_nr,dE_Md_bd_nr_Dry_nr,dE_b_nr]';

                    %  V[M_d*lambda+b_d] = V[M_d*lambda] + cov(M_d*lambda,b_d) + cov(b_d,M_d*lambda) + V[b_d]
                    % = V[M_d*lambda] + 2*lambda^T*cov(M_d^T,b_d) + V[b_d]
                    % = E[M_d*lambda*lambda^T*M_d^T] - (E[M_d*lambda])^2 + 2*lambda^T*cov(M_d^T,b_d) + V[b_d]
                    % = E[M_d*lambda*lambda^T*M_d^T] - (E[M_d*lambda])^2 + 2*lambda^T*(E[M_d^T*b_d] - E[M_d^T]*E[b_d]) + V[b_d]
                    V_Md_lambda_plus_bd = E_Md_lambda_lambda_Md - (E_M_d'*lambda_vec)^2 + 2*lambda_vec'*(E_Md_bd - E_M_d*E_b_nr) + V_b_nr;%[double check]

                    V_Phi(foot_indx) = lambda_n^2*V_Md_lambda_plus_bd;
                    % derivative w.r.t [h;q0;q0dot;q1;q1dot;u;lambda_n;lambda_tx;lambda_ty;gamma]
                    dV_Phi(:,foot_indx) = lambda_n^2*(dE_Md_lambda_lambda_Md - 2*(E_M_d'*lambda_vec)*(dE_M_d'*lambda_vec) + (2*lambda_vec'*dE_Md_bd)' - 2*lambda_vec'*E_M_d*dE_b_nr ...
                                          -(2*lambda_vec'*dE_M_d*E_b_nr)' + dV_b_nr);
                end
                
                % scale mean and variance back by h
                E_Phi = E_Phi*h;
                V_Phi = V_Phi*h;
                
<<<<<<< HEAD
                persistent LCP_ERM_NCP_residual
                LCP_ERM_NCP_residual = [LCP_ERM_NCP_residual, f/(delta/2)];
                if length(LCP_ERM_NCP_residual) == obj.N-1
                    LCP_ERM_NCP_residual
                    LCP_ERM_NCP_residual = [];
                end
                
                % obj.verbose_print = 1;
                % if obj.verbose_print == 1
                %     disp('ERM NCP residual square');
                %     f
                % end
                
                %% debugging
                %------- begin comparison ----------
                % a comparison test between probabilistic expectation and distribution-free Phi
                v1_est = v0 + Minv*(B*u_prev - C + D{1}'*[lambda(2);lambda(5)] + D{2}'*[lambda(3);lambda(6)] + n'*[lambda(1);lambda(4)])*h;

                %deterministic (distribution-free) cost func and its derivative
                f_deter = zeros(obj.nC*(1+obj.nD),1);
                df_deter = zeros(obj.nC*(1+obj.nD),nq+nv+obj.nC*(2+obj.nD));
=======
%                 if (any(E_Phi < 0))
%                     disp('come here')
%                 end
                
                % obj.verbose_print = 1;
                % if obj.verbose_print == 1
                %     disp('ERM NCP residual square');
                %     f
                % end
>>>>>>> e941e95e
                
%                 %% debugging
%                 %------- begin comparison ----------
%                 % a comparison test between probabilistic expectation and distribution-free Phi
%                 v1_est = v1 + Minv*(B*u_prev - C + D{1}'*[lambda(2);lambda(5)] + D{2}'*[lambda(3);lambda(6)] + n'*[lambda(1);lambda(4)])*h;%[change here]
% 
%                 %deterministic (distribution-free) cost func and its derivative
%                 f_deter = zeros(obj.nC*(1+obj.nD),1);
%                 df_deter = zeros(obj.nC*(1+obj.nD),nq+nv+obj.nC*(2+obj.nD));
%                 
%                 f_deter(1:1+obj.nD:end) = phi;
%                 df_deter(1:1+obj.nD:end,1:nq) = n;
%                 for j=1:obj.nD
%                     f_deter(1+j:1+obj.nD:end) = gamma+D{j}*v1_est;
%                     df_deter(1+j:1+obj.nD:end,nq+nv+(1:obj.nC)) = eye(size(D{j},1));  %d/dgamma
%                     df_deter(1+j:1+obj.nD:end,nq+(1:nv)) = D{j};%d/dv
%                     df_deter(1+j:1+obj.nD:end,1:nq) = matGradMult(dD{j},v1);%d/dq
%                 end
%                 
%                 Phi = f_deter.*lambda;
                
                %E_Phi
                %Phi
                %disp('stop here')
                %% ------- end comparison ----------
                
<<<<<<< HEAD
=======
                %E_Phi = [f_deter(1);f_deter(4)];
                % fake solution
                %E_Phi = phi.*[lambda(1);lambda(4)];
                %V_Phi = zeros(2,1);
                delta = 1000;% coefficient
                f = delta/2 * (norm(E_Phi)^2 + norm(V_Phi)^2);% - slack_var*ones(zdim,1);
                df = delta*(E_Phi'*dE_Phi' + V_Phi'*dV_Phi');
                %df = delta*(gamma.*g)'*[diag(gamma)*dg + [zeros(zdim,xdim) diag(g)]];
                %f = norm(f_deter)^2;
                %df = (E_Phi'*dE_Phi' + V_Phi'*dV_Phi');
                
                % [recover back to original LCP, non-robust, written in cost function instead of constraint]
%                 f = delta/2 * norm(E_Phi)^2;
%                 %[h;q0;q0dot;q1;q1dot;u;lambda_n;lambda_tx;lambda_ty;gamma]
%                 dE_Phi = [zeros(1,2);zeros(12,2);n';zeros(6,2);zeros(3,2);zeros(3,2);zeros(3,2);zeros(2,2)]; 
%                 df = delta*E_Phi'*dE_Phi';
                
                persistent normal_LCP_ERM_NCP_residual
                normal_LCP_ERM_NCP_residual = [normal_LCP_ERM_NCP_residual, f/(delta/2)];
                if length(normal_LCP_ERM_NCP_residual) == obj.N-1
                    normal_LCP_ERM_NCP_residual
                    normal_LCP_ERM_NCP_residual = [];
                end
                
>>>>>>> e941e95e
                function dX_dq = jacobian_gradient(A,B,C)
                    %X = trace(A*Jg*B*Jg'*C)
                    dX_dJg = A'*C'*obj.Jg*B' + C*A*obj.Jg*B;
                    
                    dX_dq = trace(dX_dJg'*obj.dJgdq_i);
                end
                
                function dX_dq = jacobian_gradient1(A,B)
                    %X = trace(A*Jg'*B*Jg)
                    dX_dJg = B*obj.Jg*A + B'*obj.Jg*A';
                    
                    dX_dq = trace(dX_dJg'*obj.dJgdq_i);
                end
                
                function dX_dq = jacobian_gradient2(A,B,C,D,E)
                    %X = trace(A*Jg*B*Jg'*C*Jg*D*Jg'*E)
                    dX_dJg = A'*E'*obj.Jg*D'*obj.Jg'*C'*obj.Jg*B' + C*obj.Jg*D*obj.Jg'*E*A*obj.Jg*B ...
                             + C'*obj.Jg*B'*obj.Jg'*A'*E'*obj.Jg*D' + E*A*obj.Jg*B*obj.Jg'*C*obj.Jg*D;
                    
                    dX_dq = trace(dX_dJg'*obj.dJgdq_i);
                end
                
                function dX_dq = jacobian_gradient3(A,B,C,D,E)
                    %X = trace(A*Jg'*B*Jg*C*Jg'*D*Jg*E)
                    dX_dJg = B*obj.Jg*C*obj.Jg'*D*obj.Jg*E*A + B'*obj.Jg*A'*E'*obj.Jg'*D'*obj.Jg*C' ...
                             + D*obj.Jg*E*A*obj.Jg'*B*obj.Jg*C + D'*obj.Jg*C'*obj.Jg'*B'*obj.Jg*A'*E';
                    
                    dX_dq = trace(dX_dJg'*obj.dJgdq_i);
                end
                
                function dX_dq = jacobian_gradient4(A,B,C,D,E)
                    %X = trace(A*Jg'*B*Jg)*C*Jg*D*Jg'*E
                    dX_dJg = B*obj.Jg*A*(C*obj.Jg*D*obj.Jg'*E) + B'*obj.Jg*A'*(E'*obj.Jg*D'*obj.Jg'*C') ...
                             + trace(A*Jg'*B*Jg)*C'*E'*obj.Jg*D' + trace(A*Jg'*B*Jg)*E*C*obj.Jg*D;
                    
                    dX_dq = trace(dX_dJg'*obj.dJgdq_i);
                end
                
                function dX_dq = jacobian_gradient5(A,B,C,D,E,F)
                    %X = A*Jg*B*Jg'*C*trace(D*Jg'*E*Jg*F)
                    dX_dJg = A'*C'*obj.Jg*B'*trace(D*Jg'*E*Jg*F) + C*A*obj.Jg*B*trace(D*Jg'*E*Jg*F) ...
                             + A*Jg*B*Jg'*C*E*obj.Jg*F*D + A*Jg*B*Jg'*C*E'*obj.Jg*D'*F';
                    
                    dX_dq = trace(dX_dJg'*obj.dJgdq_i);
                end
                
                function dX_dq = jacobian_gradient6(A,B,C,D)
                    %X = A*Jg*B*Jg'*C*Jg*D
                    dX_dJg = A'*D'*obj.Jg'*C'*obj.Jg*B' + C*obj.Jg*D*A*obj.Jg*B + C'*obj.Jg*B'*obj.Jg'*A'*D';
                    
                    dX_dq = trace(dX_dJg'*obj.dJgdq_i);
                end
                
                function dX_dq = jacobian_gradient7(A,B,C,D)
                    %X = trace(A*Jg'*B*Jg)*C*Jg*D
                    dX_dJg = B*obj.Jg*A*(C*obj.Jg*D) + B'*obj.Jg*A'*(C*obj.Jg*D) + trace(A*obj.Jg'*B*obj.Jg)*C'*D';
                    
                    dX_dq = trace(dX_dJg'*obj.dJgdq_i);
                end
                
                function dX_dq = jacobian_gradient8(A,B,C,D)
                    %X = A*Jg*B*Jg'*C*Jg*D
                    dX_dJg = A'*D'*obj.Jg'*C'*obj.Jg*B' + C*obj.Jg*D*A*obj.Jg*B + C'*obj.Jg*B'*obj.Jg'*A'*D';
                    
                    dX_dq = trace(dX_dJg'*obj.dJgdq_i);
                end
                
                function [E,dEdq,dEdqdot,dEdh,dEdu] = expectation_third_order_multiply(Ain, ain, Bin, bin, Cin, cin)
                    %refactor input matrices
                    AAin = obj.h*obj.Minv*obj.Jg'*Ain;
                    aain = obj.h*obj.Minv*obj.Jg'*ain;
                    BBin = obj.Jg'*Bin;
                    bbin = obj.Jg'*bin;
                    CCin = obj.J_blk'*Cin;
                    ccin = obj.J_blk'*cin;
                    
                    % expectation
                    term1 = ((AAin*obj.mu_r+aain)'*BBin+(BBin*obj.mu_r+bbin)'*AAin);
                    term2 = CCin';
                    term3 = trace(AAin*obj.Sigma_r*BBin')+(AAin*obj.mu_r+aain)'*(BBin*obj.mu_r+bbin);
                    term4 = (CCin*obj.mu_r+ccin)';
                    
                    E = term1*obj.Sigma_r*term2 +term3*term4;
                    
                    % derivative of expectation (d/dM * dM/dq)
                    % first term
                    dEdM = - (AAin*obj.mu_r+aain)*term2'*obj.Sigma_r*BBin'*obj.Minv - obj.Minv*(BBin*obj.mu_r+bbin)*term2'*obj.Sigma_r*AAin' - obj.Minv*obj.h*obj.Jg'*Cin*obj.Sigma_r*term1'*(obj.B*obj.u-C)'*obj.Minv;
                    % second term
                    dEdM = dEdM -obj.Minv*term4*BBin*obj.Sigma_r*AAin' -(AAin*obj.mu_r+aain)*term4*(BBin*obj.mu_r+bbin)'*obj.Minv - obj.Minv*(obj.Jg'*Cin*obj.mu_r+obj.Jg'*cin)*term3*obj.h*(obj.B*obj.u-obj.C)'*obj.Minv;
                    
                    dEdC = -(term1*Sigma_r*Cin'*Jg*h*Minv)' - (term3*(mu_r'*Cin'+cin')*Jg*Minv*h)';
                    
                    dEdh = E/obj.h + term1*obj.Sigma_r*Cin'*obj.Jg*obj.Minv*(obj.B*obj.u - obj.C) +term3*(obj.mu_r'*Cin' + cin')*obj.Jg*obj.Minv*(obj.B*obj.u - obj.C);
                    
                    dEdJ_times_dJdq = jacobian_gradient6(obj.mu_r'*Ain'+ain',obj.Minv*obj.h,Bin*obj.Sigma_r*Cin',obj.qdot_blk) ...
                             + jacobian_gradient6(obj.mu_r'*Bin'+bin',obj.h*obj.Minv,Ain*obj.Sigma_r*Cin',obj.qdot_blk) ...
                             + jacobian_gradient7(obj.h*obj.Minv,Ain*obj.Sigma_r*Bin',obj.mu_r'*Cin',obj.qdot_blk) ...
                             + jacobian_gradient8(obj.mu_r'*Ain'+ain',obj.Minv*obj.h,(Bin*obj.mu_r+bin)*obj.mu_r'*Cin',obj.qdot_blk);
                             
                    for i=1:nq
                        dEdq(i,:) = trace(dEdM'*obj.dMdq(:,:,i)) + trace(dEdC'*obj.dCdq(:,i)) + dEdJ_times_dJdq;
                        dEdqdot(i,:) = trace(dEdC'*obj.dCdqdot(:,i));
                    end
                    
                    dEdu = (term1*obj.Sigma_r*Cin'*obj.Jg*(obj.Minv*obj.B*obj.h))' - (term3*(obj.mu_r'*Cin'+cin')*obj.Jg*obj.Minv*obj.B*obj.h)';
                end
                
                function [E,dEdq] = expectation_fourth_order_multiply(Ain, ain, Bin, bin, Cin, cin, Din, din)
                    %refactor input matrices
                    AAin = obj.Minv*obj.Jg'*Ain;
                    aain = obj.Minv*obj.Jg'*ain;
                    BBin = obj.Jg'*Bin;
                    bbin = obj.Jg'*bin;
                    CCin = obj.Minv*obj.Jg'*Cin;
                    ccin = obj.Minv*obj.Jg'*cin;
                    DDin = obj.Jg'*Din;
                    ddin = obj.Jg'*din;
                    
                    % expectation
                    term1 = ((AAin*obj.mu_r+aain)'*BBin+(BBin*obj.mu_r+bbin)'*AAin);
                    term2 = (CCin'*(DDin*obj.mu_r+ddin)+DDin'*(CCin*obj.mu_r+ccin));
                    term3 = trace(AAin*obj.Sigma_r*BBin')+(AAin*obj.mu_r+aain)'*(BBin*obj.mu_r+bbin);
                    term4 = trace(CCin*obj.Sigma_r*DDin')+(CCin*obj.mu_r+ccin)'*(DDin*obj.mu_r+ddin);
                    
                    E = trace(AAin*obj.Sigma_r*(CCin'*DDin + DDin'*CCin)*obj.Sigma_r*BBin') + term1*obj.Sigma_r*term2 + term3*term4;
                    
                    % derivative of expectation (d/dM * dM/dq)
                    % first term
                    dEdM = -obj.Minv*BBin*obj.Sigma_r*(CCin'*DDin+DDin'*CCin)*obj.Sigma_r*AAin' - CCin*obj.Sigma_r*AAin'*BBin*obj.Sigma_r*DDin'*obj.Minv - obj.Minv*DDin*obj.Sigma_r*AAin'*BBin*obj.Sigma_r*CCin';
                    % second term
                    dEdM = dEdM - obj.Minv*(AAin*obj.mu_r+aain)*term2'*obj.Sigma_r*BBin'*obj.Minv - obj.Minv*(BBin*obj.mu_r+bbin)*term2'*obj.Sigma_r*AAin' - CCin*obj.Sigma_r*term1'*(DDin*obj.mu_r+ddin)'*obj.Minv ...
                         - obj.Minv*DDin*obj.Sigma_r*term1'*(obj.mu_r'*CCin'+ccin');
                    % third term
                    dEdM = dEdM -obj.Minv*term4*BBin*obj.Sigma_r*AAin' -(AAin*obj.mu_r+aain)*term4*(BBin*obj.mu_r+bbin)'*obj.Minv - obj.Minv*term3*DDin*obj.Sigma_r*CCin'...
                         - (CCin*obj.mu_r+ccin)*term3*(DDin*obj.mu_r+ddin)'*obj.Minv;
                    
                    dEdJ_times_dJdq = jacobian_gradient3(obj.Minv,Ain*obj.Sigma_r*Cin',obj.Minv,Din*obj.Sigma_r*Bin',eye(nq)) ...
                             + jacobian_gradient3(obj.Minv,Ain*obj.Sigma_r*Din',obj.Minv,Cin*obj.Sigma_r*Bin',eye(nq)) ...
                             + jacobian_gradient2(obj.mu_r'*Ain'+ain',obj.Minv,Bin*obj.Sigma_r*Cin',obj.Minv,Din*obj.mu_r+din) ...
                             + jacobian_gradient2(obj.mu_r'*Ain'+ain',obj.Minv,Bin*obj.Sigma_r*Din',obj.Minv,Cin*obj.mu_r+cin) ...
                             + jacobian_gradient2(obj.mu_r'*Bin'+bin',obj.Minv,Ain*obj.Sigma_r*Cin',obj.Minv,Din*obj.mu_r+din) ...
                             + jacobian_gradient2(obj.mu_r'*Bin'+bin',obj.Minv,Ain*obj.Sigma_r*Din',obj.Minv,Cin*obj.mu_r+cin) ...
                             + jacobian_gradient3(obj.Minv,Ain*obj.Sigma_r*Bin',obj.Minv,Cin*obj.Sigma_r*Din',eye(obj.nq)) ...
                             + jacobian_gradient2(obj.mu_r'*Ain'+ain',obj.Minv,(Bin*obj.mu_r+bin)*(obj.mu_r'*Cin'+cin'),obj.Minv,Din*obj.mu_r+din) ...
                             + jacobian_gradient4(obj.Minv,Ain*obj.Sigma_r*Bin',obj.mu_r'*Cin'+cin',obj.Minv,Din*obj.mu_r+din) ...
                             + jacobian_gradient5(obj.mu_r'*Ain'+ain',obj.Minv,(Bin*obj.mu_r+bin),obj.Minv,Cin*obj.Sigma_r*Din',eye(obj.nq));
                    
                    %dEdC = 0;
                    
                    for i=1:nq
                        dEdq(i,:) = trace(dEdM'*obj.dMdq(:,:,i)) + dEdJ_times_dJdq;
                        dEdqot(i,:) = 0;
                    end
                    
                end
            end
            
            function [f,df] = ERMcost_slidingVelocity(obj, h, x0, x1, u, lambda, gamma)
                
                zdim = size(obj.W,2);
                xdim = size(obj.M,2);
                nq = obj.plant.getNumPositions;
                nv = obj.plant.getNumVelocities;
                nu = obj.plant.getNumInputs;
                nl = length(lambda);
                
                obj.nq = nq;
                obj.nv = nv;
                obj.nu = nu;
                
                obj.h = h;
                
                % von Mises-Fisher distribution for quaternion rotation vector
                mu_dirc = [1,0,0,0]'; % this is for flat terrain, no rotation. can be terrain dependent.
                %mu_dirc = [0.2,0.15,0.3,0.9206]'; % for a tilt terrain
                
                kappa = 10;
                I_kappa_plus = exp(kappa) + exp(-kappa);
                I_kappa_minus = exp(kappa) - exp(-kappa);
                
                h_kappa = (kappa*I_kappa_plus - I_kappa_minus)/(kappa*I_kappa_minus);
                mu_r = mu_dirc*h_kappa;
                Sigma_r = h_kappa/kappa * eye(4) + (1 - 3*h_kappa/kappa - h_kappa^2)*mu_r*mu_r';
                
                %remove distribution and make it deterministic
                mu_r=[1;0;0;0];
                Sigma_r = zeros(4);
                
                obj.mu_r = mu_r;
                obj.Sigma_r = Sigma_r;
                
                mu_w = mu_r(1);mu_x = mu_r(2);mu_y = mu_r(3);mu_z = mu_r(4);
                
                Rbar = [1-2*mu_y^2-2*mu_z^2, 2*mu_x*mu_y-2*mu_z*mu_w, 2*mu_x*mu_z+2*mu_y*mu_w;
                        2*mu_x*mu_y+2*mu_z*mu_w, 1-2*mu_x^2-2*mu_z^2, 2*mu_y*mu_z-2*mu_x*mu_w;
                        2*mu_x*mu_z-2*mu_y*mu_w, 2*mu_y*mu_z+2*mu_x*mu_w, 1-2*mu_x^2-2*mu_y^2];
                
                % normal direction n
                F = [2*mu_y, 2*mu_z, 2*mu_w, 2*mu_x;
                    -2*mu_x, -2*mu_w, 2*mu_z, 2*mu_y;
                     2*mu_w, -2*mu_x, -2*mu_y, 2*mu_z];
                Fc = Rbar(:,3) - F*mu_r;
                
                % tangential direction D_{r,x}
                G = [2*mu_w, 2*mu_x, -2*mu_y, -2*mu_z;
                     2*mu_z, 2*mu_y, 2*mu_x,  2*mu_w;
                    -2*mu_y, 2*mu_z, -2*mu_w, 2*mu_x];
                Gc = Rbar(:,1) - G*mu_r;
                
                % tangential direction D_{r,y}
                H = [-2*mu_z, 2*mu_y,  2*mu_x, -2*mu_w;
                     2*mu_w,  -2*mu_x, 2*mu_y, -2*mu_z;
                     2*mu_x,  2*mu_w,  2*mu_z, 2*mu_y];
                Hc = Rbar(:,2) - H*mu_r;
                
                % RigidBodyManipulator dynamics
                q0 = x0(1:nq);
                v0 = x0(nq+1:nq+nv);
                q1 = x1(1:nq);
                v1 = x1(nq+1:nq+nv);
                
                % currently only implement MIDPOINT method
                [M,C,B,dM,dC,dB] = obj.plant.manipulatorDynamics((q0+q1)/2,(v0+v1)/2);
                Minv = inv(M);
                obj.C = C;
                obj.B = B;
                obj.u = u;
                obj.Minv = Minv;
                
                for i=1:nq
                    dMdq(:,:,i) = reshape(dM(:,i),[nq, nq]);
                    dCdq(:,i) = reshape(dC(:,i),[nq, 1]);
                    dCdqdot(:,i) = reshape(dC(:,i+nq),[nq, 1]);
                end
                
                obj.dMdq = dMdq;
                obj.dCdq = dCdq;
                obj.dCdqdot = dCdqdot;
                
                qdot_prev = v0;
                u_prev = u;
                
                if nl>0
                    [phi,normal,~,~,~,~,~,~,n,D,dn,dD] = obj.plant.contactConstraints(q1,false,obj.options.active_collision_options);
                    % construct J and dJ from n,D,dn, and dD so they relate to the
                    % lambda vector
                    J = zeros(nl,nq);
                    J(1:1+obj.nD:end,:) = n;
                    dJ = zeros(nl*nq,nq);
                    dJ(1:1+obj.nD:end,:) = dn;%[double check how dn is factorized]
                    
                    for j=1:length(D),
                        J(1+j:1+obj.nD:end,:) = D{j};
                        dJ(1+j:1+obj.nD:end,:) = dD{j};
                    end 
                end
                
                E_Phi = zeros(4,1);
                V_Phi = zeros(4,1);
                    
                for foot_indx = 1:2
                    Jg(1:2,:) = J(3*foot_indx-1:3*foot_indx,:);
                    Jg(3,:) = J(3*foot_indx-2,:);
                    
                    obj.Jg = Jg;
                    
                    for i=1:nq
                        for j =1:((1+obj.nD)*2)
                            if foot_indx == 1
                                dJgdq(:,j,i) = dJ(2*(1+obj.nD)*(j-1)+1:2*(1+obj.nD)*(j-1)+3,i);
                            elseif foot_indx == 2
                                dJgdq(:,j,i) = dJ(2*(1+obj.nD)*(j-1)+4:2*(1+obj.nD)*(j-1)+6,i);
                            end
                        end
                    end
                    
                    % Composed matrices
                    Fy = H;
                    Fyc = Hc;
                    U = Minv*Jg'*F;
                    V = U'*Jg'*G;
                    Vy = U'*Jg'*Fy;
                    Z = Minv*Jg'*Fc;
                    Zy = Minv*Jg'*Fyc;
                    X = G'*Jg*Z;
                    Xy = Fy'*Jg*Z;
                    Xxy = G'*Jg*Zy;
                    K = Minv*Jg'*G;
                    Ky = Minv*Jg'*Fy;
                    L = Minv*Jg'*Gc;
                    Ly = Minv*Jg'*Fyc;
                    Wx = K'*Jg'*G;
                    Wy = Ky'*Jg'*Fy;
                    Wxy = K'*Jg'*Fy;
                    Y = U'*Jg'*Fc;
                    Yx = K'*Jg'*Gc;
                    Yy = Ky'*Jg'*Fyc;%[double check]
                    Q = U'*Jg'*Gc;
                    Qy = U'*Jg'*Fyc;
                    Qxy = Ky'*Jg'*Gc;%[double check]
                    O = (V+V')*mu_r+X+Q;
                    Oy = (Vy+Vy')*mu_r+Xy+Qy;
                    Oxy = (Wxy+Wxy')*mu_r+Xxy+Qxy;

                    qdot_blk = (qdot_prev + Minv*(B*u_prev - C)*h);
                    J_blk = Jg*qdot_blk;
                    T = G'*J_blk;
                    Tc = Gc'*J_blk;
                    Ty = Fy'*J_blk;
                    Tyc = Fyc'*J_blk;
                    obj.qdot_blk = qdot_blk;
                    obj.J_blk = J_blk;
                    
                    %--------------- second LCP condition ---------------%
                    % expectation and covariance of M_v_x
                    E_M_Drx_nr = trace(V*Sigma_r) + mu_r'*V*mu_r + Z'*Jg'*(G*mu_r + Gc) + mu_r'*U'*Jg'*Gc;
                                        
                    V_M_Drx_nr = trace(U*Sigma_r*(V+V')*Sigma_r*G'*Jg) + O'*Sigma_r*O ...
                        +(trace(U*Sigma_r*G'*Jg)+mu_r'*V*mu_r+mu_r'*Q+X'*mu_r+Z'*Jg'*Gc)^2 - E_M_Drx_nr^2;

                    E_M_Drx_Drx = trace(Wx*Sigma_r) + mu_r'*Wx*mu_r + L'*Jg'*(2*G*mu_r + Gc);
                    V_M_Drx_Drx = 2*trace(K*Sigma_r*Wx*Sigma_r*G'*Jg) + 4*(mu_r'*Wx + Yx')*Sigma_r*(Wx*mu_r + Yx) ...
                        +(trace(K*Sigma_r*G'*Jg)+mu_r'*Wx*mu_r+2*mu_r'*Yx+L'*Jg'*Gc)^2 - E_M_Drx_Drx^2; %[not used]

                    E_M_Drx_Dry = trace(Wxy*Sigma_r) + mu_r'*Wxy*mu_r + L'*Jg'*(Fy*mu_r + Fyc) + mu_r'*K'*Jg'*Fyc;
                    E_M_Dry_Drx = E_M_Drx_Dry;
                    % no V_M_Drx_Dry defined, not used
                              
                    for i=1:nq
                        % expectation derivative w.r.t q and qdot
                        obj.dJgdq_i = dJgdq(:,:,i);
                        dE_M_Drx_nr_dq(i,:) = trace( (-Minv*Jg'*(F*(Sigma_r + mu_r*mu_r')*G' + Fc*(G*mu_r + Gc)' + F*mu_r*Gc')*Jg*Minv)'*dMdq(:,:,i) ) ...
                                              + jacobian_gradient(F',Minv,G*Sigma_r) + jacobian_gradient(mu_r'*F',Minv,G*mu_r) ...
                                              + jacobian_gradient(Fc',Minv,G*mu_r + Gc) + jacobian_gradient(mu_r'*F',Minv,Gc);
                        dE_M_Drx_nr_dqdot(i,:) = 0;

                        dE_M_Drx_Drx_dq(i,:) = trace( (-Minv*Jg'*(G*(Sigma_r + mu_r*mu_r')*G' + Gc*(2*G*mu_r + Gc)')*Jg*Minv)'*dMdq(:,:,i) ) ...
                                               + jacobian_gradient(G',Minv,G*Sigma_r) + jacobian_gradient(mu_r'*G',Minv,G*mu_r) ...
                                               + jacobian_gradient(Gc',Minv,2*G*mu_r+Gc);
                        dE_M_Drx_Drx_dqdot(i,:) = 0;

                        dE_M_Drx_Dry_dq(i,:) = trace( (-Minv*Jg'*(Fy*(Sigma_r + mu_r*mu_r')*G' + Fyc*(G*mu_r + Gc)' + Fy*mu_r*Gc')*Jg*Minv)'*dMdq(:,:,i) ) ...
                                               + jacobian_gradient(Fy',Minv,G*Sigma_r) + jacobian_gradient(mu_r'*Fy',Minv,G*mu_r) ...
                                               + jacobian_gradient(Fyc',Minv,G*mu_r + Gc) + jacobian_gradient(mu_r'*Fy',Minv,Gc);
                        dE_M_Drx_Dry_dqdot(i,:) = 0;
                        
                        dE_M_Dry_Drx_dq(i,:) = dE_M_Drx_Dry_dq(i,:);
                        dE_M_Dry_Drx_dqdot(i,:) = 0;

                        % covariance derivative w.r.t q and qdot
                        dV_M_Drx_nr_dq_first_chain(:,:,i) = -K*Sigma_r*(V+V')*Sigma_r*U' - U*Sigma_r*V*Sigma_r*K' - K*Sigma_r*V*Sigma_r*U' ...
                            -U*(mu_r*O'+O*mu_r')*K'-K*(mu_r*O'+O*mu_r')*U'-Z*O'*K'-L*O'*U'-K*O*Z'-U*O*L' ...
                            +2*(trace(U*Sigma_r*G'*Jg)+mu_r'*V*mu_r+mu_r'*Q+X'*mu_r+Z'*Jg'*Gc) ...
                            *(-K*Sigma_r*U' - U*mu_r*mu_r'*K' - U*mu_r*L' - Z*mu_r'*K' - Z*L');
                        dV_M_Drx_nr_dq_first_chain(:,:,i) = dV_M_Drx_nr_dq_first_chain(:,:,i)';% transponse due to that the equation above is derived based on dV_M_nr_Drx
                        dV_M_Drx_nr_dq(i,:) = trace(dV_M_Drx_nr_dq_first_chain(:,:,i)'*dMdq(:,:,i));
                        dV_M_Drx_nr_dq(i,:) = dV_M_Drx_nr_dq(i,:) - 2*E_M_Drx_nr*dE_M_Drx_nr_dq(i,:);%[double check this part]
                        dV_M_Drx_nr_dq(i,:) = dV_M_Drx_nr_dq(i,:) + jacobian_gradient3(Minv,F*Sigma_r*F',Minv,G*Sigma_r*G',eye(nq)) ...
                                              + jacobian_gradient2(mu_r'*F'+Fc',Minv,G*Sigma_r*F',Minv,G*mu_r+Gc) ...
                                              + jacobian_gradient2(mu_r'*F'+Fc',Minv,G*Sigma_r*G',Minv,F*mu_r+Fc) ...
                                              + jacobian_gradient2(mu_r'*G'+Gc',Minv,F*Sigma_r*F',Minv,G*mu_r+Gc) ...
                                              + jacobian_gradient2(mu_r'*G'+Gc',Minv,F*Sigma_r*G',Minv,F*mu_r+Fc) ...
                                              +2*(trace(U*Sigma_r*G'*Jg)+mu_r'*V*mu_r+mu_r'*Q+X'*mu_r+Z'*Jg'*Gc) ...
                                              *(jacobian_gradient1(Minv,F*Sigma_r*G') + jacobian_gradient(mu_r'*F',Minv,G*mu_r) ...
                                              + jacobian_gradient(mu_r'*F',Minv,Gc) + jacobian_gradient(Fc',Minv,G*mu_r+Gc));
                        
                        dV_M_Drx_nr_dqdot(i,:) = 0;

                        dV_M_Drx_Drx_dq_first_chain(:,:,i) = -4*K*Sigma_r*Wx*Sigma_r*K' + 4*(-K*mu_r*mu_r'*Wx*Sigma_r*K' - K*Sigma_r*Wx*mu_r*mu_r'*K' ...
                            -K*mu_r*Yx'*Sigma_r*K'-K*Sigma_r*Wx*mu_r*L'-L*mu_r'*Wx*Sigma_r*K'-K*Sigma_r*Yx*mu_r'*K'-L*Yx'*Sigma_r*K'-K*Sigma_r*Yx*L') ...
                            +2*(trace(K*Sigma_r*G'*Jg)+mu_r'*Wx*mu_r+2*mu_r'*Yx+L'*Jg'*Gc) ...
                            *(-K*(Sigma_r + mu_r*mu_r')*K' - 2*K*mu_r*L' - L*L');
                        dV_M_Drx_Drx_dq(i,:) = trace(dV_M_Drx_Drx_dq_first_chain(:,:,i)'*dMdq(:,:,i));
                        dV_M_Drx_Drx_dq(i,:) = dV_M_Drx_Drx_dq(i,:) - 2*E_M_Drx_Drx*dE_M_Drx_Drx_dq(i,:);%[double check this part]
                        dV_M_Drx_Drx_dq(i,:) = dV_M_Drx_Drx_dq(i,:) + 2*jacobian_gradient3(Minv,G*Sigma_r*G',Minv,G*Sigma_r*G',eye(nq)) ...
                                               + 4*jacobian_gradient2(mu_r'*G'+Gc',Minv,G*Sigma_r*G',Minv,G*mu_r+Gc) ...
                                               + 2*(trace(K*Sigma_r*G'*Jg)+mu_r'*Wx*mu_r+2*mu_r'*Yx+L'*Jg'*Gc) ...
                                               *(jacobian_gradient1(Minv,G*Sigma_r*G') + jacobian_gradient(mu_r'*G',Minv,G*mu_r+Gc) ...
                                               + jacobian_gradient(mu_r'*G'+Gc',Minv,Gc));
                        
                        dV_M_Drx_Drx_dqdot(i,:) = 0;

                        dV_M_Drx_Dry_dq_first_chain(:,:,i) = -K*Sigma_r*(Wxy+Wxy')*Sigma_r*Ky' - Ky*Sigma_r*Wxy*Sigma_r*K' - K*Sigma_r*Wxy*Sigma_r*Ky' ...
                            -Ky*(mu_r*Oxy'+Oxy*mu_r')*K'-K*(mu_r*Oxy'+Oxy*mu_r')*Ky'-Zy*Oxy'*K'-L*Oxy'*Ky'-K*Oxy*Zy'-Ky*Oxy*L' ...
                            +2*(trace(Ky*Sigma_r*G'*Jg)+mu_r'*Wxy*mu_r+mu_r'*Qxy+Xxy'*mu_r+Zy'*Jg'*Gc) ...
                            *(-K*Sigma_r*Ky' - Ky*mu_r*mu_r'*K' - Ky*mu_r*L' - Zy*mu_r'*K' - Zy*L');
                        dV_M_Drx_Dry_dq(i,:) = trace(dV_M_Drx_Dry_dq_first_chain(:,:,i)'*dMdq(:,:,i));
                        dV_M_Drx_Dry_dq(i,:) = dV_M_Drx_Dry_dq(i,:) - 2*E_M_Drx_Dry*dE_M_Drx_Dry_dq(i,:);%[double check this part]
                        dV_M_Drx_Dry_dq(i,:) = dV_M_Drx_Dry_dq(i,:) + jacobian_gradient3(Minv,Fy*Sigma_r*Fy',Minv,G*Sigma_r*G',eye(nq)) ...
                                              + jacobian_gradient2(mu_r'*Fy'+Fc',Minv,G*Sigma_r*Fy',Minv,G*mu_r+Gc) ...
                                              + jacobian_gradient2(mu_r'*Fy'+Fyc',Minv,G*Sigma_r*G',Minv,Fy*mu_r+Fyc) ...
                                              + jacobian_gradient2(mu_r'*G'+Gc',Minv,Fy*Sigma_r*Fy',Minv,G*mu_r+Gc) ...
                                              + jacobian_gradient2(mu_r'*G'+Gc',Minv,Fy*Sigma_r*G',Minv,Fy*mu_r+Fyc) ...
                                              +2*(trace(Ky*Sigma_r*G'*Jg)+mu_r'*Wxy*mu_r+mu_r'*Qxy+Xxy'*mu_r+Zy'*Jg'*Gc) ...
                                              *(jacobian_gradient1(Minv,Fy*Sigma_r*G') + jacobian_gradient(mu_r'*Fy',Minv,G*mu_r) ...
                                              + jacobian_gradient(mu_r'*Fy',Minv,Gc) + jacobian_gradient(Fyc',Minv,G*mu_r+Gc));
                        
                        dV_M_Drx_Dry_dqdot(i,:) = 0;

                        dV_M_Dry_Drx_dq(i,:) = dV_M_Drx_Dry_dq(i,:);
                        dV_M_Dry_Drx_dqdot(i,:) = 0;
                    end

                    dE_M_Drx_nr = [0;dE_M_Drx_nr_dq/2;dE_M_Drx_nr_dqdot/2;dE_M_Drx_nr_dq/2;dE_M_Drx_nr_dqdot/2;zeros(3,1);zeros(8,1)];
                    dE_M_Drx_Drx = [0;dE_M_Drx_Drx_dq/2;dE_M_Drx_Drx_dqdot/2;dE_M_Drx_Drx_dq/2;dE_M_Drx_Drx_dqdot/2;zeros(3,1);zeros(8,1)];
                    dE_M_Drx_Dry = [0;dE_M_Drx_Dry_dq/2;dE_M_Drx_Dry_dqdot/2;dE_M_Drx_Dry_dq/2;dE_M_Drx_Dry_dqdot/2;zeros(3,1);zeros(8,1)];
                    dE_M_Dry_Drx = dE_M_Drx_Dry;

                    % expectation and covariance of b_v_x
                    E_b_Drx = (mu_r'*G' + Gc')*J_blk;
                    V_b_Drx = trace(T*T'*Sigma_r);

                    for i=1:nq
                        dE_b_Drx_dq(i,:) = trace( (-h*(K*mu_r + L)*(B*u_prev - C)'*Minv)'*dMdq(:,:,i) ) - trace( h*(K*mu_r + L)'*dCdq(:,i)) ...
                                           + trace(((G*mu_r + Gc)*qdot_blk')'*obj.dJgdq_i);% the last part is dJq/dq
                                           
                        dE_b_Drx_dqdot(i,:) = - trace( h*(K*mu_r + L)'*dCdqdot(:,i));

                        dV_b_Drx_dq(i,:) = trace( (-h*Minv*(B*u_prev - C)*T'*Sigma_r*K' -h*K*Sigma_r*T*(B*u_prev - C)'*Minv)'*dMdq(:,:,i)) ...
                                            - trace( (2*h*K*Sigma_r*T)'*dCdq(:,i)) + jacobian_gradient(G',qdot_blk*qdot_blk',G*Sigma_r);
                        dV_b_Drx_dqdot(i,:) = - trace( (2*h*K*Sigma_r*T)'*dCdqdot(:,i));
                    end

                    dE_b_Drx_dh = (mu_r'*G' + Gc')*Jg*Minv*(B*u_prev - C);
                    dE_b_Drx_du = ((mu_r'*G' + Gc')*Jg*Minv*B*h)';

                    dE_b_Drx = [dE_b_Drx_dh;dE_b_Drx_dq/2;dE_b_Drx_dqdot/2;dE_b_Drx_dq/2;dE_b_Drx_dqdot/2;dE_b_Drx_du;zeros(8,1)];

                    dV_b_Drx_dh = 2*h*trace(G'*Jg*Minv*(B*u_prev - C)*(B*u_prev - C)'*Minv*Jg'*G*Sigma_r) + trace(G'*Jg*Minv*(B*u_prev - C)*qdot_prev'*Jg'*G*Sigma_r) ...
                                  + trace(G'*Jg*qdot_prev*(B*u_prev - C)'*Minv*Jg'*G*Sigma_r);
                    dV_b_Drx_du = 2*(G'*Jg*Minv*B)'*h*Sigma_r*T;
                    dV_b_Drx = [dV_b_Drx_dh;dV_b_Drx_dq/2;dV_b_Drx_dqdot/2;dV_b_Drx_dq/2;dV_b_Drx_dqdot/2;dV_b_Drx_du;zeros(8,1)];

                    lambda_n = lambda(1+3*(foot_indx-1));
                    lambda_tx = lambda(2+3*(foot_indx-1));
                    lambda_ty = lambda(3+3*(foot_indx-1));
                    gamma_single = gamma(foot_indx);
                    lambda_vec = [lambda_n;lambda_tx;lambda_ty;gamma_single];

                    E_M_v_x = [h*E_M_Drx_nr, h*E_M_Drx_Drx, h*E_M_Drx_Dry, 1]';
                    E_Mvx_lambda_plus_bvx = E_M_v_x'*lambda_vec + E_b_Drx;

                    dE_M_v_x = [h*dE_M_Drx_nr, h*dE_M_Drx_Drx, h*dE_M_Drx_Dry, zeros(36,1)]';

                    % NCP residual, currently assume no smoothing func applied
                    E_Phi(1+2*(foot_indx-1)) = lambda_tx*E_Mvx_lambda_plus_bvx;
                    % derivative w.r.t [h;q0;q0dot;q1;q1dot;u;lambda_n;lambda_tx;lambda_ty;gamma]
                    dE_Phi_dh(1+2*(foot_indx-1)) = lambda_tx*(E_M_v_x'*lambda_vec/h + dE_b_Drx_dh);% the last part is dE_b_Drx/dh
                    dE_Phi_dq0(:,1+2*(foot_indx-1)) = lambda_tx*h*(dE_M_Drx_nr_dq*lambda_n+dE_M_Drx_Drx_dq*lambda_tx+dE_M_Drx_Dry_dq*lambda_ty)/2 + lambda_tx*dE_b_Drx_dq/2;% the last 1/2 is due to d((q0+q1)/2)/dq0
                    dE_Phi_dv0(:,1+2*(foot_indx-1)) = lambda_tx*h*(dE_M_Drx_nr_dqdot*lambda_n+dE_M_Drx_Drx_dqdot*lambda_tx+dE_M_Drx_Dry_dqdot*lambda_ty)/2 + lambda_tx*dE_b_Drx_dqdot/2;% the last 1/2 is due to d((q0+q1)/2)/dq0
                    dE_Phi_dq1(:,1+2*(foot_indx-1)) = dE_Phi_dq0(:,1+2*(foot_indx-1));
                    dE_Phi_dv1(:,1+2*(foot_indx-1)) = dE_Phi_dv0(:,1+2*(foot_indx-1));
                    dE_Phi_du(:,1+2*(foot_indx-1)) = lambda_tx*dE_b_Drx_du;
                    dE_Phi_dlambda_n(1+2*(foot_indx-1)) = lambda_tx*h*E_M_Drx_nr;
                    dE_Phi_dlambda_tx(1+2*(foot_indx-1)) = E_Mvx_lambda_plus_bvx + h*E_M_Drx_Drx*lambda_tx;
                    dE_Phi_dlambda_ty(1+2*(foot_indx-1)) = lambda_tx*h*E_M_Drx_Dry;
                    dE_Phi_dgamma(1+2*(foot_indx-1)) = lambda_tx;
                    
                    if(foot_indx == 1)
                        dE_Phi(:,1) = [dE_Phi_dh(1); dE_Phi_dq0(:,1); dE_Phi_dv0(:,1); dE_Phi_dq1(:,1); dE_Phi_dv1(:,1); dE_Phi_du(:,1);dE_Phi_dlambda_n(1); ...
                                       dE_Phi_dlambda_tx(1);dE_Phi_dlambda_ty(1);zeros(3,1);dE_Phi_dgamma(1);0];
                    elseif(foot_indx == 2)
                        dE_Phi(:,3) = [dE_Phi_dh(3); dE_Phi_dq0(:,3); dE_Phi_dv0(:,3); dE_Phi_dq1(:,3); dE_Phi_dv1(:,3); dE_Phi_du(:,3);zeros(3,1); ...
                                       dE_Phi_dlambda_n(3);dE_Phi_dlambda_tx(3);dE_Phi_dlambda_ty(3);0;dE_Phi_dgamma(3)];
                    end
                    
                    %--------------- third LCP condition ---------------%
                    % expectation and covariance of M_v_y
                    E_M_Dry_nr = trace(Vy*Sigma_r) + mu_r'*Vy*mu_r + Z'*Jg'*(Fy*mu_r + Fyc) + mu_r'*U'*Jg'*Fyc;
                    E_M_Dry_Dry = trace(Wy*Sigma_r) + mu_r'*Wy*mu_r + Ly'*Jg'*(2*Fy*mu_r+Fyc);

                    for i=1:nq
                        % expectation derivative w.r.t q and qdot
                        dE_M_Dry_nr_dq(i,:) = trace( (-Minv*Jg'*(F*(Sigma_r + mu_r*mu_r')*Fy' + Fc*(Fy*mu_r + Fyc)' + F*mu_r*Fyc')*Jg*Minv)'*dMdq(:,:,i) ) ...
                                              + jacobian_gradient(F',Minv,Fy*Sigma_r) + jacobian_gradient(mu_r'*F',Minv,Fy*mu_r) ...
                                              + jacobian_gradient(Fc',Minv,Fy*mu_r + Fyc) + jacobian_gradient(mu_r'*F',Minv,Fyc);
                        dE_M_Dry_nr_dqdot(i,:) = 0;

                        dE_M_Dry_Dry_dq(i,:) = trace( (-Minv*Jg'*(Fy*(Sigma_r + mu_r*mu_r')*Fy' + Fyc*(2*Fy*mu_r + Fyc)')*Jg*Minv)'*dMdq(:,:,i) ) ...
                                               + jacobian_gradient(Fy',Minv,Fy*Sigma_r) + jacobian_gradient(mu_r'*Fy',Minv,Fy*mu_r) ...
                                               + jacobian_gradient(Fyc',Minv,2*Fy*mu_r+Fyc);
                        dE_M_Dry_Dry_dqdot(i,:) = 0;
                        
                        % covariance derivative w.r.t q and qdot
                        dV_M_Dry_nr_dq_first_chain(:,:,i) = -Ky*Sigma_r*(Vy+Vy')*Sigma_r*U' - U*Sigma_r*Vy*Sigma_r*Ky' - Ky*Sigma_r*Vy*Sigma_r*U' ...
                            -U*(mu_r*Oy'+Oy*mu_r')*Ky'-Ky*(mu_r*Oy'+Oy*mu_r')*U'-Z*Oy'*Ky'-Ly*Oy'*U'-Ky*Oy*Z'-U*Oy*Ly' ...
                            +2*(trace(U*Sigma_r*Fy'*Jg)+mu_r'*Vy*mu_r+mu_r'*Qy+Xy'*mu_r+Z'*Jg'*Fyc) ...
                            *(-Ky*Sigma_r*U' - U*mu_r*mu_r'*Ky' - U*mu_r*Ly' - Z*mu_r'*Ky' - Z*Ly');
                        dV_M_Dry_nr_dq_first_chain(:,:,i) = dV_M_Dry_nr_dq_first_chain(:,:,i)';% transponse due to that the equation above is derived based on dV_M_nr_Dry
                        dV_M_Dry_nr_dq(i,:) = trace(dV_M_Dry_nr_dq_first_chain(:,:,i)'*dMdq(:,:,i));
                        dV_M_Dry_nr_dq(i,:) = dV_M_Dry_nr_dq(i,:) - 2*E_M_Dry_nr*dE_M_Dry_nr_dq(i,:);%[double check this part]
                        dV_M_Dry_nr_dq(i,:) = dV_M_Dry_nr_dq(i,:) + jacobian_gradient3(Minv,F*Sigma_r*F',Minv,Fy*Sigma_r*Fy',eye(nq)) ...
                                              + jacobian_gradient2(mu_r'*F'+Fc',Minv,Fy*Sigma_r*F',Minv,Fy*mu_r+Fyc) ...
                                              + jacobian_gradient2(mu_r'*F'+Fc',Minv,Fy*Sigma_r*Fy',Minv,F*mu_r+Fc) ...
                                              + jacobian_gradient2(mu_r'*Fy'+Fyc',Minv,F*Sigma_r*F',Minv,Fy*mu_r+Fyc) ...
                                              + jacobian_gradient2(mu_r'*Fy'+Fyc',Minv,F*Sigma_r*Fy',Minv,F*mu_r+Fc) ...
                                              +2*(trace(U*Sigma_r*Fy'*Jg)+mu_r'*Vy*mu_r+mu_r'*Qy+Xy'*mu_r+Z'*Jg'*Fyc) ...
                                              *(jacobian_gradient1(Minv,F*Sigma_r*Fy') + jacobian_gradient(mu_r'*F',Minv,Fy*mu_r) ...
                                              + jacobian_gradient(mu_r'*F',Minv,Fyc) + jacobian_gradient(Fc',Minv,Fy*mu_r+Fyc));
                                          
                        dV_M_Dry_nr_dqdot(i,:) = 0;
                        
                        dV_M_Dry_Dry_dq_first_chain(:,:,i) = -4*Ky*Sigma_r*Wy*Sigma_r*Ky' + 4*(-Ky*mu_r*mu_r'*Wy*Sigma_r*Ky' - Ky*Sigma_r*Wy*mu_r*mu_r'*Ky' ...
                            -Ky*mu_r*Yy'*Sigma_r*Ky'-Ky*Sigma_r*Wy*mu_r*Ly'-Ly*mu_r'*Wy'*Sigma_r*Ky'-Ky*Sigma_r*Yy*mu_r'*Ky'-Ly*Yy'*Sigma_r*Ky'-Ky*Sigma_r*Yy*Ly') ...
                            +2*(trace(Ky*Sigma_r*Fy'*Jg)+mu_r'*Wy*mu_r+2*mu_r'*Yy+Ly'*Jg'*Fyc) ...
                            *(-Ky*(Sigma_r + mu_r*mu_r')*Ky' - 2*Ky*mu_r*Ly' - Ly*Ly');
                        dV_M_Dry_Dry_dq(i,:) = trace(dV_M_Dry_Dry_dq_first_chain(:,:,i)'*dMdq(:,:,i));
                        dV_M_Dry_Dry_dq(i,:) = dV_M_Dry_Dry_dq(i,:) - 2*E_M_Dry_Dry*dE_M_Dry_Dry_dq(i,:);%[double check this part]
                        dV_M_Dry_Dry_dq(i,:) = dV_M_Dry_Dry_dq(i,:) + 2*jacobian_gradient3(Minv,Fy*Sigma_r*Fy',Minv,Fy*Sigma_r*Fy',eye(nq)) ...
                                               + 4*jacobian_gradient2(mu_r'*Fy'+Fyc',Minv,Fy*Sigma_r*Fy',Minv,Fy*mu_r+Fyc) ...
                                               + 2*(trace(Ky*Sigma_r*Fy'*Jg)+mu_r'*Wy*mu_r+2*mu_r'*Yy+Ly'*Jg'*Fyc) ...
                                               *(jacobian_gradient1(Minv,Fy*Sigma_r*Fy') + jacobian_gradient(mu_r'*Fy',Minv,Fy*mu_r+Fyc) ...
                                               + jacobian_gradient(mu_r'*Fy'+Fyc',Minv,Fyc));
                        
                        dV_M_Dry_Dry_dqdot(i,:) = 0;
                    end

                    %[h;q0;q0dot;q1;q1dot;u;lambda_n;lambda_tx;lambda_ty;gamma]
                    dE_M_Dry_nr = [0;dE_M_Dry_nr_dq/2;dE_M_Dry_nr_dqdot/2;dE_M_Dry_nr_dq/2;dE_M_Dry_nr_dqdot/2;zeros(3,1);zeros(8,1)];
                    dE_M_Dry_Dry = [0;dE_M_Dry_Dry_dq/2;dE_M_Dry_Dry_dqdot/2;dE_M_Dry_Dry_dq/2;dE_M_Dry_Dry_dqdot/2;zeros(3,1);zeros(8,1)];

                    % expectation and covariance of b_v_y
                    E_b_Dry = (mu_r'*Fy' + Fyc')*J_blk;
                    V_b_Dry = trace(Ty*Ty'*Sigma_r);

                    for i=1:nq
                        dE_b_Dry_dq(i,:) = trace( (-h*(Ky*mu_r + Ly)*(B*u_prev - C)'*Minv)'*dMdq(:,:,i) ) - trace( h*(Ky*mu_r + Ly)'*dCdq(:,i)) ...
                                           + trace(((Fy*mu_r + Fyc)*qdot_blk')'*obj.dJgdq_i);% the last part is dJq/dq;
                        dE_b_Dry_dqdot(i,:) = - trace( h*(Ky*mu_r + Ly)'*dCdqdot(:,i));

                        dV_b_Dry_dq(i,:) = trace( (-h*Minv*(B*u_prev - C)*Ty'*Sigma_r*Ky' -h*Ky*Sigma_r*Ty*(B*u_prev - C)'*Minv)'*dMdq(:,:,i)) ...
                                           - trace( (2*h*Ky*Sigma_r*Ty)'*dCdq(:,i)) + jacobian_gradient(Fy',qdot_blk*qdot_blk',Fy*Sigma_r);
                        dV_b_Dry_dqdot(i,:) = - trace( (2*h*Ky*Sigma_r*Ty)'*dCdqdot(:,i));
                    end
                    dE_b_Dry_dh = (mu_r'*Fy' + Fyc')*Jg*Minv*(B*u_prev - C);
                    dE_b_Dry_du = ((mu_r'*Fy' + Fyc')*Jg*Minv*B*h)';

                    dE_b_Dry = [dE_b_Dry_dh;dE_b_Dry_dq/2;dE_b_Dry_dqdot/2;dE_b_Dry_dq/2;dE_b_Dry_dqdot/2;dE_b_Dry_du;zeros(8,1)];

                    dV_b_Dry_dh = 2*h*trace(Fy'*Jg*Minv*(B*u_prev - C)*(B*u_prev - C)'*Minv*Jg'*Fy*Sigma_r) + trace(Fy'*Jg*Minv*(B*u_prev - C)*qdot_prev'*Jg'*Fy*Sigma_r) ...
                                  + trace(Fy'*Jg*qdot_prev*(B*u_prev - C)'*Minv*Jg'*Fy*Sigma_r);
                    dV_b_Dry_du = 2*(Fy'*Jg*Minv*B)'*h*Sigma_r*Ty;
                    dV_b_Dry = [dV_b_Dry_dh;dV_b_Dry_dq/2;dV_b_Dry_dqdot/2;dV_b_Dry_dq/2;dV_b_Dry_dqdot/2;dV_b_Dry_du;zeros(8,1)];

                    % vectrozie expectation components
                    E_M_v_y = [h*E_M_Dry_nr, h*E_M_Dry_Drx, h*E_M_Dry_Dry, 1]';
                    E_Mvy_lambda_plus_bvy = E_M_v_y'*lambda_vec + E_b_Dry;

                    dE_M_v_y = [h*dE_M_Dry_nr, h*dE_M_Dry_Drx, h*dE_M_Dry_Dry, zeros(36,1)]';

                    % NCP residual, currently assume no smoothing func applied
                    E_Phi(2+2*(foot_indx-1)) = lambda_ty*E_Mvy_lambda_plus_bvy;
                    % derivative w.r.t [h;q0;q0dot;q1;q1dot;u;lambda_n;lambda_tx;lambda_ty;gamma]
                    dE_Phi_dh(2+2*(foot_indx-1)) = lambda_ty*(E_M_v_y'*lambda_vec/h + dE_b_Dry_dh);% the last part is dE_b_Dry/dh
                    dE_Phi_dq0(:,2+2*(foot_indx-1)) = lambda_ty*h*(dE_M_Dry_nr_dq*lambda_n+dE_M_Dry_Drx_dq*lambda_tx+dE_M_Dry_Dry_dq*lambda_ty)/2 + lambda_ty*dE_b_Dry_dq/2;% the last 1/2 is due to d((q0+q1)/2)/dq0
                    dE_Phi_dv0(:,2+2*(foot_indx-1)) = lambda_ty*h*(dE_M_Dry_nr_dqdot*lambda_n+dE_M_Dry_Drx_dqdot*lambda_tx+dE_M_Dry_Dry_dqdot*lambda_ty)/2 + lambda_ty*dE_b_Dry_dqdot/2;% the last 1/2 is due to d((q0+q1)/2)/dq0
                    dE_Phi_dq1(:,2+2*(foot_indx-1)) = dE_Phi_dq0(:,2+2*(foot_indx-1));
                    dE_Phi_dv1(:,2+2*(foot_indx-1)) = dE_Phi_dv0(:,2+2*(foot_indx-1));
                    dE_Phi_du(:,2+2*(foot_indx-1)) = lambda_ty*dE_b_Dry_du;
                    dE_Phi_dlambda_n(2+2*(foot_indx-1)) = lambda_ty*h*E_M_Dry_nr;
                    dE_Phi_dlambda_tx(2+2*(foot_indx-1)) = lambda_ty*h*E_M_Dry_Drx;
                    dE_Phi_dlambda_ty(2+2*(foot_indx-1)) = E_Mvy_lambda_plus_bvy + lambda_ty*h*E_M_Dry_Dry;
                    dE_Phi_dgamma(2+2*(foot_indx-1)) = lambda_ty;
                    
                    if(foot_indx == 1)
                        dE_Phi(:,2) = [dE_Phi_dh(2); dE_Phi_dq0(:,2); dE_Phi_dv0(:,2); dE_Phi_dq1(:,2); dE_Phi_dv1(:,2); dE_Phi_du(:,2);dE_Phi_dlambda_n(2); ...
                                       dE_Phi_dlambda_tx(2);dE_Phi_dlambda_ty(2);zeros(3,1);dE_Phi_dgamma(2);0];
                    elseif(foot_indx == 2)
                        dE_Phi(:,4) = [dE_Phi_dh(4); dE_Phi_dq0(:,4); dE_Phi_dv0(:,4); dE_Phi_dq1(:,4); dE_Phi_dv1(:,4); dE_Phi_du(:,4);zeros(3,1); ...
                                       dE_Phi_dlambda_n(4);dE_Phi_dlambda_tx(4);dE_Phi_dlambda_ty(4);0;dE_Phi_dgamma(4)];
                    end
                    
                    % LCP variance matrix of V_Mvx_lambda_plus_bvx
                    %fourth order expectation 
                    [E_xnxn,dE_xnxn_dq] = expectation_fourth_order_multiply(G,Gc,F,Fc,G,Gc,F,Fc);
                    [E_xnxx,dE_xnxx_dq] = expectation_fourth_order_multiply(G,Gc,F,Fc,G,Gc,G,Gc);
                    [E_xnxy,dE_xnxy_dq] = expectation_fourth_order_multiply(G,Gc,F,Fc,G,Gc,H,Hc);

                    [E_xxxn,dE_xxxn_dq] = expectation_fourth_order_multiply(G,Gc,G,Gc,G,Gc,F,Fc);
                    [E_xxxx,dE_xxxx_dq] = expectation_fourth_order_multiply(G,Gc,G,Gc,G,Gc,G,Gc);
                    [E_xxxy,dE_xxxy_dq] = expectation_fourth_order_multiply(G,Gc,G,Gc,G,Gc,H,Hc);

                    [E_xyxn,dE_xyxn_dq] = expectation_fourth_order_multiply(G,Gc,H,Hc,G,Gc,F,Fc);
                    [E_xyxx,dE_xyxx_dq] = expectation_fourth_order_multiply(G,Gc,H,Hc,G,Gc,G,Gc);
                    [E_xyxy,dE_xyxy_dq] = expectation_fourth_order_multiply(G,Gc,H,Hc,G,Gc,H,Hc);

                    E_Mvx_lambda_lambda_Mvx_quad = h^2*(E_xnxn*lambda_n^2 + E_xnxx*lambda_n*lambda_tx + E_xnxy*lambda_n*lambda_ty ...
                        + E_xxxn*lambda_tx*lambda_n + E_xxxx*lambda_tx^2 + E_xxxy*lambda_tx*lambda_ty ...
                        + E_xyxn*lambda_ty*lambda_n + E_xyxx*lambda_ty*lambda_tx + E_xyxy*lambda_ty^2);
                    E_Mvx_lambda_lambda_Mvx_linear = 2*h*E_M_Drx_nr*lambda_n*gamma_single + 2*h*E_M_Drx_Drx*lambda_tx*gamma_single ...
                                              + 2*h*E_M_Drx_Dry*lambda_ty*gamma_single + gamma_single^2;
                    E_Mvx_lambda_lambda_Mvx = E_Mvx_lambda_lambda_Mvx_quad + E_Mvx_lambda_lambda_Mvx_linear;

                    % computing derivative of E_Mvx_lambda_lambda_Mvx
                    dE_Mvx_lambda_lambda_Mvx_dh = 2*E_Mvx_lambda_lambda_Mvx_quad/h + (E_Mvx_lambda_lambda_Mvx_linear-gamma_single^2)/h;
                    dE_Mvx_lambda_lambda_Mvx_dq0 = h^2/2*(dE_xnxn_dq*lambda_n^2 + dE_xnxx_dq*lambda_n*lambda_tx + dE_xnxy_dq*lambda_n*lambda_ty ...
                        + dE_xxxn_dq*lambda_tx*lambda_n + dE_xxxx_dq*lambda_tx^2 + dE_xxxy_dq*lambda_tx*lambda_ty ...
                        + dE_xyxn_dq*lambda_ty*lambda_n + dE_xyxx_dq*lambda_ty*lambda_tx + dE_xyxy_dq*lambda_ty^2) + h*dE_M_Drx_nr_dq*lambda_n*gamma_single ...
                        + h*dE_M_Drx_Drx_dq*lambda_tx*gamma_single + h*dE_M_Drx_Dry_dq*lambda_ty*gamma_single;
                    dE_Mvx_lambda_lambda_Mvx_dv0 = zeros(nv,1);
                    dE_Mvx_lambda_lambda_Mvx_dq1 = dE_Mvx_lambda_lambda_Mvx_dq0;
                    dE_Mvx_lambda_lambda_Mvx_dv1 = zeros(nv,1);
                    dE_Mvx_lambda_lambda_Mvx_du = zeros(nu,1);
                    dE_Mvx_lambda_lambda_Mvx_dlambda_n = h^2*(2*E_xnxn*lambda_n + E_xnxx*lambda_tx + E_xnxy*lambda_ty + E_xxxn*lambda_tx + E_xyxn*lambda_ty) ...
                                                         + 2*h*E_M_Drx_nr*gamma_single;
                    dE_Mvx_lambda_lambda_Mvx_dlambda_tx = h^2*(E_xnxx*lambda_n + E_xxxn*lambda_n + 2*E_xxxx*lambda_tx + E_xxxy*lambda_ty + E_xyxx*lambda_ty) ...
                                                          + 2*h*E_M_Drx_Drx*gamma_single;
                    dE_Mvx_lambda_lambda_Mvx_dlambda_ty = h^2*(E_xnxy*lambda_n + E_xxxy*lambda_tx + E_xyxn*lambda_n + E_xyxx*lambda_tx + 2* E_xyxy*lambda_ty) ...
                                                          + 2*h*E_M_Drx_Dry*gamma_single;
                    dE_Mvx_lambda_lambda_Mvx_dgamma = 2*h*E_M_Drx_nr*lambda_n + 2*h*E_M_Drx_Drx*lambda_tx ...
                                                        + 2*h*E_M_Drx_Dry*lambda_ty + 2*gamma_single;

                    if(foot_indx == 1)                               
                        dE_Mvx_lambda_lambda_Mvx = [dE_Mvx_lambda_lambda_Mvx_dh;dE_Mvx_lambda_lambda_Mvx_dq0;dE_Mvx_lambda_lambda_Mvx_dv0;dE_Mvx_lambda_lambda_Mvx_dq1; ...
                                                    dE_Mvx_lambda_lambda_Mvx_dv1;dE_Mvx_lambda_lambda_Mvx_du;dE_Mvx_lambda_lambda_Mvx_dlambda_n;dE_Mvx_lambda_lambda_Mvx_dlambda_tx; ...
                                                    dE_Mvx_lambda_lambda_Mvx_dlambda_ty;zeros(3,1);dE_Mvx_lambda_lambda_Mvx_dgamma;0];
                    elseif(foot_indx == 2)
                        dE_Mvx_lambda_lambda_Mvx = [dE_Mvx_lambda_lambda_Mvx_dh;dE_Mvx_lambda_lambda_Mvx_dq0;dE_Mvx_lambda_lambda_Mvx_dv0;dE_Mvx_lambda_lambda_Mvx_dq1; ...
                                                    dE_Mvx_lambda_lambda_Mvx_dv1;dE_Mvx_lambda_lambda_Mvx_du;zeros(3,1);dE_Mvx_lambda_lambda_Mvx_dlambda_n; ...
                                                    dE_Mvx_lambda_lambda_Mvx_dlambda_tx;dE_Mvx_lambda_lambda_Mvx_dlambda_ty;0;dE_Mvx_lambda_lambda_Mvx_dgamma];
                    end
                    
                    %cov(M_{v,x}^T,b_{v,x}) = E[(M_{v,x}^T - E(M_{v,x}^T))(b_{v,x}-E(b_{v,x}))] = E[M_{v,x}^T*b_{v,x}] - E[M_{v,x}^T]*E[b_{v,x}];
                    % E[M_{v,x}^T*b_{v,x}]
                    [E_Mvx_bvx_Drx_nr_Drx,dE_Mvx_bvx_Drx_nr_Drx_dq,dE_Mvx_bvx_Drx_nr_Drx_dqdot,dE_Mvx_bvx_Drx_nr_Drx_dh,dE_Mvx_bvx_Drx_nr_Drx_du] = expectation_third_order_multiply(G,Gc,F,Fc,G,Gc);
                    [E_Mvx_bvx_Drx_Drx_Drx,dE_Mvx_bvx_Drx_Drx_Drx_dq,dE_Mvx_bvx_Drx_Drx_Drx_dqdot,dE_Mvx_bvx_Drx_Drx_Drx_dh,dE_Mvx_bvx_Drx_Drx_Drx_du] = expectation_third_order_multiply(G,Gc,G,Gc,G,Gc);
                    [E_Mvx_bvx_Drx_Dry_Drx,dE_Mvx_bvx_Drx_Dry_Drx_dq,dE_Mvx_bvx_Drx_Dry_Drx_dqdot,dE_Mvx_bvx_Drx_Dry_Drx_dh,dE_Mvx_bvx_Drx_Dry_Drx_du] = expectation_third_order_multiply(G,Gc,Fy,Fyc,G,Gc);
                    E_Mvx_bvx = [E_Mvx_bvx_Drx_nr_Drx;E_Mvx_bvx_Drx_Drx_Drx;E_Mvx_bvx_Drx_Dry_Drx;E_b_Drx];

                    dE_Mvx_bvx_Drx_nr_Drx = [dE_Mvx_bvx_Drx_nr_Drx_dh;dE_Mvx_bvx_Drx_nr_Drx_dq/2;dE_Mvx_bvx_Drx_nr_Drx_dqdot/2;dE_Mvx_bvx_Drx_nr_Drx_dq/2;dE_Mvx_bvx_Drx_nr_Drx_dqdot/2;dE_Mvx_bvx_Drx_nr_Drx_du;zeros(8,1)];
                    dE_Mvx_bvx_Drx_Drx_Drx = [dE_Mvx_bvx_Drx_Drx_Drx_dh;dE_Mvx_bvx_Drx_Drx_Drx_dq/2;dE_Mvx_bvx_Drx_Drx_Drx_dqdot/2;dE_Mvx_bvx_Drx_Drx_Drx_dq/2;dE_Mvx_bvx_Drx_Drx_Drx_dqdot/2;dE_Mvx_bvx_Drx_Drx_Drx_du;zeros(8,1)];
                    dE_Mvx_bvx_Drx_Dry_Drx = [dE_Mvx_bvx_Drx_Dry_Drx_dh;dE_Mvx_bvx_Drx_Dry_Drx_dq/2;dE_Mvx_bvx_Drx_Dry_Drx_dqdot/2;dE_Mvx_bvx_Drx_Dry_Drx_dq/2;dE_Mvx_bvx_Drx_Dry_Drx_dqdot/2;dE_Mvx_bvx_Drx_Dry_Drx_du;zeros(8,1)];

                    dE_Mvx_bvx = [dE_Mvx_bvx_Drx_nr_Drx,dE_Mvx_bvx_Drx_Drx_Drx,dE_Mvx_bvx_Drx_Dry_Drx,dE_b_Drx]';

                    %  V[M_{v,x}*lambda+b_{v,x}] = V[M_{v,x}*lambda] + cov(M_{v,x}*lambda,b_{v,x}) + cov(b_{v,x},M_{v,x}*lambda) + V[b_{v,x}]
                    % = V[M_{v,x}*lambda] + 2*lambda^T*cov(M_{v,x}^T,b_{v,x}) + V[b_{v,x}]
                    % = E[M_{v,x}*lambda*lambda^T*M_{v,x}^T] - (E[M_{v,x}*lambda])^2 + 2*lambda^T*cov(M_{v,x}^T,b_{v,x}) + V[b_{v,x}]
                    % = E[M_{v,x}*lambda*lambda^T*M_{v,x}^T] - (E[M_{v,x}*lambda])^2 + 2*lambda^T*(E[M_{v,x}^T*b_{v,x}] - E[M_{v,x}^T]*E[b_{v,x}]) + V[b_{v,x}]
                    V_Mvx_lambda_plus_bvx = E_Mvx_lambda_lambda_Mvx - (E_M_v_x'*lambda_vec)^2 + 2*lambda_vec'*(E_Mvx_bvx - E_M_v_x*E_b_Drx) + V_b_Drx;%[double check]

                    V_Phi(1+2*(foot_indx-1)) = lambda_tx^2*V_Mvx_lambda_plus_bvx;
                    % derivative w.r.t [h;q0;q0dot;q1;q1dot;u;lambda_n;lambda_tx;lambda_ty;gamma]
                    dV_Phi(:,1+2*(foot_indx-1)) = lambda_tx^2*(dE_Mvx_lambda_lambda_Mvx - 2*(E_M_v_x'*lambda_vec)*(dE_M_v_x'*lambda_vec) + (2*lambda_vec'*dE_Mvx_bvx)' - 2*lambda_vec'*E_M_v_x*dE_b_Drx ...
                                -(2*lambda_vec'*dE_M_v_x*E_b_Drx)' + dV_b_Drx);

                    % LCP variance matrix of V_Mvy_lambda_plus_bvy
                    %fourth order expectation
                    [E_ynyn,dE_ynyn_dq] = expectation_fourth_order_multiply(H,Hc,F,Fc,H,Hc,F,Fc);
                    [E_ynyx,dE_ynyx_dq] = expectation_fourth_order_multiply(H,Hc,F,Fc,H,Hc,G,Gc);
                    [E_ynyy,dE_ynyy_dq] = expectation_fourth_order_multiply(H,Hc,F,Fc,H,Hc,H,Hc);

                    [E_yxyn,dE_yxyn_dq] = expectation_fourth_order_multiply(H,Hc,G,Gc,H,Hc,F,Fc);
                    [E_yxyx,dE_yxyx_dq] = expectation_fourth_order_multiply(H,Hc,G,Gc,H,Hc,G,Gc);
                    [E_yxyy,dE_yxyy_dq] = expectation_fourth_order_multiply(H,Hc,G,Gc,H,Hc,H,Hc);

                    [E_yyyn,dE_yyyn_dq] = expectation_fourth_order_multiply(H,Hc,H,Hc,H,Hc,F,Fc);
                    [E_yyyx,dE_yyyx_dq] = expectation_fourth_order_multiply(H,Hc,H,Hc,H,Hc,G,Gc);
                    [E_yyyy,dE_yyyy_dq] = expectation_fourth_order_multiply(H,Hc,H,Hc,H,Hc,H,Hc);

                    % computing E_Mvy_lambda_lambda_Mvy
                    E_Mvy_lambda_lambda_Mvy_quad = h^2*(E_ynyn*lambda_n^2 + E_ynyx*lambda_n*lambda_tx + E_ynyy*lambda_n*lambda_ty ...
                        + E_yxyn*lambda_tx*lambda_n + E_yxyx*lambda_tx^2 + E_yxyy*lambda_tx*lambda_ty ...
                        + E_yyyn*lambda_ty*lambda_n + E_yyyx*lambda_ty*lambda_tx + E_yyyy*lambda_ty^2);
                    E_Mvy_lambda_lambda_Mvy_linear = 2*h*E_M_Dry_nr*lambda_n*gamma_single + 2*h*E_M_Dry_Drx*lambda_tx*gamma_single ...
                                              + 2*h*E_M_Dry_Dry*lambda_ty*gamma_single + gamma_single^2;
                    E_Mvy_lambda_lambda_Mvy = E_Mvy_lambda_lambda_Mvy_quad + E_Mvy_lambda_lambda_Mvy_linear;

                    % computing derivative of E_Mvy_lambda_lambda_Mvy
                    dE_Mvy_lambda_lambda_Mvy_dh = 2*E_Mvy_lambda_lambda_Mvy_quad/h + (E_Mvy_lambda_lambda_Mvy_linear-gamma_single^2)/h;
                    dE_Mvy_lambda_lambda_Mvy_dq0 = h^2/2*(dE_ynyn_dq*lambda_n^2 + dE_ynyx_dq*lambda_n*lambda_tx + dE_ynyy_dq*lambda_n*lambda_ty ...
                        + dE_yxyn_dq*lambda_tx*lambda_n + dE_yxyx_dq*lambda_tx^2 + dE_yxyy_dq*lambda_tx*lambda_ty ...
                        + dE_yyyn_dq*lambda_ty*lambda_n + dE_yyyx_dq*lambda_ty*lambda_tx + dE_yyyy_dq*lambda_ty^2) + h*dE_M_Dry_nr_dq*lambda_n*gamma_single ...
                        + h*dE_M_Dry_Drx_dq*lambda_tx*gamma_single + h*dE_M_Dry_Dry_dq*lambda_ty*gamma_single;
                    dE_Mvy_lambda_lambda_Mvy_dv0 = zeros(nv,1);
                    dE_Mvy_lambda_lambda_Mvy_dq1 = dE_Mvy_lambda_lambda_Mvy_dq0;
                    dE_Mvy_lambda_lambda_Mvy_dv1 = zeros(nv,1);
                    dE_Mvy_lambda_lambda_Mvy_du = zeros(nu,1);
                    dE_Mvy_lambda_lambda_Mvy_dlambda_n = h^2*(2*E_ynyn*lambda_n + E_ynyx*lambda_tx + E_ynyy*lambda_ty + E_yxyn*lambda_tx + E_yyyn*lambda_ty) ...
                                                         + 2*h*E_M_Dry_nr*gamma_single;
                    dE_Mvy_lambda_lambda_Mvy_dlambda_tx = h^2*(E_ynyx*lambda_n + E_yxyn*lambda_n + 2*E_yxyx*lambda_tx + E_yxyy*lambda_ty + E_yyyx*lambda_ty) ...
                                                          + 2*h*E_M_Dry_Drx*gamma_single;
                    dE_Mvy_lambda_lambda_Mvy_dlambda_ty = h^2*(E_ynyy*lambda_n + E_yxyy*lambda_tx + E_yyyn*lambda_n + E_yyyx*lambda_tx + 2* E_yyyy*lambda_ty) ...
                                                          + 2*h*E_M_Dry_Dry*gamma_single;
                    dE_Mvy_lambda_lambda_Mvy_dgamma = 2*h*E_M_Dry_nr*lambda_n + 2*h*E_M_Dry_Drx*lambda_tx ...
                                                        + 2*h*E_M_Dry_Dry*lambda_ty + 2*gamma_single;

                    if(foot_indx == 1)                                
                        dE_Mvy_lambda_lambda_Mvy = [dE_Mvy_lambda_lambda_Mvy_dh;dE_Mvy_lambda_lambda_Mvy_dq0;dE_Mvy_lambda_lambda_Mvy_dv0;dE_Mvy_lambda_lambda_Mvy_dq1; ...
                                                    dE_Mvy_lambda_lambda_Mvy_dv1;dE_Mvy_lambda_lambda_Mvy_du;dE_Mvy_lambda_lambda_Mvy_dlambda_n; ...
                                                    dE_Mvy_lambda_lambda_Mvy_dlambda_tx;dE_Mvy_lambda_lambda_Mvy_dlambda_ty;zeros(3,1);dE_Mvy_lambda_lambda_Mvy_dgamma;0];
                    elseif(foot_indx == 2)
                        dE_Mvy_lambda_lambda_Mvy = [dE_Mvy_lambda_lambda_Mvy_dh;dE_Mvy_lambda_lambda_Mvy_dq0;dE_Mvy_lambda_lambda_Mvy_dv0;dE_Mvy_lambda_lambda_Mvy_dq1; ...
                                                    dE_Mvy_lambda_lambda_Mvy_dv1;dE_Mvy_lambda_lambda_Mvy_du;zeros(3,1);dE_Mvy_lambda_lambda_Mvy_dlambda_n; ...
                                                    dE_Mvy_lambda_lambda_Mvy_dlambda_tx;dE_Mvy_lambda_lambda_Mvy_dlambda_ty;0;dE_Mvy_lambda_lambda_Mvy_dgamma];
                    end
                    %Computing cov(M_{v,y}^T,b_{v,y}) = E[(M_{v,y}^T - E(M_{v,y}^T))(b_{v,y}-E(b_{v,y}))] = E[M_{v,y}^T*b_{v,y}] - E[M_{v,y}^T]*E[b_{v,y}];

                    % E[M_{v,y}^T*b_{v,y}]
                    [E_Mvy_bvy_Dry_nr_Dry,dE_Mvy_bvy_Dry_nr_Dry_dq,dE_Mvy_bvy_Dry_nr_Dry_dqdot,dE_Mvy_bvy_Dry_nr_Dry_dh,dE_Mvy_bvy_Dry_nr_Dry_du] = expectation_third_order_multiply(H,Hc,F,Fc,H,Hc);
                    [E_Mvy_bvy_Dry_Drx_Dry,dE_Mvy_bvy_Dry_Drx_Dry_dq,dE_Mvy_bvy_Dry_Drx_Dry_dqdot,dE_Mvy_bvy_Dry_Drx_Dry_dh,dE_Mvy_bvy_Dry_Drx_Dry_du] = expectation_third_order_multiply(H,Hc,G,Gc,H,Hc);
                    [E_Mvy_bvy_Dry_Dry_Dry,dE_Mvy_bvy_Dry_Dry_Dry_dq,dE_Mvy_bvy_Dry_Dry_Dry_dqdot,dE_Mvy_bvy_Dry_Dry_Dry_dh,dE_Mvy_bvy_Dry_Dry_Dry_du] = expectation_third_order_multiply(H,Hc,H,Hc,H,Hc);
                    E_Mvy_bvy = [E_Mvy_bvy_Dry_nr_Dry;E_Mvy_bvy_Dry_Drx_Dry;E_Mvy_bvy_Dry_Dry_Dry;E_b_Dry];

                    dE_Mvy_bvy_Dry_nr_Dry = [dE_Mvy_bvy_Dry_nr_Dry_dh;dE_Mvy_bvy_Dry_nr_Dry_dq/2;dE_Mvy_bvy_Dry_nr_Dry_dqdot/2;dE_Mvy_bvy_Dry_nr_Dry_dq/2;dE_Mvy_bvy_Dry_nr_Dry_dqdot/2;dE_Mvy_bvy_Dry_nr_Dry_du;zeros(8,1)];
                    dE_Mvy_bvy_Dry_Drx_Dry = [dE_Mvy_bvy_Dry_Drx_Dry_dh;dE_Mvy_bvy_Dry_Drx_Dry_dq/2;dE_Mvy_bvy_Dry_Drx_Dry_dqdot/2;dE_Mvy_bvy_Dry_Drx_Dry_dq/2;dE_Mvy_bvy_Dry_Drx_Dry_dqdot/2;dE_Mvy_bvy_Dry_Drx_Dry_du;zeros(8,1)];
                    dE_Mvy_bvy_Dry_Dry_Dry = [dE_Mvy_bvy_Dry_Dry_Dry_dh;dE_Mvy_bvy_Dry_Dry_Dry_dq/2;dE_Mvy_bvy_Dry_Dry_Dry_dqdot/2;dE_Mvy_bvy_Dry_Dry_Dry_dq/2;dE_Mvy_bvy_Dry_Dry_Dry_dqdot/2;dE_Mvy_bvy_Dry_Dry_Dry_du;zeros(8,1)];

                    dE_Mvy_bvy = [dE_Mvy_bvy_Dry_nr_Dry,dE_Mvy_bvy_Dry_Drx_Dry,dE_Mvy_bvy_Dry_Dry_Dry,dE_b_Dry]';

                    %  V[M_{v,y}*lambda+b_{v,y}] = V[M_{v,y}*lambda] + cov(M_{v,y}*lambda,b_{v,y}) + cov(b_{v,y},M_{v,y}*lambda) + V[b_{v,y}]
                    % = V[M_{v,y}*lambda] + 2*lambda^T*cov(M_{v,y}^T,b_{v,y}) + V[b_{v,y}]
                    % = E[M_{v,y}*lambda*lambda^T*M_{v,y}^T] - (E[M_{v,y}*lambda])^2 + 2*lambda^T*cov(M_{v,y}^T,b_{v,y}) + V[b_{v,y}]
                    % = E[M_{v,y}*lambda*lambda^T*M_{v,y}^T] - (E[M_{v,y}*lambda])^2 + 2*lambda^T*(E[M_{v,y}^T*b_{v,y}] - E[M_{v,y}^T]*E[b_{v,y}]) + V[b_{v,y}]
                    V_Mvy_lambda_plus_bvy = E_Mvy_lambda_lambda_Mvy - (E_M_v_y'*lambda_vec)^2 + 2*lambda_vec'*(E_Mvy_bvy - E_M_v_y*E_b_Dry) + V_b_Dry;

                    V_Phi(2+2*(foot_indx-1)) = lambda_ty^2*V_Mvy_lambda_plus_bvy;
                    % derivative w.r.t [h;q0;q0dot;q1;q1dot;u;lambda_n;lambda_tx;lambda_ty;gamma]
                    dV_Phi(:,2+2*(foot_indx-1)) = lambda_ty^2*(dE_Mvy_lambda_lambda_Mvy - 2*(E_M_v_y'*lambda_vec)*(dE_M_v_y'*lambda_vec) + (2*lambda_vec'*dE_Mvy_bvy)' - 2*lambda_vec'*E_M_v_y*dE_b_Dry ...
                                -(2*lambda_vec'*dE_M_v_y*E_b_Dry)'+ dV_b_Dry);
                end
                
                delta = 10^7;% coefficient
                f = delta/2 * (norm(E_Phi)^2 + norm(V_Phi)^2);% - slack_var*ones(zdim,1);
                df = delta*(E_Phi'*dE_Phi' + V_Phi'*dV_Phi');
                %df = delta*(gamma.*g)'*[diag(gamma)*dg + [zeros(zdim,xdim) diag(g)]];
                
                persistent sliding_LCP_ERM_NCP_residual
                sliding_LCP_ERM_NCP_residual = [sliding_LCP_ERM_NCP_residual, f/(delta/2)];
                if length(sliding_LCP_ERM_NCP_residual) == obj.N-1
                    sliding_LCP_ERM_NCP_residual
                    sliding_LCP_ERM_NCP_residual = [];
                end
                
                % obj.verbose_print = 1;
                % if obj.verbose_print == 1
                %     disp('ERM NCP residual square');
                %     f
                % end
                
                %% debugging
                %------- begin comparison ----------
                % a comparison test between probabilistic expectation and distribution-free Phi
                v1_est = v0 + Minv*(B*u_prev - C + D{1}'*[lambda(2);lambda(5)] + D{2}'*[lambda(3);lambda(6)] + n'*[lambda(1);lambda(4)])*h;
                
                %deterministic (distribution-free) cost func and its derivative
                f_deter = zeros(obj.nC*(1+obj.nD),1);
                df_deter = zeros(obj.nC*(1+obj.nD),nq+nv+obj.nC*(2+obj.nD));
                
                f_deter(1:1+obj.nD:end) = phi;
                df_deter(1:1+obj.nD:end,1:nq) = n;
                for j=1:obj.nD
                    f_deter(1+j:1+obj.nD:end) = gamma+D{j}*v1;
                    df_deter(1+j:1+obj.nD:end,nq+nv+(1:obj.nC)) = eye(size(D{j},1));  %d/dgamma
                    df_deter(1+j:1+obj.nD:end,nq+(1:nv)) = D{j};%d/dv
                    df_deter(1+j:1+obj.nD:end,1:nq) = matGradMult(dD{j},v1);%d/dq
                end
                
                Phi = f_deter.*lambda;
                %E_Phi
                %Phi
                %% ------- end comparison ----------
                
                % % test non-zero values
                % nonzero_index_set = find(abs(dE_Phi) > 1e-3);
                % if length(nonzero_index_set) > 4
                %     disp('number of nonzero index set elements > 4')
                % end
                
                function dX_dq = jacobian_gradient(A,B,C)
                    %X = trace(A*Jg*B*Jg'*C)
                    dX_dJg = A'*C'*obj.Jg*B' + C*A*obj.Jg*B;
                    
                    dX_dq = trace(dX_dJg'*obj.dJgdq_i);
                end
                
                function dX_dq = jacobian_gradient1(A,B)
                    %X = trace(A*Jg'*B*Jg)
                    dX_dJg = B*obj.Jg*A + B'*obj.Jg*A';
                    
                    dX_dq = trace(dX_dJg'*obj.dJgdq_i);
                end
                
                function dX_dq = jacobian_gradient2(A,B,C,D,E)
                    %X = trace(A*Jg*B*Jg'*C*Jg*D*Jg'*E)
                    dX_dJg = A'*E'*obj.Jg*D'*obj.Jg'*C'*obj.Jg*B' + C*obj.Jg*D*obj.Jg'*E*A*obj.Jg*B ...
                             + C'*obj.Jg*B'*obj.Jg'*A'*E'*obj.Jg*D' + E*A*obj.Jg*B*obj.Jg'*C*obj.Jg*D;
                    
                    dX_dq = trace(dX_dJg'*obj.dJgdq_i);
                end
                
                function dX_dq = jacobian_gradient3(A,B,C,D,E)
                    %X = trace(A*Jg'*B*Jg*C*Jg'*D*Jg*E)
                    dX_dJg = B*obj.Jg*C*obj.Jg'*D*obj.Jg*E*A + B'*obj.Jg*A'*E'*obj.Jg'*D'*obj.Jg*C' ...
                             + D*obj.Jg*E*A*obj.Jg'*B*obj.Jg*C + D'*obj.Jg*C'*obj.Jg'*B'*obj.Jg*A'*E';
                    
                    dX_dq = trace(dX_dJg'*obj.dJgdq_i);
                end
                
                function dX_dq = jacobian_gradient4(A,B,C,D,E)
                    %X = trace(A*Jg'*B*Jg)*C*Jg*D*Jg'*E
                    dX_dJg = B*obj.Jg*A*(C*obj.Jg*D*obj.Jg'*E) + B'*obj.Jg*A'*(E'*obj.Jg*D'*obj.Jg'*C') ...
                             + trace(A*Jg'*B*Jg)*C'*E'*obj.Jg*D' + trace(A*Jg'*B*Jg)*E*C*obj.Jg*D;
                    
                    dX_dq = trace(dX_dJg'*obj.dJgdq_i);
                end
                
                function dX_dq = jacobian_gradient5(A,B,C,D,E,F)
                    %X = A*Jg*B*Jg'*C*trace(D*Jg'*E*Jg*F)
                    dX_dJg = A'*C'*obj.Jg*B'*trace(D*Jg'*E*Jg*F) + C*A*obj.Jg*B*trace(D*Jg'*E*Jg*F) ...
                             + A*Jg*B*Jg'*C*E*obj.Jg*F*D + A*Jg*B*Jg'*C*E'*obj.Jg*D'*F';
                    
                    dX_dq = trace(dX_dJg'*obj.dJgdq_i);
                end
                
                function dX_dq = jacobian_gradient6(A,B,C,D)
                    %X = A*Jg*B*Jg'*C*Jg*D
                    dX_dJg = A'*D'*obj.Jg'*C'*obj.Jg*B' + C*obj.Jg*D*A*obj.Jg*B + C'*obj.Jg*B'*obj.Jg'*A'*D';
                    
                    dX_dq = trace(dX_dJg'*obj.dJgdq_i);
                end
                
                function dX_dq = jacobian_gradient7(A,B,C,D)
                    %X = trace(A*Jg'*B*Jg)*C*Jg*D
                    dX_dJg = B*obj.Jg*A*(C*obj.Jg*D) + B'*obj.Jg*A'*(C*obj.Jg*D) + trace(A*obj.Jg'*B*obj.Jg)*C'*D';
                    
                    dX_dq = trace(dX_dJg'*obj.dJgdq_i);
                end
                
                function dX_dq = jacobian_gradient8(A,B,C,D)
                    %X = A*Jg*B*Jg'*C*Jg*D
                    dX_dJg = A'*D'*obj.Jg'*C'*obj.Jg*B' + C*obj.Jg*D*A*obj.Jg*B + C'*obj.Jg*B'*obj.Jg'*A'*D';
                    
                    dX_dq = trace(dX_dJg'*obj.dJgdq_i);
                end
                
                function [E,dEdq,dEdqdot,dEdh,dEdu] = expectation_third_order_multiply(Ain, ain, Bin, bin, Cin, cin)
                    %refactor input matrices
                    AAin = obj.h*obj.Minv*obj.Jg'*Ain;
                    aain = obj.h*obj.Minv*obj.Jg'*ain;
                    BBin = obj.Jg'*Bin;
                    bbin = obj.Jg'*bin;
                    CCin = obj.J_blk'*Cin;
                    ccin = obj.J_blk'*cin;
                    
                    % expectation
                    term1 = ((AAin*obj.mu_r+aain)'*BBin+(BBin*obj.mu_r+bbin)'*AAin);
                    term2 = CCin';
                    term3 = trace(AAin*obj.Sigma_r*BBin')+(AAin*obj.mu_r+aain)'*(BBin*obj.mu_r+bbin);
                    term4 = (CCin*obj.mu_r+ccin)';
                    
                    E = term1*obj.Sigma_r*term2 +term3*term4;
                    
                    % derivative of expectation (d/dM * dM/dq)
                    % first term
                    dEdM = - (AAin*obj.mu_r+aain)*term2'*obj.Sigma_r*BBin'*obj.Minv - obj.Minv*(BBin*obj.mu_r+bbin)*term2'*obj.Sigma_r*AAin' - obj.Minv*obj.h*obj.Jg'*Cin*obj.Sigma_r*term1'*(obj.B*obj.u-C)'*obj.Minv;
                    % second term
                    dEdM = dEdM -obj.Minv*term4*BBin*obj.Sigma_r*AAin' -(AAin*obj.mu_r+aain)*term4*(BBin*obj.mu_r+bbin)'*obj.Minv - obj.Minv*(obj.Jg'*Cin*obj.mu_r+obj.Jg'*cin)*term3*obj.h*(obj.B*obj.u-obj.C)'*obj.Minv;
                    
                    dEdC = -(term1*Sigma_r*Cin'*Jg*h*Minv)' - (term3*(mu_r'*Cin'+cin')*Jg*Minv*h)';
                    
                    dEdh = E/obj.h + term1*obj.Sigma_r*Cin'*obj.Jg*obj.Minv*(obj.B*obj.u - obj.C) +term3*(obj.mu_r'*Cin' + cin')*obj.Jg*obj.Minv*(obj.B*obj.u - obj.C);
                    
                    dEdJ_times_dJdq = jacobian_gradient6(obj.mu_r'*Ain'+ain',obj.Minv*obj.h,Bin*obj.Sigma_r*Cin',obj.qdot_blk) ...
                             + jacobian_gradient6(obj.mu_r'*Bin'+bin',obj.h*obj.Minv,Ain*obj.Sigma_r*Cin',obj.qdot_blk) ...
                             + jacobian_gradient7(obj.h*obj.Minv,Ain*obj.Sigma_r*Bin',obj.mu_r'*Cin',obj.qdot_blk) ...
                             + jacobian_gradient8(obj.mu_r'*Ain'+ain',obj.Minv*obj.h,(Bin*obj.mu_r+bin)*obj.mu_r'*Cin',obj.qdot_blk);
                             
                    for i=1:nq
                        dEdq(i,:) = trace(dEdM'*obj.dMdq(:,:,i)) + trace(dEdC'*obj.dCdq(:,i)) + dEdJ_times_dJdq;
                        dEdqdot(i,:) = trace(dEdC'*obj.dCdqdot(:,i));
                    end
                    
                    dEdu = (term1*obj.Sigma_r*Cin'*obj.Jg*(obj.Minv*obj.B*obj.h))' - (term3*(obj.mu_r'*Cin'+cin')*obj.Jg*obj.Minv*obj.B*obj.h)';
                end
                
                function [E,dEdq] = expectation_fourth_order_multiply(Ain, ain, Bin, bin, Cin, cin, Din, din)
                    %refactor input matrices
                    AAin = obj.Minv*obj.Jg'*Ain;
                    aain = obj.Minv*obj.Jg'*ain;
                    BBin = obj.Jg'*Bin;
                    bbin = obj.Jg'*bin;
                    CCin = obj.Minv*obj.Jg'*Cin;
                    ccin = obj.Minv*obj.Jg'*cin;
                    DDin = obj.Jg'*Din;
                    ddin = obj.Jg'*din;
                    
                    % expectation
                    term1 = ((AAin*obj.mu_r+aain)'*BBin+(BBin*obj.mu_r+bbin)'*AAin);
                    term2 = (CCin'*(DDin*obj.mu_r+ddin)+DDin'*(CCin*obj.mu_r+ccin));
                    term3 = trace(AAin*obj.Sigma_r*BBin')+(AAin*obj.mu_r+aain)'*(BBin*obj.mu_r+bbin);
                    term4 = trace(CCin*obj.Sigma_r*DDin')+(CCin*obj.mu_r+ccin)'*(DDin*obj.mu_r+ddin);
                    
                    E = trace(AAin*obj.Sigma_r*(CCin'*DDin + DDin'*CCin)*obj.Sigma_r*BBin') + term1*obj.Sigma_r*term2 + term3*term4;
                    
                    % derivative of expectation (d/dM * dM/dq)
                    % first term
                    dEdM = -obj.Minv*BBin*obj.Sigma_r*(CCin'*DDin+DDin'*CCin)*obj.Sigma_r*AAin' - CCin*obj.Sigma_r*AAin'*BBin*obj.Sigma_r*DDin'*obj.Minv - obj.Minv*DDin*obj.Sigma_r*AAin'*BBin*obj.Sigma_r*CCin';
                    % second term
                    dEdM = dEdM - obj.Minv*(AAin*obj.mu_r+aain)*term2'*obj.Sigma_r*BBin'*obj.Minv - obj.Minv*(BBin*obj.mu_r+bbin)*term2'*obj.Sigma_r*AAin' - CCin*obj.Sigma_r*term1'*(DDin*obj.mu_r+ddin)'*obj.Minv ...
                         - obj.Minv*DDin*obj.Sigma_r*term1'*(obj.mu_r'*CCin'+ccin');
                    % third term
                    dEdM = dEdM -obj.Minv*term4*BBin*obj.Sigma_r*AAin' -(AAin*obj.mu_r+aain)*term4*(BBin*obj.mu_r+bbin)'*obj.Minv - obj.Minv*term3*DDin*obj.Sigma_r*CCin'...
                         - (CCin*obj.mu_r+ccin)*term3*(DDin*obj.mu_r+ddin)'*obj.Minv;
                    
                    dEdJ_times_dJdq = jacobian_gradient3(obj.Minv,Ain*obj.Sigma_r*Cin',obj.Minv,Din*obj.Sigma_r*Bin',eye(nq)) ...
                             + jacobian_gradient3(obj.Minv,Ain*obj.Sigma_r*Din',obj.Minv,Cin*obj.Sigma_r*Bin',eye(nq)) ...
                             + jacobian_gradient2(obj.mu_r'*Ain'+ain',obj.Minv,Bin*obj.Sigma_r*Cin',obj.Minv,Din*obj.mu_r+din) ...
                             + jacobian_gradient2(obj.mu_r'*Ain'+ain',obj.Minv,Bin*obj.Sigma_r*Din',obj.Minv,Cin*obj.mu_r+cin) ...
                             + jacobian_gradient2(obj.mu_r'*Bin'+bin',obj.Minv,Ain*obj.Sigma_r*Cin',obj.Minv,Din*obj.mu_r+din) ...
                             + jacobian_gradient2(obj.mu_r'*Bin'+bin',obj.Minv,Ain*obj.Sigma_r*Din',obj.Minv,Cin*obj.mu_r+cin) ...
                             + jacobian_gradient3(obj.Minv,Ain*obj.Sigma_r*Bin',obj.Minv,Cin*obj.Sigma_r*Din',eye(obj.nq)) ...
                             + jacobian_gradient2(obj.mu_r'*Ain'+ain',obj.Minv,(Bin*obj.mu_r+bin)*(obj.mu_r'*Cin'+cin'),obj.Minv,Din*obj.mu_r+din) ...
                             + jacobian_gradient4(obj.Minv,Ain*obj.Sigma_r*Bin',obj.mu_r'*Cin'+cin',obj.Minv,Din*obj.mu_r+din) ...
                             + jacobian_gradient5(obj.mu_r'*Ain'+ain',obj.Minv,(Bin*obj.mu_r+bin),obj.Minv,Cin*obj.Sigma_r*Din',eye(obj.nq));
                    
                    %dEdC = 0;
                    
                    for i=1:nq
                        dEdq(i,:) = trace(dEdM'*obj.dMdq(:,:,i)) + dEdJ_times_dJdq;
                        dEdqot(i,:) = 0;
                    end
                    
                end
                
            end
            
            function [f,df] = deterministic_cost_slidingVelocity(obj, x1, gamma, lambda)
                
                nq = obj.plant.getNumPositions;
                nv = obj.plant.getNumVelocities;
                x = x1;
                z = lambda;
                q = x(1:nq);
                v = x(nq+1:nq+nv);
                 
                [phi,normal,d,xA,xB,idxA,idxB,mu,n,D,dn,dD] = obj.plant.contactConstraints(q,false,obj.options.active_collision_options);
                
                f_vec = zeros(obj.nC*obj.nD,1);
                df_vec = zeros(obj.nC*obj.nD,nq+nv+obj.nC*(2+obj.nD));
                
                for j=1:obj.nD
                    f_vec(j:obj.nD:end) = gamma+D{j}*v;
                    df_vec(j:obj.nD:end,nq+nv+(1:obj.nC)) = eye(size(D{j},1));  %d/dgamma
                    df_vec(j:obj.nD:end,nq+(1:nv)) = D{j};%d/dv
                    df_vec(j:obj.nD:end,1:nq) = matGradMult(dD{j},v);%d/dq
                end
                
                delta = 10;% coefficient
                f = delta/2 * (norm(f_vec.*[z(2);z(3);z(5);z(6)])^2);
                df = delta*((f_vec.*[z(2)^2;z(3)^2;z(5)^2;z(6)^2])'*df_vec);

                persistent sliding_LCP_non_robust_NCP
                sliding_LCP_non_robust_NCP = [sliding_LCP_non_robust_NCP, f_vec.*[z(2);z(3);z(5);z(6)]];
                if length(sliding_LCP_non_robust_NCP) == obj.N-1
                    sliding_LCP_non_robust_NCP
                    sliding_LCP_non_robust_NCP = [];
                end
            end
            
            function [f,df] = ERMcost_normaldistance_Gaussian(obj, x1, lambda)
                
                nq = obj.plant.getNumPositions;
                nv = obj.plant.getNumVelocities;
                x = x1;
                z = lambda;
                q = x(1:nq);
                v = x(nq+1:nq+nv);
                
                % von Mises-Fisher distribution for quaternion rotation vector
                mu_dirc = [1,0,0,0]'; % this is for flat terrain, no rotation. can be terrain dependent.
                
                kappa = 10;
                I_kappa_plus = exp(kappa) + exp(-kappa);
                I_kappa_minus = exp(kappa) - exp(-kappa);
                
                h_kappa = (kappa*I_kappa_plus - I_kappa_minus)/(kappa*I_kappa_minus);
                mu_r = mu_dirc*h_kappa;
                Sigma_r = h_kappa/kappa * eye(4) + (1 - 3*h_kappa/kappa - h_kappa^2)*mu_r*mu_r';
                
                %remove distribution and make it deterministic
                mu_r=[1;0;0;0];
                Sigma_r = zeros(4);
                
                obj.mu_r = mu_r;
                obj.Sigma_r = Sigma_r;
                
                mu_w = mu_r(1);mu_x = mu_r(2);mu_y = mu_r(3);mu_z = mu_r(4);
                
                Rbar = [1-2*mu_y^2-2*mu_z^2, 2*mu_x*mu_y-2*mu_z*mu_w, 2*mu_x*mu_z+2*mu_y*mu_w;
                        2*mu_x*mu_y+2*mu_z*mu_w, 1-2*mu_x^2-2*mu_z^2, 2*mu_y*mu_z-2*mu_x*mu_w;
                        2*mu_x*mu_z-2*mu_y*mu_w, 2*mu_y*mu_z+2*mu_x*mu_w, 1-2*mu_x^2-2*mu_y^2];
                
                % normal direction n
                F = [2*mu_y, 2*mu_z, 2*mu_w, 2*mu_x;
                    -2*mu_x, -2*mu_w, 2*mu_z, 2*mu_y;
                     2*mu_w, -2*mu_x, -2*mu_y, 2*mu_z];
                Fc = Rbar(:,3) - F*mu_r;
                
                [phi,normal,d,xA,xB,idxA,idxB,mu,n,D,dn,dD] = obj.plant.contactConstraints(q,false,obj.options.active_collision_options);
                phi_offset = n*q - phi; 
                f_vec = zeros(obj.nC,1);
                df_vec = zeros(obj.nC,nq+nv+obj.nC*(2+obj.nD));
                
                sigma_height = 0.05;
                kappa = 1;% covariance coefficient
                E_phi = (mu_r'*F' + Fc')*n*q + phi_offset;
                V_phi = F*Sigma_r*F'*n*q;
                dE_phi(:,1:nq) = (mu_r'*F' + Fc')*n;
                dV_phi(:,1:nq) = F*Sigma_r*F'*n;
                
                delta = 10;% coefficient
                f = delta/2 * (norm(E_Phi.*[z(1);z(4)])^2 + norm(kappa*V_Phi.*[z(1);z(4)])^2);
                df = delta*(E_Phi'*dE_Phi' + V_Phi'*dV_Phi').*[z(1)^2;z(4)^2];

                persistent normal_LCP_robust_NCP
                normal_LCP_robust_NCP = [normal_LCP_robust_NCP, f_vec.*[z(2);z(3);z(5);z(6)]];
                if length(normal_LCP_robust_NCP) == obj.N-1
                    normal_LCP_robust_NCP
                    normal_LCP_robust_NCP = [];
                end
            end
            
            % nonlinear complementarity constraints:
            %   lambda_N /perp phi(q)
            %   lambda_fi /perp gamma + Di*psi(q,v)
            % x = [q;v;gamma]
            % z = [lambda_N;lambda_F1;lambda_f2] (each contact sequentially)
            function [f,df] = nonlincompl_fun(y)
                nq = obj.plant.getNumPositions;
                nv = obj.plant.getNumVelocities;
                x = y(1:nq+nv+obj.nC);
                z = y(nq+nv+obj.nC+1:end);
                gamma = x(nq+nv+1:end);
                q = x(1:nq);
                v = x(nq+1:nq+nv);
                
                [phi,normal,d,xA,xB,idxA,idxB,mu,n,D,dn,dD] = obj.plant.contactConstraints(q,false,obj.options.active_collision_options);
                
                %% debugging
                % a test of using q0 to derive v1, instead of using v1
                % x0 = zeros(12,1);
                % q0 = x0(1:nq);%zeros(12,1);
                % v0 = x0(nq+1:nq+nv);
                % h = 0.01;
                % u = zeros(3,1);
                % [phi,normal,d,xA,xB,idxA,idxB,mu,n,D,dn,dD] = obj.plant.contactConstraints(q,false,obj.options.active_collision_options);
                % 
                % [M,C,B,dM,dC,dB] = obj.plant.manipulatorDynamics(q,v);
                % Minv = inv(M);
                %  
                %v1_est = v0 + Minv*(B*u - C + D{1}'*[z(2);z(5)] + D{2}'*[z(3);z(6)] + n'*[z(1);z(4)])*h;
                %% end debugging
                
                f = zeros(obj.nC*(1+obj.nD),1);
                df = zeros(obj.nC*(1+obj.nD),nq+nv+obj.nC*(2+obj.nD));
                
                f(1:1+obj.nD:end) = phi;
                df(1:1+obj.nD:end,1:nq) = n;
                for j=1:obj.nD
                    f(1+j:1+obj.nD:end) = gamma+D{j}*v;
                    df(1+j:1+obj.nD:end,nq+nv+(1:obj.nC)) = eye(size(D{j},1));  %d/dgamma
                    df(1+j:1+obj.nD:end,nq+(1:nv)) = D{j};%d/dv
                    df(1+j:1+obj.nD:end,1:nq) = matGradMult(dD{j},v);%d/dq
                end
                
                persistent LCP_non_robust_NCP_residual
                if obj.verbose_print == 1
                    NCP_residual = f.*z;
                    % compute the sum of tangential components
                    NCP_residual_tangential = sum(NCP_residual(2:3));
                    NCP_residual_tangential = NCP_residual_tangential + sum(NCP_residual(5:6));
                    %disp('non-robust NCP residual square');
                    LCP_non_robust_NCP_residual = [LCP_non_robust_NCP_residual NCP_residual_tangential^2];
                    if length(LCP_non_robust_NCP_residual) == obj.N-1
                        %LCP_non_robust_NCP_residual
                        LCP_non_robust_NCP_residual = [];
                    end
                end
            end
            
            function [f,df] = nonlincompl_normal_fun(y)
                nq = obj.plant.getNumPositions;
                nv = obj.plant.getNumVelocities;
                x = y(1:nq+nv+obj.nC);
                z = y(nq+nv+obj.nC+1:end);
                gamma = x(nq+nv+1:end);
                q = x(1:nq);
                v = x(nq+1:nq+nv);
                
                [phi,normal,d,xA,xB,idxA,idxB,mu,n,D,dn,dD] = obj.plant.contactConstraints(q,false,obj.options.active_collision_options);
                
                %% debugging
                % a test of using q0 to derive v1, instead of using v1
                % x0 = zeros(12,1);
                % q0 = x0(1:nq);%zeros(12,1);
                % v0 = x0(nq+1:nq+nv);
                % h = 0.01;
                % u = zeros(3,1);
                % [phi,normal,d,xA,xB,idxA,idxB,mu,n,D,dn,dD] = obj.plant.contactConstraints(q,false,obj.options.active_collision_options);
                % 
                % [M,C,B,dM,dC,dB] = obj.plant.manipulatorDynamics(q,v);
                % Minv = inv(M);
                % 
                %v1_est = v0 + Minv*(B*u - C + D{1}'*[z(2);z(5)] + D{2}'*[z(3);z(6)] + n'*[z(1);z(4)])*h;
                %% end debugging
                
                f = zeros(obj.nC,1);
                df = zeros(obj.nC,nq+nv+obj.nC*(2+obj.nD));
                
                f = phi;
                df(:,1:nq) = n;
                
%                 persistent LCP_non_robust_NCP_residual
%                 if obj.verbose_print == 1
%                     NCP_residual = f.*z;
%                     % compute the sum of tangential components
%                     NCP_residual_tangential = sum(NCP_residual(2:3));
%                     NCP_residual_tangential = NCP_residual_tangential + sum(NCP_residual(5:6));
%                     %disp('non-robust NCP residual square');
%                     LCP_non_robust_NCP_residual = [LCP_non_robust_NCP_residual NCP_residual_tangential^2];
%                     if length(LCP_non_robust_NCP_residual) == obj.N-1
%                         %LCP_non_robust_NCP_residual
%                         LCP_non_robust_NCP_residual = [];
%                     end
%                 end
            end
            
        end
        
        function [c,dc] = robustLCPcost(obj, slack_var)
            c = 1000*sum(slack_var);
            dc = 1000*ones(1,length(slack_var));
        end
        
        function [f,df] = dynamics_constraint_fun(obj,h,x0,x1,u,lambda,lambda_jl)
            nq = obj.plant.getNumPositions;
            nv = obj.plant.getNumVelocities;
            nu = obj.plant.getNumInputs;
            nl = length(lambda);
            njl = length(lambda_jl);
            
            lambda = lambda*obj.options.lambda_mult;
            lambda_jl = lambda_jl*obj.options.lambda_jl_mult;
            
            assert(nq == nv) % not quite ready for the alternative
            
            q0 = x0(1:nq);
            v0 = x0(nq+1:nq+nv);
            q1 = x1(1:nq);
            v1 = x1(nq+1:nq+nv);
            
            switch obj.options.integration_method
                case RobustContactImplicitTrajectoryOptimization.MIDPOINT
                    [H,C,B,dH,dC,dB] = obj.plant.manipulatorDynamics((q0+q1)/2,(v0+v1)/2);
                    dH0 = dH/2;
                    dC0 = dC/2;
                    dB0 = dB/2;
                    dH1 = dH/2;
                    dC1 = dC/2;
                    dB1 = dB/2;
                case RobustContactImplicitTrajectoryOptimization.FORWARD_EULER
                    [H,C,B,dH0,dC0,dB0] = obj.plant.manipulatorDynamics(q0,v0);
                    dH1 = zeros(nq^2,2*nq);
                    dC1 = zeros(nq,2*nq);
                    dB1 = zeros(nq*nu,2*nq);
                case RobustContactImplicitTrajectoryOptimization.BACKWARD_EULER
                    [H,C,B,dH1,dC1,dB1] = obj.plant.manipulatorDynamics(q1,v1);
                    dH0 = zeros(nq^2,2*nq);
                    dC0 = zeros(nq,2*nq);
                    dB0 = zeros(nq*nu,2*nq);
                case RobustContactImplicitTrajectoryOptimization.MIXED
                    [H,C,B,dH0,dC0,dB0] = obj.plant.manipulatorDynamics(q0,v0);
                    dH1 = zeros(nq^2,2*nq);
                    dC1 = zeros(nq,2*nq);
                    dB1 = zeros(nq*nu,2*nq);
            end
            
            BuminusC = B*u-C;
            if nu>0
                dBuminusC0 = matGradMult(dB0,u) - dC0;
                dBuminusC1 = matGradMult(dB1,u) - dC1;
            else
                dBuminusC0 = -dC0;
                dBuminusC1 = -dC1;
            end
            
            switch obj.options.integration_method
                case RobustContactImplicitTrajectoryOptimization.MIDPOINT
                    % q1 = q0 + h*v1
                    fq = q1 - q0 - h*(v0 + v1)/2;
                    dfq = [-(v1+v0)/2, -eye(nq), -h/2*eye(nq), eye(nq), -h/2*eye(nq) zeros(nq,nu+nl+njl)];
                case RobustContactImplicitTrajectoryOptimization.FORWARD_EULER
                    % q1 = q0 + h*v1
                    fq = q1 - q0 - h*v0;
                    dfq = [-v0, -eye(nq), -h*eye(nq), eye(nq), zeros(nq,nv) zeros(nq,nu+nl+njl)];
                case RobustContactImplicitTrajectoryOptimization.BACKWARD_EULER
                    % q1 = q0 + h*v1
                    fq = q1 - q0 - h*v1;
                    dfq = [-v1, -eye(nq), zeros(nq,nv), eye(nq), -h*eye(nq) zeros(nq,nu+nl+njl)];
                case RobustContactImplicitTrajectoryOptimization.MIXED
                    fq = q1 - q0 - h*v1;
                    dfq = [-v1, -eye(nq), zeros(nq,nv), eye(nq), -h*eye(nq) zeros(nq,nu+nl+njl)];
            end
            
            % H*v1 = H*v0 + h*(B*u - C) + n^T lambda_N + d^T * lambda_f
            fv = H*(v1 - v0) - h*BuminusC;
            % [h q0 v0 q1 v1 u l ljl]
            
            dfv = [-BuminusC, zeros(nv,nq), -H, zeros(nv,nq), H,-h*B, zeros(nv,nl+njl)] + ...
                [zeros(nv,1) matGradMult(dH0,v1-v0)-h*dBuminusC0 matGradMult(dH1,v1-v0)-h*dBuminusC1 zeros(nv,nu+nl+njl)];
            
            if nl>0
                [phi,normal,~,~,~,~,~,~,n,D,dn,dD] = obj.plant.contactConstraints(q1,false,obj.options.active_collision_options);
                % construct J and dJ from n,D,dn, and dD so they relate to the
                % lambda vector
                J = zeros(nl,nq);
                J(1:2+obj.nD:end,:) = n;
                dJ = zeros(nl*nq,nq);
                dJ(1:2+obj.nD:end,:) = dn;
                
                for j=1:length(D),
                    J(1+j:2+obj.nD:end,:) = D{j};
                    dJ(1+j:2+obj.nD:end,:) = dD{j};
                end
                
                fv = fv - J'*lambda;
                dfv(:,2+nq+nv:1+2*nq+nv) = dfv(:,2+nq+nv:1+2*nq+nv) - matGradMult(dJ,lambda,true);
                dfv(:,2+2*nq+2*nv+nu:1+2*nq+2*nv+nu+nl) = -J'*obj.options.lambda_mult;
            end
            
            if njl>0
                [~,J_jl] = jointLimitConstraints(obj.plant,q1);
                
                fv = fv - J_jl'*lambda_jl;
                dfv(:,2+2*nq+2*nv+nu+nl:1+2*nq+2*nv+nu+nl+njl) = -J_jl'*obj.options.lambda_jl_mult;
            end
            
            f = [fq;fv];
            df = [dfq;dfv];
        end
         
        function [f,df] = foot_horizontal_distance_constraint_fun(obj,x)
            nv = obj.plant.getNumVelocities;
            
            % hard coding fwd kinematics
            CoM_x_pos = x(1);
            q_stance_hip = x(3);
            q_stance_knee = x(4);
            q_swing_hip = x(5);
            q_swing_knee = x(6);
            l_thigh  = 0.5;
            l_calf  = 0.5;
            
            %swing foot sagittal position
            x_swing = CoM_x_pos - l_thigh*sin(q_swing_hip) - l_calf*sin(q_swing_knee + q_swing_hip);
            x_stance = CoM_x_pos - l_thigh*sin(q_stance_hip) - l_calf*sin(q_stance_hip + q_stance_knee);
            
            foot_horizontal_distance_max = 0.3;
            CoM_swing_foot_horizontal_distance_max = 0.2;
            CoM_stance_foot_horizontal_distance_max = 0.3;
            
            f = [x_swing - x_stance - foot_horizontal_distance_max;
                x_swing - CoM_x_pos - CoM_swing_foot_horizontal_distance_max];
            % x_stance - CoM_x_pos - CoM_stance_foot_horizontal_distance_max
            
            df = [zeros(1,2), l_thigh*cos(q_stance_hip) + l_calf*cos(q_stance_hip + q_stance_knee), l_calf*cos(q_stance_hip + q_stance_knee), ...
                -l_thigh*cos(q_swing_hip) - l_calf*cos(q_swing_knee + q_swing_hip), -l_calf*cos(q_stance_hip + q_stance_knee), zeros(1,nv);
                zeros(1,4), -l_thigh*cos(q_swing_hip) - l_calf*cos(q_swing_knee + q_swing_hip), -l_calf*cos(q_stance_hip + q_stance_knee), zeros(1,nv)];
            % zeros(1,2), -l_thigh*cos(q_stance_hip) - l_calf*cos(q_stance_hip + q_stance_knee), -l_calf*cos(q_stance_hip + q_stance_knee), zeros(1,2+nv)
        end
        
        function [f,df] = foot_height_diff_constraint_fun(obj,x)
            nv = obj.plant.getNumVelocities;
            
            % hard coding fwd kinematics
            CoM_z_pos = x(2);
            q_stance_hip = x(3);
            q_stance_knee = x(4);
            q_swing_hip = x(5);
            q_swing_knee = x(6);
            l_thigh  = 0.5;
            l_calf  = 0.5;
            
            %swing foot vertical position
            z_swing = CoM_z_pos - l_thigh*cos(q_swing_hip) - l_calf*cos(q_swing_knee + q_swing_hip);
            z_stance = CoM_z_pos - l_thigh*cos(q_stance_hip) - l_calf*cos(q_stance_hip + q_stance_knee);
            
            foot_height_distance_max = 0.5;
            CoM_foot_height_diff_max = 0.6;
            
            f = [z_swing - z_stance - foot_height_distance_max;
                CoM_foot_height_diff_max - CoM_z_pos + z_swing];
            
            df = [zeros(1,2), -l_thigh*sin(q_stance_hip) - l_calf*sin(q_stance_hip + q_stance_knee), -l_calf*sin(q_stance_hip + q_stance_knee), ...
                l_thigh*sin(q_swing_hip) + l_calf*sin(q_swing_knee + q_swing_hip), l_calf*sin(q_stance_hip + q_stance_knee), zeros(1,nv);
                zeros(1,4), l_thigh*sin(q_swing_hip) + l_calf*sin(q_swing_knee + q_swing_hip), l_calf*sin(q_stance_hip + q_stance_knee), zeros(1,nv)];
        end
        
        function [f,df] = CoM_vertical_velocity_fun(obj,CoM_z_vel)
            CoM_vertical_velocity_max = 0.4;
            
            f = [CoM_z_vel];
            df = [ones(1)];
        end
        
        function [xtraj,utraj,ltraj,ljltraj,slacktraj,z,F,info,infeasible_constraint_name] = solveTraj(obj,t_init,traj_init)
            [xtraj,utraj,z,F,info,infeasible_constraint_name] = solveTraj@DirectTrajectoryOptimization(obj,t_init,traj_init);
            t = [0; cumsum(z(obj.h_inds))];
            if obj.nC>0
                ltraj = PPTrajectory(foh(t,reshape(z(obj.l_inds),[],obj.N)));
                slacktraj = PPTrajectory(foh(t,[reshape(z(obj.LCP_slack_inds),size(obj.LCP_slack_inds,1),obj.N-1),z(obj.LCP_slack_inds(:,end))]));
            else
                ltraj = [];
                slacktraj = [];
            end
            if obj.nJL>0
                ljltraj = PPTrajectory(foh(t,reshape(z(obj.ljl_inds),[],obj.N)));
            else
                ljltraj = [];
            end
        end
        
        function obj = setupVariables(obj,N)
            obj = setupVariables@DirectTrajectoryOptimization(obj,N);
            [~,normal,d] = obj.plant.contactConstraints(getZeroConfiguration(obj.plant), false, obj.options.active_collision_options);
            obj.nC = size(normal, 2);
            obj.nD = 2*length(d);
            
            nContactForces = obj.nC*(2 + obj.nD);
            
            obj.l_inds = reshape(obj.num_vars + (1:N * nContactForces),nContactForces,N);
            obj = obj.addDecisionVariable(N * nContactForces);
            
            obj.lfi_inds = zeros(obj.nD,obj.nC);
            for i=1:obj.nC,
                obj.lfi_inds(:,i) = (2:1+obj.nD)' + (i-1)*(2+obj.nD)*ones(obj.nD,1);
            end
            
            obj.nJL = obj.plant.getNumJointLimitConstraints();
            obj.ljl_inds = reshape(obj.num_vars + (1:N * obj.nJL),obj.nJL,N);
            
            % joint limit constraints
            [jl_lb,jl_ub] = obj.plant.getJointLimits();
            obj.jl_lb_ind = find(jl_lb ~= -inf);
            obj.jl_ub_ind = find(jl_ub ~= inf);
            
            obj = obj.addDecisionVariable(N * obj.nJL);
            
            %add maximal LCP slack variable into decision variable
            %obj.LCP_slack_inds = reshape(obj.num_vars + (1:2*(N-1)), 2, N-1);%[diff slack var]
            obj.LCP_slack_inds = reshape(obj.num_vars + (1:N-1), 1, N-1);%[single slack var]
            %obj = obj.addDecisionVariable(2*(N-1));%[diff slack var]
            obj = obj.addDecisionVariable(N-1);%[single slack var]
        end
        
        % evaluates the initial trajectories at the sampled times and
        % constructs the nominal z0. Overwrite to implement in a different
        % manner
        function z0 = getInitialVars(obj,t_init,traj_init)
            if isscalar(t_init)
                t_init = linspace(0,t_init,obj.N);
            elseif length(t_init) ~= obj.N
                error('The initial sample times must have the same length as property N')
            end
            z0 = zeros(obj.num_vars,1);
            z0(obj.h_inds) = diff(t_init);
            
            if isfield(traj_init,'u')
                z0(obj.u_inds) = traj_init.u.eval(t_init);
            else
                nU = getNumInputs(obj.plant);
                z0(obj.u_inds) = zeros(nU,obj.N);%0.01*randn(nU,obj.N);
            end
            
            if isfield(traj_init,'x')
                z0(obj.x_inds) = traj_init.x.eval(t_init);
            else
                if ~isfield(traj_init,'u')
                    traj_init.u = setOutputFrame(PPTrajectory(foh(t_init,reshape(z0(obj.u_inds),nU,obj.N))),getInputFrame(obj.plant));
                end
                
                % todo: if x0 and xf are equality constrained, then initialize with
                % a straight line from x0 to xf (this was the previous behavior)
                
                %simulate
                sys_ol = cascade(traj_init.u,obj.plant);
                [~,x_sim] = sys_ol.simulate([t_init(1) t_init(end)]);
                z0(obj.x_inds) = x_sim.eval(t_init);
            end
            
            if obj.nC > 0
                if isfield(traj_init,'l')
                    z0(obj.l_inds) = traj_init.l.eval(t_init);
                else
                    z0(obj.l_inds) = 0;
                end
                
                % initialize LCP slack variables
                if isfield(traj_init,'LCP_slack')
                    LCP_slack_eval = traj_init.LCP_slack.eval(t_init);
                    z0(obj.LCP_slack_inds) = LCP_slack_eval(:,1:obj.N-1); % take N-1 values
                else
                    z0(obj.LCP_slack_inds) = 0;
                end
            end
            if obj.nJL > 0
                if isfield(traj_init,'ljl')
                    z0(obj.ljl_inds) = traj_init.ljl.eval(t_init);
                else
                    z0(obj.ljl_inds) = 0;
                end
            end
            
            if obj.nC > 0
                for i=1:obj.N-1,
                    gamma_inds = obj.l_inds(obj.nD+2:obj.nD+2:end,i);
                    lambda_inds = obj.l_inds(repmat((1:1+obj.nD)',obj.nC,1) + kron((0:obj.nC-1)',(2+obj.nD)*ones(obj.nD+1,1)),i);
                    if ~isempty(obj.nonlincompl_slack_inds{i})
                        z0(obj.nonlincompl_slack_inds{i}) = obj.nonlincompl_constraints{i}.slack_fun(z0([obj.x_inds(:,i+1);gamma_inds;lambda_inds]));
                    end
                end
            end
        end
        
        function obj = addRunningCost(obj,running_cost_function)
            nX = obj.plant.getNumStates();
            nU = obj.plant.getNumInputs();
            running_cost = FunctionHandleObjective(1+nX+nU,running_cost_function);
            for i=1:obj.N-1,
                obj = obj.addCost(running_cost,{obj.h_inds(i);obj.x_inds(:,i);obj.u_inds(:,i)});
            end
        end
        
        function obj = addRobustLCPConstraints(obj,plant_perturb, perturb_index, SampleNum)
            nX = plant_perturb.getNumStates();
            nU = plant_perturb.getNumInputs();
            nq = plant_perturb.getNumPositions();
            N = obj.N;
            
            lincompl_constraints = cell(N-1,1);
            obj.nonlincompl_constraints_purturb = cell(N-1,1);
            obj.nonlincompl_slack_inds_purturb = cell(N-1,1);
            jlcompl_constraints = cell(N-1,1);
            
            q0 = getZeroConfiguration(plant_perturb);
            [~,~,~,~,~,~,~,mu] = plant_perturb.contactConstraints(q0,false,obj.options.active_collision_options);
            
            for i=1:obj.N-1,
                if obj.nC > 0
                    % indices for (i) gamma
                    gamma_inds = obj.l_inds(obj.nD+2:obj.nD+2:end,i);
                    % awkward way to pull out these indices, for (i) lambda_N and
                    % lambda_f
                    lambda_inds = obj.l_inds(repmat((1:1+obj.nD)',obj.nC,1) + kron((0:obj.nC-1)',(2+obj.nD)*ones(obj.nD+1,1)),i);
                    
                    obj.nonlincompl_constraints_purturb{i} = NonlinearComplementarityConstraint(@nonlincompl_fun,nX + obj.nC,obj.nC*(1+obj.nD),obj.options.nlcc_mode,obj.options.compl_slack);
                    obj.nonlincompl_slack_inds_purturb{i} = obj.num_vars+1:obj.num_vars + obj.nonlincompl_constraints_purturb{i}.n_slack;
                    obj = obj.addConstraint(obj.nonlincompl_constraints_purturb{i},[obj.x_inds(:,i+1);gamma_inds;lambda_inds]);
                    
                    % linear complementarity constraint
                    %   gamma /perp mu*lambda_N - sum(lambda_fi)
                    %
                    %  Generate terms W,r,M,gamma_inds so that
                    %  gamma = y(gamma_inds)
                    %  Wz+Mx+r = mu*lambda_N - sum(lambda_fi)
                    r = zeros(obj.nC,1);
                    W = zeros(obj.nC,obj.nC);
                    M = zeros(obj.nC,obj.nC*(1+obj.nD));
                    for k=1:obj.nC,
                        M(k,1 + (k-1)*(1+obj.nD)) = mu(k);
                        M(k,(2:obj.nD+1) + (k-1)*(1+obj.nD)) = -ones(obj.nD,1);
                    end
                    
                    lincompl_constraints{i} = LinearComplementarityConstraint(W,r,M,obj.options.lincc_mode,obj.options.lincompl_slack);
                    obj = obj.addConstraint(lincompl_constraints{i},[lambda_inds;gamma_inds]);
                end
                
                if obj.nJL > 0
                    % joint limit linear complementarity constraint
                    % lambda_jl /perp [q - lb_jl; -q + ub_jl]
                    W_jl = zeros(obj.nJL);
                    [r_jl,M_jl] = jointLimitConstraints(plant_perturb,q0);
                    jlcompl_constraints{i} = LinearComplementarityConstraint(W_jl,r_jl,M_jl,obj.options.lincc_mode,obj.options.jlcompl_slack);
                    
                    obj = obj.addConstraint(jlcompl_constraints{i},[obj.x_inds(1:nq,i+1);obj.ljl_inds(:,i)]);
                end
            end
            
            % nonlinear complementarity constraints:
            %   lambda_N /perp phi(q)
            %   lambda_fi /perp gamma + Di*psi(q,v)
            % x = [q;v;gamma]
            % z = [lambda_N;lambda_F1;lambda_f2] (each contact sequentially)
            function [f,df] = nonlincompl_fun(y)
                disp('perturbed plant index')
                perturb_index
                
                nq = plant_perturb.getNumPositions;
                nv = plant_perturb.getNumVelocities;
                x = y(1:nq+nv+obj.nC);
                z = y(nq+nv+obj.nC+1:end);
                gamma = x(nq+nv+1:end);
                
                q = x(1:nq);
                v = x(nq+1:nq+nv);
                
                [phi,normal,d,xA,xB,idxA,idxB,mu,n,D,dn,dD] = plant_perturb.contactConstraints(q,false,obj.options.active_collision_options);
                
                f = zeros(obj.nC*(1+obj.nD),1);
                df = zeros(obj.nC*(1+obj.nD),nq+nv+obj.nC*(2+obj.nD));
                
                f(1:1+obj.nD:end) = phi;
                df(1:1+obj.nD:end,1:nq) = n;
%                 for j=1:obj.nD,
%                     f(1+j:1+obj.nD:end) = gamma+D{j}*v;
%                     df(1+j:1+obj.nD:end,nq+nv+(1:obj.nC)) = eye(size(D{j},1));  %d/dgamma
%                     df(1+j:1+obj.nD:end,nq+(1:nv)) = D{j};%d/dv
%                     df(1+j:1+obj.nD:end,1:nq) = matGradMult(dD{j},v);%d/dq
%                 end
                f = f./SampleNum;
                df = df./SampleNum;
            end
        end
        
    end
end<|MERGE_RESOLUTION|>--- conflicted
+++ resolved
@@ -620,7 +620,6 @@
                 E_Phi = E_Phi*h;
                 V_Phi = V_Phi*h;
                 
-<<<<<<< HEAD
                 persistent LCP_ERM_NCP_residual
                 LCP_ERM_NCP_residual = [LCP_ERM_NCP_residual, f/(delta/2)];
                 if length(LCP_ERM_NCP_residual) == obj.N-1
@@ -642,18 +641,7 @@
                 %deterministic (distribution-free) cost func and its derivative
                 f_deter = zeros(obj.nC*(1+obj.nD),1);
                 df_deter = zeros(obj.nC*(1+obj.nD),nq+nv+obj.nC*(2+obj.nD));
-=======
-%                 if (any(E_Phi < 0))
-%                     disp('come here')
-%                 end
-                
-                % obj.verbose_print = 1;
-                % if obj.verbose_print == 1
-                %     disp('ERM NCP residual square');
-                %     f
-                % end
->>>>>>> e941e95e
-                
+                                
 %                 %% debugging
 %                 %------- begin comparison ----------
 %                 % a comparison test between probabilistic expectation and distribution-free Phi
@@ -679,8 +667,6 @@
                 %disp('stop here')
                 %% ------- end comparison ----------
                 
-<<<<<<< HEAD
-=======
                 %E_Phi = [f_deter(1);f_deter(4)];
                 % fake solution
                 %E_Phi = phi.*[lambda(1);lambda(4)];
@@ -705,7 +691,6 @@
                     normal_LCP_ERM_NCP_residual = [];
                 end
                 
->>>>>>> e941e95e
                 function dX_dq = jacobian_gradient(A,B,C)
                     %X = trace(A*Jg*B*Jg'*C)
                     dX_dJg = A'*C'*obj.Jg*B' + C*A*obj.Jg*B;
