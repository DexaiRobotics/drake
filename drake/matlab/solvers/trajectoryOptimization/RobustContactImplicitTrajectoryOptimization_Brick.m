--- conflicted
+++ resolved
@@ -300,14 +300,10 @@
             dc = zeros(1, 1+obj.N*(obj.nx+1));% hand coding number of inputs
             kappa = 1;
             x_mean = zeros(obj.nx, obj.N);
-<<<<<<< HEAD
-            
-=======
 
             % mean residual cost at first time step is 0, variance matrix is c(k=1) = Px(1);
             c = kappa*trace(Px(:,:,1));
 
->>>>>>> daf1fd24
             % initialize gradient of Tr(V) w.r.t state vector x
             dTrVdx(:,:,1) = zeros(obj.N-1,obj.nx);
             dTrVdu(:,:,1) = zeros(obj.N-1,nu);
@@ -350,11 +346,7 @@
 %                     end
                     
                     % add feedback control
-<<<<<<< HEAD
-                    t = obj.h*(k-1);%[to be modified]
-=======
                     t = obj.plant.timestep*(k-1);%[double make sure obj.h is updated correctly]
->>>>>>> daf1fd24
                     u_fdb_k = u(:,k) - K*(Sig(1:obj.nx,j,k) - x(:,k));
                     [xdn,df] = obj.plant.update(t,Sig(1:obj.nx,j,k),u_fdb_k);
                     
@@ -411,12 +403,8 @@
                                 dSig_m_kplus1_du = zeros(obj.nx,1);
                                 
                                 chain_indx = k-j;
-<<<<<<< HEAD
-                                dSig_m_kplus1_dx = [obj.h^2*Hinv(:,:,m,j)*Bmatrix(:,:,m,j)*K;obj.h*Hinv(:,:,m,j)*Bmatrix(:,:,m,j)*K];
-=======
                                 dSig_m_kplus1_dx = [obj.plant.timestep^2*Hinv(:,:,m,j)*Bmatrix(:,:,m,j)*K;obj.plant.timestep*Hinv(:,:,m,j)*Bmatrix(:,:,m,j)*K];
                                 dSig_m_kplus1_du = [obj.plant.timestep^2*Hinv(:,:,m,j)*Bmatrix(:,:,m,j);obj.plant.timestep*Hinv(:,:,m,j)*Bmatrix(:,:,m,j)];
->>>>>>> daf1fd24
                                 while(chain_indx>0)
                                     dSig_m_kplus1_dx = dfdSig(:,:,m,k+1-chain_indx)*dSig_m_kplus1_dx;
                                     dSig_m_kplus1_du = dfdSig(:,:,m,k+1-chain_indx)*dSig_m_kplus1_du;
@@ -430,12 +418,8 @@
                         dSig_i_kplus1_dx = zeros(obj.nx);
                         dSig_i_kplus1_du = zeros(obj.nx,1);
                         chain_indx = k-j;
-<<<<<<< HEAD
-                        dSig_i_kplus1_dx = [obj.h^2*Hinv(:,:,i,j)*Bmatrix(:,:,i,j)*K;obj.h*Hinv(:,:,i,j)*Bmatrix(:,:,i,j)*K];
-=======
                         dSig_i_kplus1_dx = [obj.plant.timestep^2*Hinv(:,:,i,j)*Bmatrix(:,:,i,j)*K;obj.plant.timestep*Hinv(:,:,i,j)*Bmatrix(:,:,i,j)*K];
                         dSig_i_kplus1_du = [obj.plant.timestep^2*Hinv(:,:,i,j)*Bmatrix(:,:,i,j);obj.plant.timestep*Hinv(:,:,i,j)*Bmatrix(:,:,i,j)];
->>>>>>> daf1fd24
                         while(chain_indx>0)
                             dSig_i_kplus1_dx = dfdSig(:,:,i,k+1-chain_indx)*dSig_i_kplus1_dx;
                             dSig_i_kplus1_du = dfdSig(:,:,i,k+1-chain_indx)*dSig_i_kplus1_du;
@@ -476,21 +460,7 @@
                 dc = [dc, dmeanR_sum_du_k+kappa*dTrV_sum_du_k];
             end
             
-<<<<<<< HEAD
-            dTrV_sum_dx_k = zeros(1, obj.nx);
-            dc = [];
-            for k=1:obj.N % index for x_k
-                for kk = k+1:obj.N % index for TrV_kk
-                    dTrV_sum_dx_k = dTrV_sum_dx_k + dTrVdx(k,:,kk);
-                end
-                dc = [dc, kappa*dTrV_sum_dx_k];
-            end
-            % ToDo: expand for du
-            
-            obj.cached_Vxx = Vxx;
-=======
             obj.cached_Px = Px;
->>>>>>> daf1fd24
         end
         
         function [c,dc] = robustLCPcost(obj, slack_var)
