--- conflicted
+++ resolved
@@ -1,7 +1,5 @@
 # -*- python -*-
-
-# This file contains rules for the Bazel build system.
-# See http://bazel.io/ .
+# This file contains rules for Bazel; see drake/doc/bazel.rst.
 
 load("//tools:cpplint.bzl", "cpplint")
 load("//tools:drake.bzl", "cc_googletest")
@@ -28,14 +26,19 @@
         "never_destroyed.h",
         "text_logging.h",
     ],
-    deps = ["@eigen//:eigen", "@spdlog//:spdlog"],
-    linkstatic = 1)
+    linkstatic = 1,
+    deps = [
+        "@eigen//:eigen",
+        "@spdlog//:spdlog",
+    ],
+)
 
 # Specific traits and operators that are relevant to all ScalarTypes.
 cc_library(
     name = "cond",
     hdrs = ["cond.h"],
-    linkstatic = 1)
+    linkstatic = 1,
+)
 
 cc_library(
     name = "dummy_value",
@@ -46,22 +49,19 @@
 cc_library(
     name = "number_traits",
     hdrs = ["number_traits.h"],
-    linkstatic = 1)
+    linkstatic = 1,
+)
 
 # Drake's specific ScalarType-providing libraries.
 cc_library(
     name = "double",
     srcs = ["double_overloads.cc"],
     hdrs = ["double_overloads.h"],
-    linkstatic = 1)
+    linkstatic = 1,
+)
 
 cc_library(
     name = "autodiff",
-<<<<<<< HEAD
-    hdrs = ["autodiff_overloads.h", "eigen_autodiff_types.h"],
-    deps = [":common", ":cond"],
-    linkstatic = 1)
-=======
     hdrs = [
         "autodiff_overloads.h",
         "eigen_autodiff_types.h",
@@ -84,30 +84,31 @@
         ":number_traits",
     ],
 )
->>>>>>> 5ae177de
 
 cc_library(
     name = "functional_form",
     srcs = ["functional_form.cc"],
     hdrs = ["functional_form.h"],
-<<<<<<< HEAD
-    deps = [":common"],
-    linkstatic = 1)
-=======
     linkstatic = 1,
     deps = [
         ":common",
         ":dummy_value",
     ],
 )
->>>>>>> 5ae177de
 
 cc_library(
     name = "polynomial",
     srcs = ["polynomial.cc"],
-    hdrs = ["polynomial.h", "trig_poly.h"],
-    deps = [":common", ":autodiff"],
-    linkstatic = 1)
+    hdrs = [
+        "polynomial.h",
+        "trig_poly.h",
+    ],
+    linkstatic = 1,
+    deps = [
+        ":autodiff",
+        ":common",
+    ],
+)
 
 cc_library(
     name = "symbolic",
@@ -130,10 +131,6 @@
         "symbolic_variable.h",
         "symbolic_variables.h",
     ],
-<<<<<<< HEAD
-    deps = [":common", ":cond", ":number_traits"],
-    linkstatic = 1)
-=======
     linkstatic = 1,
     deps = [
         ":common",
@@ -142,17 +139,15 @@
         ":number_traits",
     ],
 )
->>>>>>> 5ae177de
 
 # Miscellaneous utilities.
 cc_library(
     name = "drake_path",
+    # TODO(david-german-tri): Set testonly = 1 once the non-test uses of
+    # drake_path are removed.
+    # testonly = 1,
+    srcs = ["drake_path.cc"],
     hdrs = ["drake_path.h"],
-<<<<<<< HEAD
-    testonly = 1,
-    deps = [":common"],
-    linkstatic = 1)
-=======
     linkstatic = 1,
     deps = [
         ":common",
@@ -172,18 +167,13 @@
     # TODO(jwnimmer-tri) This should be an abspath, not relpath.
     cmd = "sed 's#@PROJECT_SOURCE_DIR@#drake#g' $< > $@",
 )
->>>>>>> 5ae177de
 
 # TODO(jwnimmer-tri) Move this header file into test/ subdirectory (and this
 # stanza below the "test/" comment marker).
 cc_library(
     name = "eigen_matrix_compare",
+    testonly = 1,
     hdrs = ["eigen_matrix_compare.h"],
-<<<<<<< HEAD
-    testonly = 1,
-    deps = [":common"],
-    linkstatic = 1)
-=======
     linkstatic = 1,
     deps = [
         ":common",
@@ -198,41 +188,20 @@
         ":common",
     ],
 )
->>>>>>> 5ae177de
 
 cc_library(
     name = "nice_type_name",
     srcs = ["nice_type_name.cc"],
     hdrs = ["nice_type_name.h"],
-<<<<<<< HEAD
-    deps = [":common"],
-    linkstatic = 1)
-=======
-    linkstatic = 1,
-    deps = [
-        ":common",
-    ],
-)
->>>>>>> 5ae177de
+    linkstatic = 1,
+    deps = [
+        ":common",
+    ],
+)
 
 cc_library(
     name = "sorted_vectors_have_intersection",
     hdrs = ["sorted_vectors_have_intersection.h"],
-<<<<<<< HEAD
-    deps = [":common"],
-    linkstatic = 1)
-
-# TODO(jwnimmer-tri) Re-test and get this working.  Approxmate answer:
-# genrule(
-#     name = "generate_drake_path_cc",
-#     srcs = ["drake_path.cc.in"],
-#     outs = ["drake_path.cc"],
-#     cmd = "sed 's#@PROJECT_SOURCE_DIR@#???#g' $< > $@",
-# )
-
-# TODO(jwnimmer-tri) These source files are not yet part of Bazel:
-# text_logging_gflags.h ... need to add gflags dependency first.
-=======
     linkstatic = 1,
     deps = [
         ":common",
@@ -461,5 +430,4 @@
 # - drake_deprecated_test in fancy variants
 # - cpplint_wrapper_test.py
 
-cpplint()
->>>>>>> 5ae177de
+cpplint()