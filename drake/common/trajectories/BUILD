# -*- python -*-

# This file contains rules for the Bazel build system.
# See http://bazel.io/ .

load("//tools:cpplint.bzl", "cpplint")
load("//tools:drake.bzl", "cc_googletest")

package(default_visibility = ["//visibility:public"])

# TODO(jwnimmer-tri) Move code to a trajectory.cc file
cc_library(
    name = "trajectory",
    hdrs = ["trajectory.h"],
<<<<<<< HEAD
    deps = DEPS,
    linkstatic = 1)
=======
    linkstatic = 1,
    deps = [
        "//drake/common",
    ],
)

cc_library(
    name = "piecewise_function",
    srcs = ["piecewise_function.cc"],
    hdrs = ["piecewise_function.h"],
    linkstatic = 1,
    deps = [
        "//drake/common",
    ],
)
>>>>>>> 5ae177de

cc_library(
    name = "piecewise_polynomial",
    srcs = [
        "exponential_plus_piecewise_polynomial.cc",
<<<<<<< HEAD
        "piecewise_function.cc",
=======
        "piecewise_polynomial.cc",
>>>>>>> 5ae177de
        "piecewise_polynomial_base.cc",
        "piecewise_polynomial.cc",
    ],
    hdrs = [
        "exponential_plus_piecewise_polynomial.h",
<<<<<<< HEAD
        "piecewise_function.h",
=======
        "piecewise_polynomial.h",
>>>>>>> 5ae177de
        "piecewise_polynomial_base.h",
        "piecewise_polynomial.h",
    ],
<<<<<<< HEAD
    deps = DEPS + ["//drake/common:polynomial"],
    linkstatic = 1)
=======
    linkstatic = 1,
    deps = [
        ":piecewise_function",
        "//drake/common",
        "//drake/common:polynomial",
    ],
)
>>>>>>> 5ae177de

cc_library(
    name = "piecewise_polynomial_trajectory",
    srcs = ["piecewise_polynomial_trajectory.cc"],
    hdrs = ["piecewise_polynomial_trajectory.h"],
<<<<<<< HEAD
    deps = DEPS + [":trajectory", ":piecewise_polynomial"],
    linkstatic = 1)
=======
    linkstatic = 1,
    deps = [
        ":piecewise_polynomial",
        ":trajectory",
        "//drake/common",
    ],
)

cc_library(
    name = "piecewise_quaternion",
    srcs = ["piecewise_quaternion.cc"],
    hdrs = ["piecewise_quaternion.h"],
    linkstatic = 1,
    deps = [
        ":piecewise_function",
        "//drake/common",
        "//drake/math:geometric_transform",
    ],
)

# === test/ ===

cc_library(
    name = "random_piecewise_polynomial",
    testonly = 1,
    hdrs = ["test/random_piecewise_polynomial.h"],
    linkstatic = 1,
    deps = [
        "//drake/common:random_polynomial_matrix",
    ],
)

cc_googletest(
    name = "piecewise_function_test",
    deps = [
        ":piecewise_function",
    ],
)

cc_googletest(
    name = "piecewise_generation_test",
    srcs = ["test/piecewise_polynomial_generation_test.cc"],
    deps = [
        ":piecewise_polynomial",
        "//drake/common:eigen_matrix_compare",
    ],
)

cc_googletest(
    name = "piecewise_polynomial_test",
    deps = [
        ":piecewise_polynomial",
        ":random_piecewise_polynomial",
        "//drake/common:eigen_matrix_compare",
    ],
)

cc_googletest(
    name = "exponential_plus_piecewise_polynomial_test",
    deps = [
        ":piecewise_polynomial",
        ":random_piecewise_polynomial",
        "//drake/common:eigen_matrix_compare",
    ],
)

cc_googletest(
    name = "piecewise_polynomial_trajectory_test",
    deps = [
        ":piecewise_polynomial_trajectory",
        ":random_piecewise_polynomial",
        "//drake/common:eigen_matrix_compare",
    ],
)

cc_googletest(
    name = "piecewise_quaternion_test",
    deps = [
        ":piecewise_quaternion",
        "//drake/common:eigen_matrix_compare",
        "//drake/util",
    ],
)

cpplint()
>>>>>>> 5ae177de
<|MERGE_RESOLUTION|>--- conflicted
+++ resolved
@@ -1,7 +1,5 @@
 # -*- python -*-
-
-# This file contains rules for the Bazel build system.
-# See http://bazel.io/ .
+# This file contains rules for Bazel; see drake/doc/bazel.rst.
 
 load("//tools:cpplint.bzl", "cpplint")
 load("//tools:drake.bzl", "cc_googletest")
@@ -12,10 +10,6 @@
 cc_library(
     name = "trajectory",
     hdrs = ["trajectory.h"],
-<<<<<<< HEAD
-    deps = DEPS,
-    linkstatic = 1)
-=======
     linkstatic = 1,
     deps = [
         "//drake/common",
@@ -31,34 +25,19 @@
         "//drake/common",
     ],
 )
->>>>>>> 5ae177de
 
 cc_library(
     name = "piecewise_polynomial",
     srcs = [
         "exponential_plus_piecewise_polynomial.cc",
-<<<<<<< HEAD
-        "piecewise_function.cc",
-=======
         "piecewise_polynomial.cc",
->>>>>>> 5ae177de
         "piecewise_polynomial_base.cc",
-        "piecewise_polynomial.cc",
     ],
     hdrs = [
         "exponential_plus_piecewise_polynomial.h",
-<<<<<<< HEAD
-        "piecewise_function.h",
-=======
         "piecewise_polynomial.h",
->>>>>>> 5ae177de
         "piecewise_polynomial_base.h",
-        "piecewise_polynomial.h",
     ],
-<<<<<<< HEAD
-    deps = DEPS + ["//drake/common:polynomial"],
-    linkstatic = 1)
-=======
     linkstatic = 1,
     deps = [
         ":piecewise_function",
@@ -66,16 +45,11 @@
         "//drake/common:polynomial",
     ],
 )
->>>>>>> 5ae177de
 
 cc_library(
     name = "piecewise_polynomial_trajectory",
     srcs = ["piecewise_polynomial_trajectory.cc"],
     hdrs = ["piecewise_polynomial_trajectory.h"],
-<<<<<<< HEAD
-    deps = DEPS + [":trajectory", ":piecewise_polynomial"],
-    linkstatic = 1)
-=======
     linkstatic = 1,
     deps = [
         ":piecewise_polynomial",
@@ -160,5 +134,4 @@
     ],
 )
 
-cpplint()
->>>>>>> 5ae177de
+cpplint()