# -*- python -*

<<<<<<< HEAD
package(default_visibility = ["//visibility:public"])
DEPS = ["//drake/common:common"]
=======
load("//tools:cpplint.bzl", "cpplint")
load("//tools:drake.bzl", "cc_googletest")

package(default_visibility = ["//visibility:public"])
>>>>>>> 5ae177de

cc_library(
    name = "autodiff",
    srcs = ["autodiff.cc"],
    hdrs = ["autodiff.h"],
<<<<<<< HEAD
    deps = DEPS + ["//drake/common:autodiff"],
    linkstatic = 1)
=======
    linkstatic = 1,
    deps = [
        "//drake/common",
        "//drake/common:autodiff",
    ],
)

cc_library(
    name = "continuous_algebraic_ricatti_equation",
    srcs = ["continuous_algebraic_ricatti_equation.cc"],
    hdrs = ["continuous_algebraic_ricatti_equation.h"],
    linkstatic = 1,
    deps = [
        "//drake/common",
        "//drake/common:is_approx_equal_abstol",
    ],
)
>>>>>>> 5ae177de

# TODO(jwnimmer-tri) Improved name for this library, "pose_representations"?
cc_library(
    name = "geometric_transform",
    srcs = [
        "axis_angle.cc",
        "quaternion.cc",
        "random_rotation.cc",
        "roll_pitch_yaw.cc",
        "rotation_matrix.cc",
    ],
    hdrs = [
        "axis_angle.h",
        "quaternion.h",
        "random_rotation.h",
        "roll_pitch_yaw.h",
        "roll_pitch_yaw_not_using_quaternion.h",
        "roll_pitch_yaw_using_quaternion.h",
        "rotation_matrix.h",
    ],
<<<<<<< HEAD
    deps = DEPS,
    linkstatic = 1)
=======
    linkstatic = 1,
    deps = [
        "//drake/common",
    ],
)
>>>>>>> 5ae177de

cc_library(
    name = "gradient",
    srcs = [
         "autodiff_gradient.cc",
         "cross_product.cc",
         "gradient.cc",
         "normalize_vector.cc",
         "rotation_conversion_gradient.cc",
    ],
    hdrs = [
         "autodiff_gradient.h",
         "cross_product.h",
         "gradient.h",
         "gradient_util.h",
         "normalize_vector.h",
         "rotation_conversion_gradient.h",
    ],
<<<<<<< HEAD
    deps = DEPS + [":autodiff"],
    linkstatic = 1)
=======
    linkstatic = 1,
    deps = [
        ":autodiff",
        "//drake/common",
    ],
)

cc_library(
    name = "matrix_util",
    srcs = ["matrix_util.cc"],
    hdrs = ["matrix_util.h"],
    linkstatic = 1,
    deps = [
        "//drake/common",
        "//drake/common:number_traits",
    ],
)
>>>>>>> 5ae177de

# These all require bleeding-edge Eigen, so please don't fold them into any
# other important labels until we get all workspaces on newer-Eigen.
cc_library(
    name = "eigen_sparse_triplet",
    srcs = ["eigen_sparse_triplet.cc"],
    hdrs = ["eigen_sparse_triplet.h"],
<<<<<<< HEAD
    deps = DEPS,
    linkstatic = 1)
=======
    linkstatic = 1,
    deps = [
        "//drake/common",
    ],
)
>>>>>>> 5ae177de

cc_library(
    name = "expmap",
    srcs = ["expmap.cc"],
    hdrs = ["expmap.h"],
<<<<<<< HEAD
    deps = DEPS + [":gradient"],
    linkstatic = 1)
=======
    linkstatic = 1,
    deps = [
        ":gradient",
        "//drake/common",
    ],
)
>>>>>>> 5ae177de

cc_library(
    name = "jacobian",
    srcs = ["jacobian.cc"],
    hdrs = ["jacobian.h"],
<<<<<<< HEAD
    deps = DEPS,
    linkstatic = 1)
=======
    linkstatic = 1,
    deps = [
        "//drake/common",
    ],
)

# === test/ ===

cc_googletest(
    name = "autodiff_test",
    deps = [
        ":autodiff",
        ":gradient",
        "//drake/common:eigen_matrix_compare",
    ],
)

cc_googletest(
    name = "cross_product_test",
    deps = [
        ":gradient",
        "//drake/common:eigen_matrix_compare",
    ],
)

cc_googletest(
    name = "expmap_test",
    deps = [
        ":expmap",
        "//drake/common:eigen_matrix_compare",
    ],
)

cc_googletest(
    name = "eigen_sparse_triplet_test",
    deps = [
        ":eigen_sparse_triplet",
        "//drake/common:eigen_matrix_compare",
    ],
)

cc_googletest(
    name = "jacobian_test",
    deps = [
        ":gradient",
        ":jacobian",
        "//drake/common:eigen_matrix_compare",
    ],
)

cc_googletest(
    name = "gradient_util_test",
    deps = [
        ":gradient",
        "//drake/common:eigen_matrix_compare",
    ],
)

cc_googletest(
    name = "matrix_util_test",
    deps = [
        ":matrix_util",
        "//drake/common:eigen_matrix_compare",
        "//drake/common:symbolic",
    ],
)

cc_googletest(
    name = "normalize_vector_test",
    deps = [
        ":gradient",
        "//drake/common:eigen_matrix_compare",
    ],
)

cc_googletest(
    name = "rotation_conversion_test",
    deps = [
        ":geometric_transform",
        ":gradient",
        "//drake/common:eigen_matrix_compare",
    ],
)

cpplint()
>>>>>>> 5ae177de
<|MERGE_RESOLUTION|>--- conflicted
+++ resolved
@@ -1,23 +1,15 @@
-# -*- python -*
-
-<<<<<<< HEAD
-package(default_visibility = ["//visibility:public"])
-DEPS = ["//drake/common:common"]
-=======
+# -*- python -*-
+# This file contains rules for Bazel; see drake/doc/bazel.rst.
+
 load("//tools:cpplint.bzl", "cpplint")
 load("//tools:drake.bzl", "cc_googletest")
 
 package(default_visibility = ["//visibility:public"])
->>>>>>> 5ae177de
 
 cc_library(
     name = "autodiff",
     srcs = ["autodiff.cc"],
     hdrs = ["autodiff.h"],
-<<<<<<< HEAD
-    deps = DEPS + ["//drake/common:autodiff"],
-    linkstatic = 1)
-=======
     linkstatic = 1,
     deps = [
         "//drake/common",
@@ -35,7 +27,6 @@
         "//drake/common:is_approx_equal_abstol",
     ],
 )
->>>>>>> 5ae177de
 
 # TODO(jwnimmer-tri) Improved name for this library, "pose_representations"?
 cc_library(
@@ -56,38 +47,29 @@
         "roll_pitch_yaw_using_quaternion.h",
         "rotation_matrix.h",
     ],
-<<<<<<< HEAD
-    deps = DEPS,
-    linkstatic = 1)
-=======
-    linkstatic = 1,
-    deps = [
-        "//drake/common",
-    ],
-)
->>>>>>> 5ae177de
+    linkstatic = 1,
+    deps = [
+        "//drake/common",
+    ],
+)
 
 cc_library(
     name = "gradient",
     srcs = [
-         "autodiff_gradient.cc",
-         "cross_product.cc",
-         "gradient.cc",
-         "normalize_vector.cc",
-         "rotation_conversion_gradient.cc",
+        "autodiff_gradient.cc",
+        "cross_product.cc",
+        "gradient.cc",
+        "normalize_vector.cc",
+        "rotation_conversion_gradient.cc",
     ],
     hdrs = [
-         "autodiff_gradient.h",
-         "cross_product.h",
-         "gradient.h",
-         "gradient_util.h",
-         "normalize_vector.h",
-         "rotation_conversion_gradient.h",
-    ],
-<<<<<<< HEAD
-    deps = DEPS + [":autodiff"],
-    linkstatic = 1)
-=======
+        "autodiff_gradient.h",
+        "cross_product.h",
+        "gradient.h",
+        "gradient_util.h",
+        "normalize_vector.h",
+        "rotation_conversion_gradient.h",
+    ],
     linkstatic = 1,
     deps = [
         ":autodiff",
@@ -105,7 +87,6 @@
         "//drake/common:number_traits",
     ],
 )
->>>>>>> 5ae177de
 
 # These all require bleeding-edge Eigen, so please don't fold them into any
 # other important labels until we get all workspaces on newer-Eigen.
@@ -113,41 +94,27 @@
     name = "eigen_sparse_triplet",
     srcs = ["eigen_sparse_triplet.cc"],
     hdrs = ["eigen_sparse_triplet.h"],
-<<<<<<< HEAD
-    deps = DEPS,
-    linkstatic = 1)
-=======
-    linkstatic = 1,
-    deps = [
-        "//drake/common",
-    ],
-)
->>>>>>> 5ae177de
+    linkstatic = 1,
+    deps = [
+        "//drake/common",
+    ],
+)
 
 cc_library(
     name = "expmap",
     srcs = ["expmap.cc"],
     hdrs = ["expmap.h"],
-<<<<<<< HEAD
-    deps = DEPS + [":gradient"],
-    linkstatic = 1)
-=======
-    linkstatic = 1,
-    deps = [
-        ":gradient",
-        "//drake/common",
-    ],
-)
->>>>>>> 5ae177de
+    linkstatic = 1,
+    deps = [
+        ":gradient",
+        "//drake/common",
+    ],
+)
 
 cc_library(
     name = "jacobian",
     srcs = ["jacobian.cc"],
     hdrs = ["jacobian.h"],
-<<<<<<< HEAD
-    deps = DEPS,
-    linkstatic = 1)
-=======
     linkstatic = 1,
     deps = [
         "//drake/common",
@@ -232,5 +199,4 @@
     ],
 )
 
-cpplint()
->>>>>>> 5ae177de
+cpplint()