--- conflicted
+++ resolved
@@ -268,17 +268,10 @@
 
   // Build up our optimization problem's decision variables.
   MathematicalProgram problem;
-<<<<<<< HEAD
-  const auto parameter_variables =
-      problem.AddContinuousVariables(num_to_estimate, "param");
-  const auto error_variables =
-      problem.AddContinuousVariables(num_err_terms, "error");
-=======
   DecisionVariableVectorX parameter_variables =
       problem.NewContinuousVariables(num_to_estimate, "param");
   DecisionVariableVectorX error_variables =
       problem.NewContinuousVariables(num_err_terms, "error");
->>>>>>> 5ae177de
 
   // Create any necessary VarType IDs.  We build up two lists of VarType:
   //  * problem_vartypes holds a VarType for each decision variable.  This
@@ -318,7 +311,7 @@
   auto cost = problem.AddQuadraticCost(
       Eigen::MatrixXd::Identity(num_err_terms, num_err_terms),
       Eigen::VectorXd::Zero(num_err_terms),
-      std::list<DecisionVariableView> { error_variables });
+      { error_variables });
 
   // Solve the problem and copy out the result.
   SolutionResult solution_result = problem.Solve();
@@ -329,19 +322,11 @@
   PartialEvalType estimates;
   for (int i = 0; i < num_to_estimate; i++) {
     VarType var = vars_to_estimate[i];
-<<<<<<< HEAD
-    estimates[var] = parameter_variables.value()[i];
-  }
-  T error_squared = 0;
-  for (int i = 0; i < num_err_terms; i++) {
-    error_squared += error_variables.value()[i] * error_variables.value()[i];
-=======
     estimates[var] = problem.GetSolution(parameter_variables(i));
   }
   T error_squared = 0;
   for (int i = 0; i < num_err_terms; i++) {
     error_squared += pow(problem.GetSolution(error_variables(i)), 2);
->>>>>>> 5ae177de
   }
 
   return std::make_pair(estimates, std::sqrt(error_squared / num_err_terms));
