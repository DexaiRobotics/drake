// Adapted with permission from code by Evan Drumwright
// (https://github.com/edrumwri).

#include "drake/solvers/moby_lcp_solver.h"

#include <Eigen/LU>
#include <Eigen/SparseCore>
#include <Eigen/SparseLU>

#include <algorithm>
#include <cmath>
#include <functional>
#include <iostream>
#include <limits>
#include <memory>
#include <sstream>
#include <vector>

#include "drake/common/drake_assert.h"

namespace drake {
namespace solvers {
namespace {
template <typename Derived>
void selectSubMat(const Eigen::MatrixBase<Derived>& in,
                  const std::vector<unsigned>& rows,
                  const std::vector<unsigned>& cols, Eigen::MatrixXd* out) {
  const int num_rows = rows.size();
  const int num_cols = cols.size();
  out->resize(num_rows, num_cols);

  for (int i = 0; i < num_rows; i++) {
    const auto row_in = in.row(rows[i]);
    auto row_out = out->row(i);
    for (int j = 0; j < num_cols; j++) {
      row_out(j) = row_in(cols[j]);
    }
  }
}

// TODO(sammy-tri) this could also use a more efficient implementation.
template <typename Derived>
void selectSubVec(const Eigen::MatrixBase<Derived>& in,
                  const std::vector<unsigned>& rows, Eigen::VectorXd* out) {
  const int num_rows = rows.size();
  out->resize(num_rows);
  for (int i = 0; i < num_rows; i++) {
    (*out)(i) = in(rows[i]);
  }
}

template <typename DerivedA, typename DerivedB, typename F>
void transformVecElements(const Eigen::MatrixBase<DerivedA>& in,
                          Eigen::MatrixBase<DerivedB>* out, F func) {
  DRAKE_ASSERT(in.cols() == 1);
  DRAKE_ASSERT(out->cols() == 1);
  DRAKE_ASSERT(in.rows() == out->rows());
  for (int i = 0; i < in.rows(); i++) {
    (*out)(i) = func(in(i), (*out)(i));
  }
}

template <typename Derived>
Eigen::SparseVector<double> makeSparseVector(
    const Eigen::MatrixBase<Derived>& in) {
  DRAKE_ASSERT(in.cols() == 1);
  Eigen::SparseVector<double> out(in.rows());
  for (int i = 0; i < in.rows(); i++) {
    if (in(i) != 0.0) {
      out.coeffRef(i) = in(i);
    }
  }
  return out;
}

template <typename Derived>
Eigen::Index minCoeffIdx(const Eigen::MatrixBase<Derived>& in) {
  Eigen::Index idx;
  in.minCoeff(&idx);
  return idx;
}

const double NEAR_ZERO = std::sqrt(std::numeric_limits<double>::epsilon());
}  // anonymous namespace

// Sole constructor
MobyLCPSolver::MobyLCPSolver() : log_enabled_(false) {}

void MobyLCPSolver::SetLoggingEnabled(bool enabled) { log_enabled_ = enabled; }

std::ostream& MobyLCPSolver::Log() const {
  if (log_enabled_) {
    return std::cerr;
  }
  return null_stream_;
}

void MobyLCPSolver::ClearIndexVectors() const {
  // clear all vectors
  all_.clear();
  tlist_.clear();
  bas_.clear();
  nonbas_.clear();
  j_.clear();
}

SolutionResult MobyLCPSolver::Solve(MathematicalProgram& prog) const {
  // TODO(ggould-tri) This solver currently imposes restrictions that its
  // problem:
  //
  // (1) Contains only linear complementarity constraints,
  // (2) Has no element of any decision variable appear in more than one
  //     constraint, and
  // (3) Has every element of every decision variable in a constraint.
  //
  // Restriction 1 could reasonably be relaxed by reformulating other
  // constraint types that can be expressed as LCPs (eg, convex QLPs),
  // although this would also entail adding an output stage to convert
  // the LCP results back to the desired form.  See eg. @RussTedrake on
  // how to convert a linear equality constraint of n elements to an
  // LCP of 2n elements.
  //
  // There is no obvious way to relax restriction 2.
  //
  // Restriction 3 could reasonably be relaxed to simply let unbound
  // variables sit at 0.

  DRAKE_ASSERT(prog.generic_constraints().empty());
  DRAKE_ASSERT(prog.generic_costs().empty());
  DRAKE_ASSERT(prog.GetAllLinearConstraints().empty());
  DRAKE_ASSERT(prog.bounding_box_constraints().empty());

  const auto& bindings = prog.linear_complementarity_constraints();

  // Assert that the available LCPs cover the program and no two LCPs cover
  // the same variable.
  for (int i = 0; i < static_cast<int>(prog.num_vars()); ++i) {
    int coverings = 0;
    for (const auto& binding : bindings) {
<<<<<<< HEAD
      if (binding.Covers(i)) {
=======
      if (binding.ContainsVariable(prog.decision_variable(i))) {
>>>>>>> 5ae177de
        coverings++;
      }
    }
    DRAKE_ASSERT(coverings == 1);
  }

  // Solve each individual LCP, writing the result back to the decision
  // variables through the binding and returning true iff all LCPs are
  // feasible.
  //
  // If any is infeasible, returns false and does not alter the decision
  // variables.
  //
  // TODO(ggould-tri) This could also be solved by constructing a single large
  // square matrix and vector, and then copying the elements of the individual
  // Ms and qs into the appropriate places.  That would be equivalent to this
  // implementation but might perform better if the solver were to parallelize
  // internally.

  // We don't actually indicate different results.
  prog.SetSolverResult("MobyLCP", 0);

  for (const auto& binding : bindings) {
    Eigen::VectorXd constraint_solution(binding.GetNumElements());
    const std::shared_ptr<LinearComplementarityConstraint> constraint =
        binding.constraint();
    bool solved = SolveLcpLemkeRegularized(
        constraint->M(), constraint->q(), &constraint_solution);
    if (!solved) {
      return SolutionResult::kUnknownError;
    }
    prog.SetDecisionVariableValueFromBinding(constraint_solution, binding);
  }
  return SolutionResult::kSolutionFound;
}

/// Fast pivoting algorithm for degenerate, monotone LCPs with few nonzero,
/// nonbasic variables
bool MobyLCPSolver::SolveLcpFast(const Eigen::MatrixXd& M,
                                 const Eigen::VectorXd& q, Eigen::VectorXd* z,
                                 double zero_tol) const {
  const unsigned N = q.rows();
  const unsigned UINF = std::numeric_limits<unsigned>::max();

  Log() << "MobyLCPSolver::SolveLcpFast() entered" << std::endl;

  // look for trivial solution
  if (N == 0) {
    Log() << "MobyLCPSolver::SolveLcpFast() - empty problem" << std::endl;
    z->resize(0);
    return true;
  }

  // set zero tolerance if necessary
  if (zero_tol < 0.0) {
    zero_tol = M.rows() * M.lpNorm<Eigen::Infinity>() *
               std::numeric_limits<double>::epsilon();
  }

  // prepare to setup basic and nonbasic variable indices for z
  nonbas_.clear();
  bas_.clear();

  // see whether to warm-start
  if (z->size() == q.size()) {
    Log() << "MobyLCPSolver::SolveLcpFast() - warm starting activated"
          << std::endl;

    for (unsigned i = 0; i < z->size(); i++) {
      if (std::fabs((*z)[i]) < zero_tol) {
        bas_.push_back(i);
      } else {
        nonbas_.push_back(i);
      }
    }

    if (log_enabled_) {
      std::ostringstream str;
      str << " -- non-basic indices:";
      for (unsigned i = 0; i < nonbas_.size(); i++) str << " " << nonbas_[i];
      Log() << str.str() << std::endl;
    }
  } else {
    // get minimum element of q (really w)
    Eigen::Index minw;
    const double minw_val = q.minCoeff(&minw);
    if (minw_val > -zero_tol) {
      Log() << "MobyLCPSolver::SolveLcpFast() - trivial solution found"
            << std::endl;
      z->resize(N);
      z->fill(0);
      return true;
    }

    // setup basic and nonbasic variable indices
    nonbas_.push_back(minw);
    bas_.resize(N - 1);
    for (unsigned i = 0, j = 0; i < N; i++) {
      if (i != minw) {
        bas_[j++] = i;
      }
    }
  }

  // loop for maximum number of pivots
  //  const unsigned MAX_PIV = std::max(N*N, (unsigned) 1000);
  const unsigned MAX_PIV = 2 * N;
  for (pivots_ = 0; pivots_ < MAX_PIV; pivots_++) {
    // select nonbasic indices
    selectSubMat(M, nonbas_, nonbas_, &Msub_);
    selectSubMat(M, bas_, nonbas_, &Mmix_);
    selectSubVec(q, nonbas_, &z_);
    selectSubVec(q, bas_, &qbas_);
    // _z.negate();
    z_ = z_ * -1;

    // solve for nonbasic z
    z_ = Msub_.lu().solve(z_);

    // compute w and find minimum value
    w_ = Mmix_ * z_;
    w_ += qbas_;
    unsigned minw = (w_.rows() > 0) ? minCoeffIdx(w_) : UINF;

    // TODO(sammy-tri) this log can't print when minw is UINF.
    // LOG() << "MobyLCPSolver::SolveLcpFast() - minimum w after pivot: "
    // << _w[minw] << std::endl;

    // if w >= 0, check whether any component of z < 0
    if (minw == UINF || w_[minw] > -zero_tol) {
      // find the (a) minimum of z
      unsigned minz = (z_.rows() > 0) ? minCoeffIdx(z_) : UINF;
      if (log_enabled_ && z_.rows() > 0) {
        Log() << "MobyLCPSolver::SolveLcpFast() - minimum z after pivot: "
              << z_[minz] << std::endl;
      }
      if (minz < UINF && z_[minz] < -zero_tol) {
        // get the original index and remove it from the nonbasic set
        unsigned idx = nonbas_[minz];
        nonbas_.erase(nonbas_.begin() + minz);

        // move index to basic set and continue looping
        bas_.push_back(idx);
        std::sort(bas_.begin(), bas_.end());
      } else {
        // found the solution
        z->resize(N);
        z->fill(0);

        // set values of z corresponding to _z
        for (unsigned i = 0, j = 0; j < nonbas_.size(); i++, j++) {
          (*z)[nonbas_[j]] = z_[i];
        }

        Log() << "MobyLCPSolver::SolveLcpFast() - solution found!" << std::endl;
        return true;
      }
    } else {
      Log() << "(minimum w too negative)" << std::endl;

      // one or more components of w violating w >= 0
      // move component of w from basic set to nonbasic set
      unsigned idx = bas_[minw];
      bas_.erase(bas_.begin() + minw);
      nonbas_.push_back(idx);
      std::sort(nonbas_.begin(), nonbas_.end());

      // look whether any component of z needs to move to basic set
      unsigned minz = (z_.rows() > 0) ? minCoeffIdx(z_) : UINF;
      if (log_enabled_ && z_.rows() > 0) {
        Log() << "MobyLCPSolver::SolveLcpFast() - minimum z after pivot: "
              << z_[minz] << std::endl;
      }
      if (minz < UINF && z_[minz] < -zero_tol) {
        // move index to basic set and continue looping
        unsigned k = nonbas_[minz];
        Log() << "MobyLCPSolver::SolveLcpFast() - moving index " << k
              << " to basic set" << std::endl;

        nonbas_.erase(nonbas_.begin() + minz);
        bas_.push_back(k);
        std::sort(bas_.begin(), bas_.end());
      }
    }
  }

  Log() << "MobyLCPSolver::SolveLcpFast() - maximum allowable pivots exceeded"
        << std::endl;

  // if we're here, then the maximum number of pivots has been exceeded
  return false;
}

/// Regularized wrapper around PPM I
bool MobyLCPSolver::SolveLcpFastRegularized(const Eigen::MatrixXd& M,
                                            const Eigen::VectorXd& q,
                                            Eigen::VectorXd* z, int min_exp,
                                            unsigned step_exp, int max_exp,
                                            double zero_tol) const {
  Log() << "MobyLCPSolver::SolveLcpFastRegularized() entered" << std::endl;

  // look for fast exit
  if (q.size() == 0) {
    z->resize(0);
    return true;
  }

  // copy MM
  MM_ = M;

  // assign value for zero tolerance, if necessary
  const double ZERO_TOL =
      (zero_tol > static_cast<double>(0.0))
          ? zero_tol
          : (q.size() * M.lpNorm<Eigen::Infinity>() * NEAR_ZERO);

  Log() << " zero tolerance: " << ZERO_TOL << std::endl;

  // store the total pivots
  unsigned total_piv = 0;

  // try non-regularized version first
  bool result = SolveLcpFast(MM_, q, z, zero_tol);
  if (result) {
    // verify that solution truly is a solution -- check z
    if (z->minCoeff() >= -ZERO_TOL) {
      // check w
      wx_ = (M * (*z)) + q;
      if (wx_.minCoeff() >= -ZERO_TOL) {
        // check z'w
        transformVecElements(*z, &wx_, std::multiplies<double>());
        const double wx_min = wx_.minCoeff();
        const double wx_max = wx_.maxCoeff();

        if (wx_min >= -ZERO_TOL && wx_max < ZERO_TOL) {
          Log() << "  solved with no regularization necessary!" << std::endl;
          Log() << "  pivots / total pivots: " << pivots_ << " " << pivots_
                << std::endl;
          Log() << "MobyLCPSolver::SolveLcpFastRegularized() exited"
                << std::endl;

          return true;
        } else {
          Log() << "MobyLCPSolver::SolveLcpFastRegularized() - "
                << "'<w, z> not within tolerance(min value: " << wx_min
                << " max value: " << wx_max << ")" << std::endl;
        }
      } else {
        Log() << "  MobyLCPSolver::SolveLcpFastRegularized() - "
              << "'w' not solved to desired tolerance" << std::endl;
        Log() << "  minimum w: " << wx_.minCoeff() << std::endl;
      }
    } else {
        Log() << "  MobyLCPSolver::SolveLcpFastRegularized() - "
            << "'z' not solved to desired tolerance" << std::endl;
        Log() << "  minimum z: " << z->minCoeff() << std::endl;
    }
  } else {
    Log() << "  MobyLCPSolver::SolveLcpFastRegularized() "
          << "- solver failed with zero regularization" << std::endl;
  }

  // update the pivots
  total_piv += pivots_;

  // start the regularization process
  int rf = min_exp;
  while (rf < max_exp) {
    // setup regularization factor
    double lambda =
        std::pow(static_cast<double>(10.0), static_cast<double>(rf));

    Log() << "  trying to solve LCP with regularization factor: " << lambda
          << std::endl;

    // regularize M
    MM_ = M;
    for (unsigned i = 0; i < M.rows(); i++) {
      MM_(i, i) += lambda;
    }

    // try to solve the LCP
    result = SolveLcpFast(MM_, q, z, zero_tol);

    // update total pivots
    total_piv += pivots_;

    if (result) {
      // verify that solution truly is a solution -- check z
      if (z->minCoeff() > -ZERO_TOL) {
        // check w
        wx_ = (MM_ * (*z)) + q;
        if (wx_.minCoeff() > -ZERO_TOL) {
          // check z'w
          transformVecElements(*z, &wx_, std::multiplies<double>());
          const double wx_min = wx_.minCoeff();
          const double wx_max = wx_.maxCoeff();

          if (wx_min > -ZERO_TOL && wx_max < ZERO_TOL) {
            Log() << "  solved with regularization factor: " << lambda
                  << std::endl;
            Log() << "  pivots / total pivots: " << pivots_ << " " << total_piv
                  << std::endl;
            Log() << "MobyLCPSolver::SolveLcpFastRegularized() exited"
                  << std::endl;
            pivots_ = total_piv;
            return true;
          } else {
            Log() << "MobyLCPSolver::SolveLcpFastRegularized() - "
                  << "'<w, z> not within tolerance(min value: " << wx_min
                  << " max value: " << wx_max << ")" << std::endl;
          }
        } else {
          Log() << "  MobyLCPSolver::SolveLcpFastRegularized() - "
                << "'w' not solved to desired tolerance" << std::endl;
          Log() << "  minimum w: " << wx_.minCoeff() << std::endl;
        }
      } else {
        Log() << "  MobyLCPSolver::SolveLcpFastRegularized() - "
              << "'z' not solved to desired tolerance" << std::endl;
        Log() << "  minimum z: " << z->minCoeff() << std::endl;
      }
    }

    // increase rf
    rf += step_exp;
  }

  Log() << "  unable to solve given any regularization!" << std::endl;
  Log() << "MobyLCPSolver::SolveLcpFastRegularized() exited" << std::endl;

  // store total pivots
  pivots_ = total_piv;

  // still here?  failure...
  return false;
}

bool MobyLCPSolver::CheckLemkeTrivial(int n, double zero_tol,
                                      const Eigen::VectorXd& q,
                                      Eigen::VectorXd* z) const {
  // see whether trivial solution exists
  if (q.minCoeff() > -zero_tol) {
    z->resize(n);
    z->fill(0);
    return true;
  }

  return false;
}

template <typename MatrixType>
void MobyLCPSolver::FinishLemkeSolution(const MatrixType& M,
                                        const Eigen::VectorXd& q,
                                        Eigen::VectorXd* z) const {
  std::vector<unsigned>::iterator iiter;
  int idx;
  for (idx = 0, iiter = bas_.begin(); iiter != bas_.end(); iiter++, idx++) {
    (*z)(*iiter) = x_(idx);
  }

  // TODO(sammy-tri) Is there a more efficient way to resize and
  // preserve the data?
  z->conservativeResize(q.size());

  // check to see whether tolerances are satisfied
  if (log_enabled_) {
    wl_ = (M * (*z)) + q;
    const double minw = wl_.minCoeff();
    const double w_dot_z = std::fabs(wl_.dot(*z));
    Log() << "  z: " << z << std::endl;
    Log() << "  _w: " << wl_ << std::endl;
    Log() << "  minimum w: " << minw << std::endl;
    Log() << "  w'z: " << w_dot_z << std::endl;
  }
}

/// Lemke's algorithm for solving linear complementarity problems
/**
 * \param z a vector "close" to the solution on input (optional); contains
 *        the solution on output
 */
bool MobyLCPSolver::SolveLcpLemke(const Eigen::MatrixXd& M,
                                  const Eigen::VectorXd& q, Eigen::VectorXd* z,
                                  double piv_tol, double zero_tol) const {
  if (log_enabled_) {
    Log() << "MobyLCPSolver::SolveLcpLemke() entered" << std::endl;
    Log() << "  M: " << std::endl << M;
    Log() << "  q: " << q << std::endl;
  }

  const unsigned n = q.size();
  const unsigned MAXITER = std::min((unsigned)1000, 50 * n);

  // update the pivots
  pivots_ = 0;

  // look for immediate exit
  if (n == 0) {
    z->resize(0);
    return true;
  }

  // come up with a sensible value for zero tolerance if none is given
  if (zero_tol <= static_cast<double>(0.0)) {
    zero_tol =
        M.lpNorm<Eigen::Infinity>() * std::numeric_limits<double>::epsilon();
  }

  if (CheckLemkeTrivial(n, zero_tol, q, z)) {
    Log() << " -- trivial solution found" << std::endl;
    Log() << "MobyLCPSolver::SolveLcpLemke() exited" << std::endl;
    return true;
  }

  // Lemke's algorithm doesn't seem to like warmstarting
  //
  // TODO(sammy-tri) this is not present in the sparse solver, and it
  // causes subtle dead code below.
  z->fill(0);

  // copy z to z0
  z0_ = *z;

  ClearIndexVectors();

  // initialize variables
  z->resize(n * 2);
  z->fill(0);
  unsigned t = 2 * n;
  unsigned entering = t;
  unsigned leaving = 0;
  for (unsigned i = 0; i < n; i++) {
    all_.push_back(i);
  }
  unsigned lvindex;
  unsigned idx;
  std::vector<unsigned>::iterator iiter;

  // determine initial basis
  if (z0_.size() != n) {
    // setup the nonbasic indices
    for (unsigned i = 0; i < n; i++) nonbas_.push_back(i);
  } else {
    for (unsigned i = 0; i < n; i++) {
      if (z0_[i] > 0) {
        bas_.push_back(i);
      } else {
        nonbas_.push_back(i);
      }
    }
  }

  // determine initial values
  if (!bas_.empty()) {
    Log() << "-- initial basis not empty (warmstarting)" << std::endl;

    // start from good initial basis
    Bl_.resize(n, n);
    Bl_.setIdentity();
    // _Bl.negate();
    Bl_ *= -1;

    // select columns of M corresponding to z vars in the basis
    selectSubMat(M, all_, bas_, &t1_);

    // select columns of I corresponding to z vars not in the basis
    selectSubMat(Bl_, all_, nonbas_, &t2_);

    // setup the basis matrix
    Bl_.resize(n, t1_.cols() + t2_.cols());
    Bl_.block(0, 0, t1_.rows(), t1_.cols()) = t1_;
    Bl_.block(0, t1_.cols(), t2_.rows(), t2_.cols()) = t2_;

    // solve B*x = -q
    //
    // The original version of this code from Moby could handle the
    // case where the colver failed (though only in this dense
    // implementation).  It's not obvious how to do this from Eigen,
    // so we've (sam.creasey) assumed that the solve succeeds.
    Al_ = Bl_;
    x_ = Al_.lu().solve(q);
  } else {
    Log() << "-- using basis of -1 (no warmstarting)" << std::endl;

    // use standard initial basis
    Bl_.resize(n, n);
    Bl_.setIdentity();
    Bl_ *= -1;
    x_ = q;
  }

  // check whether initial basis provides a solution
  if (x_.minCoeff() >= 0.0) {
    Log() << " -- initial basis provides a solution!" << std::endl;
    FinishLemkeSolution(M, q, z);
    Log() << "MobyLCPSolver::SolveLcpLemke() exited" << std::endl;
    return true;
  }

  // use a new pivot tolerance if necessary
  const double PIV_TOL =
      (piv_tol > static_cast<double>(0.0))
          ? piv_tol
          : (std::numeric_limits<double>::epsilon() * n *
             std::max(static_cast<double>(1.0), M.lpNorm<Eigen::Infinity>()));

  // determine initial leaving variable
  Eigen::Index min_x;
  const double min_x_val = x_.topRows(n).minCoeff(&min_x);
  double tval = -min_x_val;
  for (size_t i = 0; i < nonbas_.size(); i++) {
    bas_.push_back(nonbas_[i] + n);
  }
  lvindex = min_x;
  iiter = bas_.begin();
  std::advance(iiter, lvindex);
  leaving = *iiter;
  Log() << " -- x: " << x_ << std::endl;
  Log() << " -- first pivot: leaving index=" << lvindex
        << "  entering index=" << entering << " minimum value: " << tval
        << std::endl;

  // pivot in the artificial variable
  *iiter = t;  // replace w var with _z0 in basic indices
  u_.resize(n);
  for (unsigned i = 0; i < n; i++) {
    u_[i] = (x_[i] < 0.0) ? 1.0 : 0.0;
  }
  Be_ = (Bl_ * u_) * -1;
  u_ *= tval;
  x_ += u_;
  x_[lvindex] = tval;
  Bl_.col(lvindex) = Be_;
  Log() << "  new q: " << x_ << std::endl;

  // main iterations begin here
  for (pivots_ = 0; pivots_ < MAXITER; pivots_++) {
    if (log_enabled_) {
      std::ostringstream basic;
      for (unsigned i = 0; i < bas_.size(); i++) {
        basic << " " << bas_[i];
      }
      Log() << "basic variables:" << basic.str() << std::endl;
      Log() << "leaving: " << leaving << " t:" << t << std::endl;
    }

    // check whether done; if not, get new entering variable
    if (leaving == t) {
      Log() << "-- solved LCP successfully!" << std::endl;
      FinishLemkeSolution(M, q, z);
      Log() << "MobyLCPSolver::SolveLcpLemke() exited" << std::endl;
      return true;
    } else if (leaving < n) {
      entering = n + leaving;
      Be_.resize(n);
      Be_.fill(0);
      Be_[leaving] = -1;
    } else {
      entering = leaving - n;
      Be_ = M.col(entering);
    }
    dl_ = Be_;

    // Again, The original version of this code from Moby could handle
    // the case where the solver failed.  There was also some
    // commented out code related to trying to restart on finding a
    // solution.  For the reasons above, and the fact that it was
    // commented out, this functionality has not been preserved.
    Al_ = Bl_;
    dl_ = Al_.lu().solve(dl_);

    // ** find new leaving variable
    j_.clear();
    for (unsigned i = 0; i < dl_.size(); i++) {
      if (dl_[i] > PIV_TOL) {
        j_.push_back(i);
      }
    }

    // check for no new pivots; ray termination
    if (j_.empty()) {
      Log()
          << "MobyLCPSolver::SolveLcpLemke() - no new pivots (ray termination)"
          << std::endl;
      Log() << "MobyLCPSolver::SolveLcpLemke() exiting" << std::endl;
      return false;
    }

    if (log_enabled_) {
      std::ostringstream j;
      for (unsigned i = 0; i < j_.size(); i++) j << " " << j_[i];
      Log() << "d: " << dl_ << std::endl;
      Log() << "j (before min ratio):" << j.str() << std::endl;
    }

    // select elements j from x and d
    selectSubVec(x_, j_, &xj_);
    selectSubVec(dl_, j_, &dj_);

    // compute minimal ratios x(j) + EPS_DOUBLE ./ d(j), d > 0
    result_.resize(xj_.size());
    result_.fill(zero_tol);
    transformVecElements(xj_, &result_, std::plus<double>());
    transformVecElements(dj_, &result_,
                         [](double a, double b) { return b / a; });
    double theta = result_.minCoeff();

    // NOTE: lexicographic ordering does not appear to be used here to prevent
    // cycling (see [Cottle 1992], pp. 340-342)
    // find indices of minimal ratios, d> 0
    //   divide _x(j) ./ d(j) -- remove elements above the minimum ratio
    for (int i = 0; i < result_.size(); i++) {
      result_(i) = xj_(i) / dj_(i);
    }

    for (iiter = j_.begin(), idx = 0; iiter != j_.end();) {
      if (result_[idx++] <= theta) {
        iiter++;
      } else {
        iiter = j_.erase(iiter);
      }
    }
    if (log_enabled_) {
      std::ostringstream j;
      for (unsigned i = 0; i < j_.size(); i++) {
        j << " " << j_[i];
      }
      Log() << "j (after min ratio):" << j.str() << std::endl;
    }

    // if j is empty, then likely the zero tolerance is too low
    if (j_.empty()) {
      Log() << "zero tolerance too low?" << std::endl;
      Log() << "MobyLCPSolver::SolveLcpLemke() exited" << std::endl;
      return false;
    }

    // check whether artificial index among these
    tlist_.clear();
    for (size_t i = 0; i < j_.size(); i++) {
      tlist_.push_back(bas_[j_[i]]);
    }
    if (std::find(tlist_.begin(), tlist_.end(), t) != tlist_.end()) {
      iiter = std::find(bas_.begin(), bas_.end(), t);
      lvindex = iiter - bas_.begin();
    } else {
      // several indices pass the minimum ratio test, pick one randomly
      //      lvindex = _j[rand() % _j.size()];
      // NOTE: solver seems *much* more capable of solving when we pick the
      // first
      // element rather than picking a random one
      lvindex = j_[0];
    }

    // set leaving = bas(lvindex)
    iiter = bas_.begin();
    std::advance(iiter, lvindex);
    leaving = *iiter;

    // ** perform pivot
    double ratio = x_[lvindex] / dl_[lvindex];
    dl_ *= ratio;
    x_ -= dl_;
    x_[lvindex] = ratio;
    Bl_.col(lvindex) = Be_;
    *iiter = entering;
    Log() << " -- pivoting: leaving index=" << lvindex
          << "  entering index=" << entering << std::endl;
  }

  Log() << " -- maximum number of iterations exceeded (n=" << n
        << ", max=" << MAXITER << ")" << std::endl;
  Log() << "MobyLCPSolver::SolveLcpLemke() exited" << std::endl;
  return false;
}

/// Regularized wrapper around Lemke's algorithm
bool MobyLCPSolver::SolveLcpLemkeRegularized(const Eigen::MatrixXd& M,
                                             const Eigen::VectorXd& q,
                                             Eigen::VectorXd* z, int min_exp,
                                             unsigned step_exp, int max_exp,
                                             double piv_tol,
                                             double zero_tol) const {
  Log() << "MobyLCPSolver::SolveLcpLemkeRegularized() entered" << std::endl;

  // look for fast exit
  if (q.size() == 0) {
    z->resize(0);
    return true;
  }

  // copy MM
  MM_ = M;

  // assign value for zero tolerance, if necessary
  const double ZERO_TOL =
      (zero_tol > static_cast<double>(0.0))
          ? zero_tol
          : (q.size() * M.lpNorm<Eigen::Infinity>() * NEAR_ZERO);

  Log() << " zero tolerance: " << ZERO_TOL << std::endl;

  // store the total pivots
  unsigned total_piv = 0;

  // try non-regularized version first
  bool result = SolveLcpLemke(MM_, q, z, piv_tol, zero_tol);
  if (result) {
    // verify that solution truly is a solution -- check z
    if (z->minCoeff() >= -ZERO_TOL) {
      // check w
      wx_ = (M * (*z)) + q;
      if (wx_.minCoeff() >= -ZERO_TOL) {
        // check z'w
        transformVecElements(*z, &wx_, std::multiplies<double>());
        const double wx_min = wx_.minCoeff();
        const double wx_max = wx_.maxCoeff();
        if (wx_min >= -ZERO_TOL && wx_max < ZERO_TOL) {
          Log() << "  solved with no regularization necessary!" << std::endl;
          Log() << "MobyLCPSolver::SolveLcpLemkeRegularized() exited"
                << std::endl;

          return true;
        } else {
          Log() << "MobyLCPSolver::SolveLcpLemke() - "
                << "'<w, z> not within tolerance(min value: " << wx_min
                << " max value: " << wx_max << ")" << std::endl;
        }
      } else {
        Log() << "  MobyLCPSolver::SolveLcpLemke() - 'w' not solved to desired "
                 "tolerance"
              << std::endl;
        Log() << "  minimum w: " << wx_.minCoeff() << std::endl;
      }
    } else {
      Log() << "  MobyLCPSolver::SolveLcpLemke() - 'z' not solved to desired "
               "tolerance"
            << std::endl;
      Log() << "  minimum z: " << z->minCoeff() << std::endl;
    }
  }

  // update the pivots
  total_piv += pivots_;

  // start the regularization process
  int rf = min_exp;
  while (rf < max_exp) {
    // setup regularization factor
    double lambda =
        std::pow(static_cast<double>(10.0), static_cast<double>(rf));

    Log() << "  trying to solve LCP with regularization factor: " << lambda
          << std::endl;

    // regularize M
    MM_ = M;
    for (unsigned i = 0; i < M.rows(); i++) {
      MM_(i, i) += lambda;
    }

    // try to solve the LCP
    result = SolveLcpLemke(MM_, q, z, piv_tol, zero_tol);

    // update total pivots
    total_piv += pivots_;

    if (result) {
      // verify that solution truly is a solution -- check z
      if (z->minCoeff() > -ZERO_TOL) {
        // check w
        wx_ = (MM_ * (*z)) + q;
        if (wx_.minCoeff() > -ZERO_TOL) {
          // check z'w
          transformVecElements(*z, &wx_, std::multiplies<double>());
          const double wx_min = wx_.minCoeff();
          const double wx_max = wx_.maxCoeff();
          if (wx_min > -ZERO_TOL && wx_max < ZERO_TOL) {
            Log() << "  solved with regularization factor: " << lambda
                  << std::endl;
            Log() << "MobyLCPSolver::SolveLcpLemkeRegularized() exited"
                  << std::endl;
            pivots_ = total_piv;
            return true;
          } else {
            Log() << "MobyLCPSolver::SolveLcpLemke() - "
                  << "'<w, z> not within tolerance(min value: " << wx_min
                  << " max value: " << wx_max << ")" << std::endl;
          }
        } else {
          Log() << "  MobyLCPSolver::SolveLcpLemke() - 'w' not solved to "
                   "desired tolerance"
                << std::endl;
          Log() << "  minimum w: " << wx_.minCoeff() << std::endl;
        }
      } else {
        Log() << "  MobyLCPSolver::SolveLcpLemke() - 'z' not solved to desired "
                 "tolerance"
              << std::endl;
        Log() << "  minimum z: " << z->minCoeff() << std::endl;
      }
    }

    // increase rf
    rf += step_exp;
  }

  Log() << "  unable to solve given any regularization!" << std::endl;
  Log() << "MobyLCPSolver::SolveLcpLemkeRegularized() exited" << std::endl;

  // store total pivots
  pivots_ = total_piv;

  // still here?  failure...
  return false;
}

/// Lemke's algorithm for solving linear complementarity problems using sparse
/// matrices
/**
 * \param z a vector "close" to the solution on input (optional); contains
 *        the solution on output
 */
bool MobyLCPSolver::SolveLcpLemke(const Eigen::SparseMatrix<double>& M,
                                  const Eigen::VectorXd& q, Eigen::VectorXd* z,
                                  double piv_tol, double zero_tol) const {
  if (log_enabled_) {
    Log() << "MobyLCPSolver::SolveLcpLemke() entered" << std::endl;
    Log() << "  M: " << std::endl << M;
    Log() << "  q: " << q << std::endl;
  }

  const unsigned n = q.size();
  const unsigned MAXITER = std::min((unsigned)1000, 50 * n);

  // look for immediate exit
  if (n == 0) {
    z->resize(0);
    return true;
  }

  // come up with a sensible value for zero tolerance if none is given
  if (zero_tol <= static_cast<double>(0.0)) {
    Eigen::MatrixXd dense_M = M;
    zero_tol = dense_M.lpNorm<Eigen::Infinity>() *
               std::numeric_limits<double>::epsilon() * n;
  }

  if (CheckLemkeTrivial(n, zero_tol, q, z)) {
    Log() << " -- trivial solution found" << std::endl;
    Log() << "MobyLCPSolver::SolveLcpLemke() exited" << std::endl;
    return true;
  }

  // copy z to z0
  z0_ = *z;

  ClearIndexVectors();

  // initialize variables
  z->resize(n * 2);
  z->fill(0);
  unsigned t = 2 * n;
  unsigned entering = t;
  unsigned leaving = 0;
  for (unsigned i = 0; i < n; i++) {
    all_.push_back(i);
  }
  unsigned lvindex;
  unsigned idx;
  std::vector<unsigned>::iterator iiter;

  // determine initial basis
  if (z0_.size() != n) {
    for (unsigned i = 0; i < n; i++) {
      nonbas_.push_back(i);
    }
  } else {
    for (unsigned i = 0; i < n; i++) {
      if (z0_[i] > 0) {
        bas_.push_back(i);
      } else {
        nonbas_.push_back(i);
      }
    }
  }

  // determine initial values
  sBl_ = Eigen::SparseMatrix<double>(n, n);
  if (!bas_.empty()) {
    typedef Eigen::Triplet<double> Triplet;
    std::vector<Triplet> triplet_list;
    for (int i = 0; i < M.outerSize(); i++) {
      for (Eigen::SparseMatrix<double>::InnerIterator it(M, i); it; ++it) {
        int j = it.col();
        std::vector<unsigned>::const_iterator j_it =
            std::find(bas_.begin(), bas_.end(), j);
        if (j_it == bas_.end()) {
          continue;
        } else {
          triplet_list.push_back(Triplet(i, j, it.value()));
        }
      }
    }
    for (size_t i = 0, j = bas_.size(); i < nonbas_.size(); i++, j++) {
      triplet_list.push_back(Triplet(nonbas_[i], j, 1.0));
    }

    sBl_.setFromTriplets(triplet_list.begin(), triplet_list.end());
  } else {
    sBl_.setIdentity();
    sBl_ *= -1;
  }

  // solve B*x = -q
  std::unique_ptr<Eigen::SparseLU<Eigen::SparseMatrix<double>>> solver;
  solver.reset(new Eigen::SparseLU<Eigen::SparseMatrix<double>>);
  solver->analyzePattern(sBl_);
  solver->factorize(sBl_);
  x_ = solver->solve(q);
  x_ *= -1;

  // check whether initial basis provides a solution
  if (x_.minCoeff() >= 0.0) {
    Log() << " -- initial basis provides a solution!" << std::endl;
    FinishLemkeSolution(M, q, z);
    Log() << "MobyLCPSolver::SolveLcpLemke() exited" << std::endl;
    return true;
  }

  // determine initial leaving variable
  Eigen::Index min_x;
  const double min_x_val = x_.topRows(n).minCoeff(&min_x);
  double tval = -min_x_val;
  for (size_t i = 0; i < nonbas_.size(); i++) {
    bas_.push_back(nonbas_[i] + n);
  }
  lvindex = min_x;
  iiter = bas_.begin();
  std::advance(iiter, lvindex);
  leaving = *iiter;

  // pivot in the artificial variable
  *iiter = t;  // replace w var with _z0 in basic indices
  u_.resize(n);
  for (unsigned i = 0; i < n; i++) {
    u_[i] = (x_[i] < 0.0) ? 1.0 : 0.0;
  }
  Be_ = (sBl_ * u_) * -1;
  u_ *= tval;
  x_ += u_;
  x_[lvindex] = tval;
  sBl_.col(lvindex) = makeSparseVector(Be_);
  Log() << "  new q: " << x_ << std::endl;

  // main iterations begin here
  for (pivots_ = 0; pivots_ < MAXITER; pivots_++) {
    // check whether done; if not, get new entering variable
    if (leaving == t) {
      Log() << "-- solved LCP successfully!" << std::endl;
      FinishLemkeSolution(M, q, z);
      Log() << "MobyLCPSolver::SolveLcpLemke() exited" << std::endl;
      return true;
    } else if (leaving < n) {
      entering = n + leaving;
      Be_.resize(n);
      Be_.fill(0);
      Be_[leaving] = -1;
    } else {
      entering = leaving - n;
      Be_ = M.col(entering);
    }
    solver.reset(new Eigen::SparseLU<Eigen::SparseMatrix<double>>);
    solver->analyzePattern(sBl_);
    solver->factorize(sBl_);
    dl_ = solver->solve(Be_);

    // use a new pivot tolerance if necessary
    const double PIV_TOL = (piv_tol > static_cast<double>(0.0))
                               ? piv_tol
                               : (std::numeric_limits<double>::epsilon() * n *
                                  std::max(static_cast<double>(1.0),
                                           Be_.lpNorm<Eigen::Infinity>()));

    // ** find new leaving variable
    j_.clear();
    for (unsigned i = 0; i < dl_.size(); i++) {
      if (dl_[i] > PIV_TOL) {
        j_.push_back(i);
      }
    }
    // check for no new pivots; ray termination
    if (j_.empty()) {
      Log()
          << "MobyLCPSolver::SolveLcpLemke() - no new pivots (ray termination)"
          << std::endl;
      Log() << "MobyLCPSolver::SolveLcpLemke() exited" << std::endl;
      return false;
    }

    Log() << " -- column of M': " << dl_ << std::endl;

    // select elements j from x and d
    selectSubVec(x_, j_, &xj_);
    selectSubVec(dl_, j_, &dj_);

    // compute minimal ratios x(j) + EPS_DOUBLE ./ d(j), d > 0
    result_.resize(xj_.size());
    result_.fill(zero_tol);
    transformVecElements(xj_, &result_, std::plus<double>());
    transformVecElements(dj_, &result_,
                         [](double a, double b) { return b / a; });
    double theta = result_.minCoeff();

    // NOTE: lexicographic ordering does not appear to be used here to prevent
    // cycling (see [Cottle 1992], pp. 340-342)
    // find indices of minimal ratios, d> 0
    //   divide _x(j) ./ d(j) -- remove elements above the minimum ratio
    for (int i = 0; i < result_.size(); i++) {
      result_(i) = xj_(i) / dj_(i);
    }
    for (iiter = j_.begin(), idx = 0; iiter != j_.end();) {
      if (result_[idx++] <= theta) {
        iiter++;
      } else {
        iiter = j_.erase(iiter);
      }
    }
    // if j is empty, then likely the zero tolerance is too low
    if (j_.empty()) {
      Log() << "zero tolerance too low?" << std::endl;
      Log() << "MobyLCPSolver::SolveLcpLemke() exited" << std::endl;
      return false;
    }

    // check whether artificial index among these
    tlist_.clear();
    for (size_t i = 0; i < j_.size(); i++) {
      tlist_.push_back(bas_[j_[i]]);
    }
    if (std::find(tlist_.begin(), tlist_.end(), t) != tlist_.end()) {
      iiter = std::find(bas_.begin(), bas_.end(), t);
      lvindex = iiter - bas_.begin();
    } else {
      // several indices pass the minimum ratio test, pick one randomly
      //      lvindex = _j[rand() % _j.size()];

      // NOTE: solver seems *much* more capable of solving when we pick the
      // first element rather than picking a random one
      lvindex = j_[0];
    }

    // set leaving = bas(lvindex)
    iiter = bas_.begin();
    std::advance(iiter, lvindex);
    leaving = *iiter;

    // ** perform pivot
    double ratio = x_[lvindex] / dl_[lvindex];
    dl_ *= ratio;
    x_ -= dl_;
    x_[lvindex] = ratio;
    sBl_.col(lvindex) = makeSparseVector(Be_);
    *iiter = entering;
    Log() << " -- pivoting: leaving index=" << lvindex
          << "  entering index=" << entering << std::endl;
  }

  Log() << " -- maximum number of iterations exceeded" << std::endl;
  Log() << "MobyLCPSolver::SolveLcpLemke() exited" << std::endl;
  return false;
}

/// Regularized wrapper around Lemke's algorithm for srpase matrices
bool MobyLCPSolver::SolveLcpLemkeRegularized(
    const Eigen::SparseMatrix<double>& M, const Eigen::VectorXd& q,
    Eigen::VectorXd* z, int min_exp, unsigned step_exp, int max_exp,
    double piv_tol, double zero_tol) const {
  Log() << "MobyLCPSolver::SolveLcpLemkeRegularized() entered" << std::endl;

  // look for fast exit
  if (q.size() == 0) {
    z->resize(0);
    return true;
  }

  // copy MM
  MMs_ = M;

  // assign value for zero tolerance, if necessary
  const double ZERO_TOL =
      (zero_tol > static_cast<double>(0.0)) ? zero_tol : q.size() * NEAR_ZERO;

  // try non-regularized version first
  bool result = SolveLcpLemke(MMs_, q, z, piv_tol, zero_tol);
  if (result) {
    // verify that solution truly is a solution -- check z
    if (z->minCoeff() >= -ZERO_TOL) {
      // check w
      wx_ = (M * (*z)) + q;
      if (wx_.minCoeff() >= -ZERO_TOL) {
        // check z'w
        transformVecElements(*z, &wx_, std::multiplies<double>());
        const double wx_min = wx_.minCoeff();
        const double wx_max = wx_.maxCoeff();
        if (wx_min >= -ZERO_TOL && wx_max < ZERO_TOL) {
          Log() << "  solved with no regularization necessary!" << std::endl;
          Log() << "MobyLCPSolver::SolveLcpLemkeRegularized() exited"
                << std::endl;

          return true;
        } else {
          Log() << "MobyLCPSolver::SolveLcpLemke() - "
                << "'<w, z> not within tolerance(min value: " << wx_min
                << " max value: " << wx_max << ")"
                << " tol " << ZERO_TOL << std::endl;
        }
      }
    }
  }

  eye_.resize(M.rows(), M.cols());
  eye_.setIdentity();

  // start the regularization process
  int rf = min_exp;
  while (rf < max_exp) {
    // setup regularization factor
    double lambda =
        std::pow(static_cast<double>(10.0), static_cast<double>(rf));
    (diag_lambda_ = eye_) *= lambda;

    // regularize M
    (MMx_ = MMs_) += diag_lambda_;

    // try to solve the LCP
    if ((result = SolveLcpLemke(MMx_, q, z, piv_tol, zero_tol))) {
      // verify that solution truly is a solution -- check z
      if (z->minCoeff() > -ZERO_TOL) {
        // check w
        wx_ = (MMx_ * (*z)) + q;
        if (wx_.minCoeff() > -ZERO_TOL) {
          // check z'w
          transformVecElements(*z, &wx_, std::multiplies<double>());
          if (wx_.minCoeff() > -ZERO_TOL && wx_.maxCoeff() < ZERO_TOL) {
            Log() << "  solved with regularization factor: " << lambda
                  << std::endl;
            Log() << "MobyLCPSolver::SolveLcpLemkeRegularized() exited"
                  << std::endl;

            return true;
          }
        }
      }
    }

    // increase rf
    rf += step_exp;
  }

  Log() << "  unable to solve given any regularization!" << std::endl;
  Log() << "MobyLCPSolver::SolveLcpLemkeRegularized() exited" << std::endl;

  // still here?  failure...
  return false;
}

}  // namespace solvers
}  // namespace drake<|MERGE_RESOLUTION|>--- conflicted
+++ resolved
@@ -137,11 +137,7 @@
   for (int i = 0; i < static_cast<int>(prog.num_vars()); ++i) {
     int coverings = 0;
     for (const auto& binding : bindings) {
-<<<<<<< HEAD
-      if (binding.Covers(i)) {
-=======
       if (binding.ContainsVariable(prog.decision_variable(i))) {
->>>>>>> 5ae177de
         coverings++;
       }
     }
@@ -162,7 +158,7 @@
   // internally.
 
   // We don't actually indicate different results.
-  prog.SetSolverResult("MobyLCP", 0);
+  prog.SetSolverResult(SolverName(), 0);
 
   for (const auto& binding : bindings) {
     Eigen::VectorXd constraint_solution(binding.GetNumElements());
