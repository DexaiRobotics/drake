#include "drake/solvers/mosek_solver.h"

#include <algorithm>
#include <cmath>
#include <limits>
#include <list>
#include <vector>

#include <mosek/mosek.h>

#include <Eigen/Core>
#include <Eigen/SparseCore>

namespace drake {
namespace solvers {
namespace {
// Add LinearConstraints and LinearEqualityConstraints to the Mosek task.
template <typename Binding>
MSKrescodee AddLinearConstraintsFromBindings(
<<<<<<< HEAD
    MSKtask_t* task, const std::list<Binding>& constraint_list,
    bool is_equality_constraint) {
=======
    MSKtask_t* task, const std::vector<Binding>& constraint_list,
    bool is_equality_constraint, const MathematicalProgram& prog) {
>>>>>>> 5ae177de
  for (const auto& binding : constraint_list) {
    auto constraint = binding.constraint();
    const std::vector<int>& var_indices = binding.variable_indices();
    const Eigen::MatrixXd& A = constraint->A();
    const Eigen::VectorXd& lb = constraint->lower_bound();
    const Eigen::VectorXd& ub = constraint->upper_bound();
    MSKint32t constraint_idx = 0;
    MSKrescodee rescode = MSK_getnumcon(*task, &constraint_idx);
    if (rescode != MSK_RES_OK) {
      return rescode;
    }
    rescode = MSK_appendcons(*task, A.rows());
    if (rescode != MSK_RES_OK) {
      return rescode;
    }
    // Loop through each row of the constraint, and determine the sense of
    // each constraint. The sense can be equality constraint, less than,
    // greater than, or bounded on both side.
    for (int i = 0; i < A.rows(); ++i) {
      if (is_equality_constraint) {
        rescode =
            MSK_putconbound(*task, constraint_idx + i, MSK_BK_FX, lb(i), ub(i));
        if (rescode != MSK_RES_OK) {
          return rescode;
        }
      } else {
        if (std::isinf(lb(i)) && std::isinf(ub(i))) {
          rescode = MSK_putconbound(*task, constraint_idx + i, MSK_BK_FR,
                                    -MSK_INFINITY, MSK_INFINITY);
        } else if (std::isinf(lb(i)) && !std::isinf(ub(i))) {
          rescode = MSK_putconbound(*task, constraint_idx + i, MSK_BK_UP,
                                    -MSK_INFINITY, ub(i));
        } else if (!std::isinf(lb(i)) && std::isinf(ub(i))) {
          rescode = MSK_putconbound(*task, constraint_idx + i, MSK_BK_LO, lb(i),
                                    MSK_INFINITY);
        } else {
          rescode = MSK_putconbound(*task, constraint_idx + i, MSK_BK_RA, lb(i),
                                    ub(i));
        }
        if (rescode != MSK_RES_OK) {
          return rescode;
        }
      }
      std::vector<MSKint32t> A_nonzero_col_idx;
      std::vector<double> A_nonzero_val;
      A_nonzero_col_idx.reserve(A.cols());
      A_nonzero_val.reserve(A.cols());
<<<<<<< HEAD
      for (int j = 0; j < A.cols(); ++j) {
        if (std::abs(A(i, j)) > Eigen::NumTraits<double>::epsilon()) {
          A_nonzero_col_idx.push_back(var_indices[j]);
          A_nonzero_val.push_back(A(i, j));
=======
      int A_col_idx = 0;
      for (const DecisionVariableMatrixX& var :
           binding.variable_list().variables()) {
        DRAKE_ASSERT(var.cols() == 1);
        for (int k = 0; k < static_cast<int>(var.rows()); ++k) {
          if (std::abs(A(i, A_col_idx)) > Eigen::NumTraits<double>::epsilon()) {
            A_nonzero_col_idx.push_back(
                prog.FindDecisionVariableIndex(var(k, 0)));
            A_nonzero_val.push_back(A(i, A_col_idx));
          }
          ++A_col_idx;
>>>>>>> 5ae177de
        }
      }
      rescode = MSK_putarow(*task, constraint_idx + i, A_nonzero_val.size(),
                            A_nonzero_col_idx.data(), A_nonzero_val.data());
      if (rescode != MSK_RES_OK) {
        return rescode;
      }
    }
  }
  return MSK_RES_OK;
}

MSKrescodee AddLinearConstraints(const MathematicalProgram& prog,
                                 MSKtask_t* task) {
  MSKrescodee rescode = AddLinearConstraintsFromBindings(
      task, prog.linear_equality_constraints(), true, prog);
  if (rescode != MSK_RES_OK) {
    return rescode;
  }
  rescode = AddLinearConstraintsFromBindings(task, prog.linear_constraints(),
                                             false, prog);
  if (rescode != MSK_RES_OK) {
    return rescode;
  }

  return rescode;
}

MSKrescodee AddBoundingBoxConstraints(const MathematicalProgram& prog,
                                      MSKtask_t* task) {
  int num_vars = prog.num_vars();
  std::vector<double> x_lb(num_vars, -std::numeric_limits<double>::infinity());
  std::vector<double> x_ub(num_vars, std::numeric_limits<double>::infinity());
  for (const auto& binding : prog.bounding_box_constraints()) {
    const auto& constraint = binding.constraint();
    const Eigen::VectorXd& lower_bound = constraint->lower_bound();
    const Eigen::VectorXd& upper_bound = constraint->upper_bound();
    int var_count = 0;
<<<<<<< HEAD
    for (const DecisionVariableView& var : binding.variable_list()) {
      for (int i = 0; i < static_cast<int>(var.size()); ++i) {
        int x_idx = var.index() + i;
=======
    for (const DecisionVariableMatrixX& var :
         binding.variable_list().variables()) {
      DRAKE_ASSERT(var.cols() == 1);
      for (int i = 0; i < static_cast<int>(var.rows()); ++i) {
        size_t x_idx = prog.FindDecisionVariableIndex(var(i, 0));
>>>>>>> 5ae177de
        x_lb[x_idx] = std::max(x_lb[x_idx], lower_bound[var_count]);
        x_ub[x_idx] = std::min(x_ub[x_idx], upper_bound[var_count]);
        var_count++;
      }
    }
  }

  MSKrescodee rescode = MSK_RES_OK;
  for (int i = 0; i < num_vars; i++) {
    if (std::isinf(x_lb[i]) && std::isinf(x_ub[i])) {
      rescode =
          MSK_putvarbound(*task, i, MSK_BK_FR, -MSK_INFINITY, MSK_INFINITY);
    } else if (std::isinf(x_lb[i]) && !std::isinf(x_ub[i])) {
      rescode = MSK_putvarbound(*task, i, MSK_BK_UP, -MSK_INFINITY, x_ub[i]);
    } else if (!std::isinf(x_lb[i]) && std::isinf(x_ub[i])) {
      rescode = MSK_putvarbound(*task, i, MSK_BK_LO, x_lb[i], MSK_INFINITY);
    } else {
      rescode = MSK_putvarbound(*task, i, MSK_BK_RA, x_lb[i], x_ub[i]);
    }
    if (rescode != MSK_RES_OK) {
      return rescode;
    }
  }
  return rescode;
}

/*
 * This is the helper function to add two types of second order cone
 * constraints:
 * 1. A Lorentz cone constraint:
 *    z = A*x+b
 *    z0 >= sqrt(z1^2 + .. zN^2)
 * 2. A rotated Lorentz cone constraint:
 *    z = A*x+b
 *    z0*z1 >= z2^2 + .. + zN^2,
 *    z0 >= 0, z1 >=0
 * Mosek does not allow two cones to share variables. To overcome this,
 * we will add a new set of variable (z0, ..., zN)
 * @param is_new_variable  Refer to the documentation on is_new_variable in
 * MosekSolver::Solve() function
 */
template <typename Bindings>
MSKrescodee AddSecondOrderConeConstraints(
<<<<<<< HEAD
    const std::list<Bindings>& second_order_cone_constraints,
=======
    const MathematicalProgram& prog,
    const std::vector<Bindings>& second_order_cone_constraints,
>>>>>>> 5ae177de
    bool is_rotated_cone, MSKtask_t* task, std::vector<bool>* is_new_variable) {
  MSKrescodee rescode = MSK_RES_OK;
  for (auto const& binding : second_order_cone_constraints) {
<<<<<<< HEAD
    const std::vector<int>& cone_var_indices = binding.variable_indices();
    const int num_cone_vars = static_cast<int>(cone_var_indices.size());
=======
    std::vector<MSKint32t> cone_var_indices(binding.GetNumElements());
    int var_count = 0;
    for (const DecisionVariableMatrixX& var :
         binding.variable_list().variables()) {
      DRAKE_ASSERT(var.cols() == 1);
      for (int i = 0; i < static_cast<int>(var.rows()); ++i) {
        cone_var_indices[var_count] = prog.FindDecisionVariableIndex(var(i, 0));
        ++var_count;
      }
    }

    const auto& A = binding.constraint()->A();
    const auto& b = binding.constraint()->b();
    const int num_z = A.rows();
>>>>>>> 5ae177de
    MSKint32t num_total_vars = 0;
    rescode = MSK_getnumvar(*task, &num_total_vars);
    if (rescode != MSK_RES_OK) {
      return rescode;
    }
    rescode = MSK_appendvars(*task, num_z);
    if (rescode != MSK_RES_OK) {
      return rescode;
    }
    is_new_variable->resize(num_total_vars + num_z);
    std::vector<MSKint32t> new_var_indices(num_z);
    for (int i = 0; i < num_z; ++i) {
      is_new_variable->at(num_total_vars + i) = true;
      new_var_indices[i] = num_total_vars + i;
      rescode = MSK_putvarbound(*task, new_var_indices[i], MSK_BK_FR,
                                -MSK_INFINITY, MSK_INFINITY);
      if (rescode != MSK_RES_OK) {
        return rescode;
      }
    }
    MSKconetypee cone_type = is_rotated_cone ? MSK_CT_RQUAD : MSK_CT_QUAD;
    rescode =
        MSK_appendcone(*task, cone_type, 0.0, num_z, new_var_indices.data());
    if (rescode != MSK_RES_OK) {
      return rescode;
    }

    // Add the linear constraint
    // z = A*x+b
    // Unfortunately Mosek's definition of rotated Lorentz cone is different
    // from ours. The rotated Lorentz cone in Mosek is defined as
    // 2*z(0) * z(1) >= z(2)^2 + ... + z(n-1)^2
    // Our definition of rotated Lorentz cone is
    //   z(0) * z(1) >= z(2)^2 + ... + z(n-1)^2
    // So there is a factor of 2 for rotated Lorentz cone.
    // With this difference in rotated Lorentz cone, the first row of constraint
    // z = A * x + b needs special treatment.
    // If using Lorentz cone,
    // Add the linear constraint
    //   z0 = a0^T * x + b0;
    // If using rotated Lorentz cone, add the linear constraint
    // 2*z0 = a0^T * x + b0
    int num_lin_cons;
    rescode = MSK_getnumcon(*task, &num_lin_cons);
    if (rescode != MSK_RES_OK) {
      return rescode;
    }
    rescode = MSK_appendcons(*task, num_z);
    if (rescode != MSK_RES_OK) {
      return rescode;
    }
    std::vector<MSKint32t> var_indices(cone_var_indices);
    var_indices.push_back(new_var_indices[0]);
    double y0_factor = is_rotated_cone ? -2 : -1;
    Eigen::RowVectorXd val0(1 + cone_var_indices.size());
    val0.head(cone_var_indices.size()) = A.row(0);
    val0(cone_var_indices.size()) = y0_factor;
    rescode = MSK_putarow(*task, num_lin_cons, 1 + cone_var_indices.size(),
                          var_indices.data(), val0.data());
    if (rescode != MSK_RES_OK) {
      return rescode;
    }
    rescode = MSK_putconbound(*task, num_lin_cons, MSK_BK_FX, -b(0), -b(0));
    if (rescode != MSK_RES_OK) {
      return rescode;
    }
    for (int i = 1; i < num_z; ++i) {
      // In row i of the linear constraint z = A*x+b, the decision variables are
      // [x z(i)]. So compared to the previous row of the constraint, the only
      // changed decision variable is z(i). We can thus pop the last variable
      // (z(i-1)), and push back z(i).
      var_indices.pop_back();
      var_indices.push_back(new_var_indices[i]);
      Eigen::RowVectorXd val(1 + cone_var_indices.size());
      val.head(cone_var_indices.size()) = A.row(i);
      val(cone_var_indices.size()) = -1;
      rescode =
          MSK_putarow(*task, num_lin_cons + i, 1 + cone_var_indices.size(),
                      var_indices.data(), val.data());
      if (rescode != MSK_RES_OK) {
        return rescode;
      }
      rescode =
          MSK_putconbound(*task, num_lin_cons + i, MSK_BK_FX, -b(i), -b(i));
      if (rescode != MSK_RES_OK) {
        return rescode;
      }
    }
  }
  // Expect rescode == MSK_RES_OK.
  return rescode;
}

/*
 * To add positive semidefinite matrix, Mosek needs to create a "bar variable"
 * We will need to add linear constraints
 * X = X_bar
 * where X is some matrix expression, that we want to be positive semidefinite.
 */
MSKrescodee AddBarVariable(int rows, MSKtask_t* task) {
  MSKrescodee rescode = MSK_RES_OK;
  rescode = MSK_appendbarvars(*task, 1, &rows);
  if (rescode != MSK_RES_OK) {
    return rescode;
  }

  int num_bar_var = 0;
  rescode = MSK_getnumbarvar(*task, &num_bar_var);
  if (rescode != MSK_RES_OK) {
    return rescode;
  }

  int num_linear_constraint = 0;
  rescode = MSK_getnumcon(*task, &num_linear_constraint);
  if (rescode != MSK_RES_OK) {
    return rescode;
  }

  rescode = MSK_appendcons(*task, (rows + 1) * rows / 2);
  if (rescode != MSK_RES_OK) {
    return rescode;
  }

  int new_linear_constraint_count = 0;
  for (int j = 0; j < rows; ++j) {
    for (int i = j; i < rows; ++i) {
      int linear_constraint_index =
          num_linear_constraint + new_linear_constraint_count;
      double bar_A_ij_val = i == j ? -1.0 : -0.5;
      MSKint64t bar_A_matrix_idx;
      rescode = MSK_appendsparsesymmat(*task, rows, 1, &i, &j, &bar_A_ij_val,
                                       &bar_A_matrix_idx);
      if (rescode != MSK_RES_OK) {
        return rescode;
      }

      double bar_A_weights = 1.0;
      rescode = MSK_putbaraij(*task, linear_constraint_index, num_bar_var - 1,
                              1, &bar_A_matrix_idx, &bar_A_weights);
      if (rescode != MSK_RES_OK) {
        return rescode;
      }

      ++new_linear_constraint_count;
    }
  }
  return rescode;
}

MSKrescodee AddPositiveSemidefiniteConstraints(const MathematicalProgram& prog,
                                               MSKtask_t* task) {
  MSKrescodee rescode = MSK_RES_OK;
  for (const auto& binding : prog.positive_semidefinite_constraints()) {
    DRAKE_ASSERT(binding.variable_list().variables().size() == 1);
    const auto& symmetric_matrix_variable =
        binding.variable_list().variables().front();

    int num_linear_constraint = 0;
    rescode = MSK_getnumcon(*task, &num_linear_constraint);
    if (rescode != MSK_RES_OK) {
      return rescode;
    }
    // Add S_bar as new variables. Mosek needs to create so called "bar
    // variable"
    // for matrix in positive semidefinite cones.
    int rows = symmetric_matrix_variable.rows();

    AddBarVariable(rows, task);

    // Add the constraint S = S_bar
    // This linear constraint is imposed as
    // S(i, j) - trace(bar_A_ij * S_bar) = 0
    // where bar_A_ij has the same dimension as S_bar
    // bar_A_ij(i, j) = 0.5, bar_A_ij(j, i) = 0.5 if i != j
    // bar_A_ij(i, j) = 1                         if i == j

    int new_linear_constraint_count = 0;
    // It is important to use the same for-loop order as in
    // AddBarVariable().
    for (int j = 0; j < rows; ++j) {
      for (int i = j; i < rows; ++i) {
        int linear_constraint_index =
            num_linear_constraint + new_linear_constraint_count;
        double symmetric_matrix_val = 1.0;
        MSKint32t symmetric_matrix_var_ij_index =
            prog.FindDecisionVariableIndex(symmetric_matrix_variable(i, j));
        rescode =
            MSK_putarow(*task, linear_constraint_index, 1,
                        &symmetric_matrix_var_ij_index, &symmetric_matrix_val);
        if (rescode != MSK_RES_OK) {
          return rescode;
        }

        rescode = MSK_putconbound(*task, linear_constraint_index, MSK_BK_FX,
                                  0.0, 0.0);
        if (rescode != MSK_RES_OK) {
          return rescode;
        }

        ++new_linear_constraint_count;
      }
    }
  }
  return rescode;
}

MSKrescodee AddLinearMatrixInequalityConstraint(const MathematicalProgram& prog,
                                                MSKtask_t* task) {
  MSKrescodee rescode = MSK_RES_OK;
  for (const auto& binding : prog.linear_matrix_inequality_constraints()) {
    int num_linear_constraint = 0;
    rescode = MSK_getnumcon(*task, &num_linear_constraint);
    if (rescode != MSK_RES_OK) {
      return rescode;
    }

    int rows = binding.constraint()->matrix_rows();

    AddBarVariable(rows, task);

    int new_linear_constraint_count = 0;
    // It is important to use the same for-loop order as in
    // AddBarVariable().
    for (int j = 0; j < rows; ++j) {
      for (int i = j; i < rows; ++i) {
        int linear_constraint_index =
            num_linear_constraint + new_linear_constraint_count;

        const auto& F = binding.constraint()->F();
        auto F_it = F.begin();
        rescode = MSK_putconbound(*task, linear_constraint_index, MSK_BK_FX,
                                  -(*F_it)(i, j), -(*F_it)(i, j));
        if (rescode != MSK_RES_OK) {
          return rescode;
        }
        ++F_it;

        Eigen::SparseVector<double, Eigen::RowMajor> A_row(prog.num_vars());
        A_row.setZero();
        A_row.reserve(binding.variable_list().size());
        for (const auto& var : binding.variable_list().variables()) {
          for (int k = 0; k < static_cast<int>(var.rows()); ++k) {
            A_row.coeffRef(prog.FindDecisionVariableIndex(var(k, 0))) +=
                (*F_it)(i, j);
            ++F_it;
          }
        }

        DRAKE_ASSERT(F_it == F.end());
        rescode = MSK_putarow(*task, linear_constraint_index, A_row.nonZeros(),
                              A_row.innerIndexPtr(), A_row.valuePtr());
        if (rescode != MSK_RES_OK) {
          return rescode;
        }

        ++new_linear_constraint_count;
      }
    }
  }
  return rescode;
}

MSKrescodee AddCosts(const MathematicalProgram& prog, MSKtask_t* task) {
  // Add the cost in the form 0.5 * x' * Q_all * x + linear_terms' * x
  MSKrescodee rescode = MSK_RES_OK;
  int xDim = prog.num_vars();
  // Mosek takes the lower triangular part of Q_all. Q_lower_triplets include
  // the triplets (row_index, col_index, val) on the lower triangular part
  // of Q_all.
  std::vector<Eigen::Triplet<double>> Q_lower_triplets;
  std::vector<Eigen::Triplet<double>> linear_term_triplets;
  for (const auto& binding : prog.quadratic_costs()) {
    const auto& constraint = binding.constraint();
    // The quadratic cost is of form 0.5*x'*Q*x + b*x.
    const auto& Q = constraint->Q();
    const auto& b = constraint->b();
<<<<<<< HEAD
    const auto& var_indices = binding.variable_indices();
=======
    std::vector<int> var_indices(Q.rows());
    {
      int var_count = 0;
      for (const auto& var : binding.variable_list().variables()) {
        DRAKE_ASSERT(var.cols() == 1);
        for (int i = 0; i < static_cast<int>(var.rows()); ++i) {
          var_indices[var_count] = prog.FindDecisionVariableIndex(var(i, 0));
          ++var_count;
        }
      }
    }
>>>>>>> 5ae177de
    for (int i = 0; i < Q.rows(); ++i) {
      int var_index_i = var_indices[i];
      for (int j = 0; j < i; ++j) {
        const double Qij = (Q(i, j) + Q(j, i)) / 2;
        if (std::abs(Qij) > Eigen::NumTraits<double>::epsilon()) {
          if (var_index_i > var_indices[j]) {
            Q_lower_triplets.push_back(
                Eigen::Triplet<double>(var_index_i, var_indices[j], Qij));
          } else {
            Q_lower_triplets.push_back(
                Eigen::Triplet<double>(var_indices[j], var_index_i, Qij));
          }
        }
      }
      if (std::abs(Q(i, i)) > Eigen::NumTraits<double>::epsilon()) {
        Q_lower_triplets.push_back(
            Eigen::Triplet<double>(var_index_i, var_index_i, Q(i, i)));
      }
      if (std::abs(b(i)) > Eigen::NumTraits<double>::epsilon()) {
        linear_term_triplets.push_back(
            Eigen::Triplet<double>(var_index_i, 0, b(i)));
      }
    }
  }
  for (const auto& binding : prog.linear_costs()) {
    int var_count = 0;
    const auto& c = binding.constraint()->A();
    for (const DecisionVariableView& var : binding.variable_list()) {
      for (int i = 0; i < static_cast<int>(var.size()); ++i) {
        if (std::abs(c(var_count)) > Eigen::NumTraits<double>::epsilon()) {
<<<<<<< HEAD
          linear_term_triplets.push_back(
              Eigen::Triplet<double>(var.index() + i, 0, c(var_count)));
=======
          linear_term_triplets.push_back(Eigen::Triplet<double>(
              prog.FindDecisionVariableIndex(var(i, 0)), 0, c(var_count)));
>>>>>>> 5ae177de
        }
        var_count++;
      }
    }
  }

  Eigen::SparseMatrix<double> Q_lower(xDim, xDim);
  Q_lower.setFromTriplets(Q_lower_triplets.begin(), Q_lower_triplets.end());
  int Q_nnz = Q_lower.nonZeros();
  std::vector<MSKint32t> qrow(Q_nnz);
  std::vector<MSKint32t> qcol(Q_nnz);
  std::vector<double> qval(Q_nnz);
  int Q_nnz_count = 0;
  for (int i = 0; i < Q_lower.outerSize(); ++i) {
    for (Eigen::SparseMatrix<double>::InnerIterator it(Q_lower, i); it; ++it) {
      qrow[Q_nnz_count] = it.row();
      qcol[Q_nnz_count] = it.col();
      qval[Q_nnz_count] = it.value();
      Q_nnz_count++;
    }
  }
  rescode = MSK_putqobj(*task, Q_nnz, qrow.data(), qcol.data(), qval.data());
  if (rescode != MSK_RES_OK) {
    return rescode;
  }

  Eigen::SparseMatrix<double, Eigen::ColMajor> linear_terms(xDim, 1);
  linear_terms.setFromTriplets(linear_term_triplets.begin(),
                               linear_term_triplets.end());
  for (Eigen::SparseMatrix<double, Eigen::ColMajor>::InnerIterator it(
           linear_terms, 0);
       it; ++it) {
    rescode = MSK_putcj(*task, static_cast<MSKint32t>(it.row()), it.value());
    if (rescode != MSK_RES_OK) {
      return rescode;
    }
  }
  return rescode;
}

MSKrescodee SpecifyVariableType(const MathematicalProgram& prog,
                                MSKtask_t* task,
                                bool* with_integer_or_binary_variable) {
  MSKrescodee rescode = MSK_RES_OK;
  int num_vars = prog.num_vars();
<<<<<<< HEAD
  const std::vector<DecisionVariable::VarType>& var_type = prog.VariableTypes();
  for (int i = 0; i < num_vars && rescode == MSK_RES_OK; ++i) {
    if (var_type[i] == DecisionVariable::VarType::INTEGER) {
=======
  const std::vector<MathematicalProgram::VarType>& var_type =
      prog.DecisionVariableTypes();
  for (int i = 0; i < num_vars && rescode == MSK_RES_OK; ++i) {
    if (var_type[i] == MathematicalProgram::VarType::INTEGER) {
>>>>>>> 5ae177de
      rescode = MSK_putvartype(*task, i, MSK_VAR_TYPE_INT);
      if (rescode != MSK_RES_OK) {
        return rescode;
      }
      *with_integer_or_binary_variable = true;
<<<<<<< HEAD
    } else if (var_type[i] == DecisionVariable::VarType::BINARY) {
=======
    } else if (var_type[i] == MathematicalProgram::VarType::BINARY) {
>>>>>>> 5ae177de
      *with_integer_or_binary_variable = true;
      rescode = MSK_putvartype(*task, i, MSK_VAR_TYPE_INT);
      double xi_lb = NAN;
      double xi_ub = NAN;
      MSKboundkeye bound_key;
      if (rescode == MSK_RES_OK) {
        rescode = MSK_getvarbound(*task, i, &bound_key, &xi_lb, &xi_ub);
        if (rescode != MSK_RES_OK) {
          return rescode;
        }
      }
      if (rescode == MSK_RES_OK) {
        xi_lb = std::max(0.0, xi_lb);
        xi_ub = std::min(1.0, xi_ub);
        rescode = MSK_putvarbound(*task, i, MSK_BK_RA, xi_lb, xi_ub);
        if (rescode != MSK_RES_OK) {
          return rescode;
        }
      }
    }
  }
  return rescode;
}
}  // anonymous namespace

bool MosekSolver::available() const { return true; }

SolutionResult MosekSolver::Solve(MathematicalProgram& prog) const {
  const int num_vars = prog.num_vars();
  MSKenv_t env = nullptr;
  MSKtask_t task = nullptr;
  MSKrescodee rescode;

  // When solving optimization problem with Mosek, we sometimes need to add
  // new variables to Mosek, so that the solver can parse the constraint.
  // is_new_variable has the same length as the number of variables in Mosek
  // i.e. the invariant is  MSKint32t num_mosek_vars;
  //                        MSK_getnumvar(task, &num_mosek_vars);
  //                        assert(is_new_variable.length() ==  num_mosek_vars);
  // is_new_variable[i] is true if the variable is not a part of the variable
  // in MathematicalProgram prog, but added to Mosek solver.
  std::vector<bool> is_new_variable(num_vars, false);

  // Create the Mosek environment.
  rescode = MSK_makeenv(&env, nullptr);
  if (rescode == MSK_RES_OK) {
    // Create the optimization task.
    rescode = MSK_maketask(env, 0, num_vars, &task);
  }
  if (rescode == MSK_RES_OK) {
    rescode = MSK_appendvars(task, num_vars);
  }
  // Add costs
  if (rescode == MSK_RES_OK) {
    rescode = AddCosts(prog, &task);
  }
  // Add bounding box constraints on decision variables.
  if (rescode == MSK_RES_OK) {
    rescode = AddBoundingBoxConstraints(prog, &task);
  }
  // Specify binary variables.
  bool with_integer_or_binary_variable = false;
  if (rescode == MSK_RES_OK) {
    rescode =
        SpecifyVariableType(prog, &task, &with_integer_or_binary_variable);
  }
  // Add linear constraints.
  if (rescode == MSK_RES_OK) {
    rescode = AddLinearConstraints(prog, &task);
  }

  // Add Lorentz cone constraints.
  if (rescode == MSK_RES_OK) {
    rescode = AddSecondOrderConeConstraints(
        prog, prog.lorentz_cone_constraints(), false, &task, &is_new_variable);
  }

  // Add rotated Lorentz cone constraints.
  if (rescode == MSK_RES_OK) {
    rescode = AddSecondOrderConeConstraints(
        prog, prog.rotated_lorentz_cone_constraints(), true, &task,
        &is_new_variable);
  }

  // Add positive semidefinite constraints.
  if (rescode == MSK_RES_OK) {
    rescode = AddPositiveSemidefiniteConstraints(prog, &task);
  }

  // Add linear matrix inequality constraints.
  if (rescode == MSK_RES_OK) {
    rescode = AddLinearMatrixInequalityConstraint(prog, &task);
  }

  SolutionResult result = SolutionResult::kUnknownError;
  // Run optimizer.
  if (rescode == MSK_RES_OK) {
    // TODO(hongkai.dai@tri.global): add trmcode to the returned struct.
    MSKrescodee trmcode;  // termination code
    rescode = MSK_optimizetrm(task, &trmcode);
  }

  // Determines the solution type.
  // TODO(hongkai.dai@tri.global) : add the integer solution type. And test
  // the non-default optimizer.
  MSKsoltypee solution_type;
  if (with_integer_or_binary_variable) {
    solution_type = MSK_SOL_ITG;
  } else if (prog.quadratic_costs().empty() &&
             prog.lorentz_cone_constraints().empty() &&
             prog.rotated_lorentz_cone_constraints().empty() &&
             prog.positive_semidefinite_constraints().empty() &&
             prog.linear_matrix_inequality_constraints().empty()) {
    solution_type = MSK_SOL_BAS;
  } else {
    solution_type = MSK_SOL_ITR;
  }

  // TODO(hongkai.dai@tri.global) : Add MOSEK paramaters.
  // Mosek parameter are added by enum, not by string.
  if (rescode == MSK_RES_OK) {
    MSKsolstae solution_status;
    if (rescode == MSK_RES_OK) {
      rescode = MSK_getsolsta(task, solution_type, &solution_status);
    }
    if (rescode == MSK_RES_OK) {
      switch (solution_status) {
        case MSK_SOL_STA_OPTIMAL:
        case MSK_SOL_STA_NEAR_OPTIMAL:
        case MSK_SOL_STA_INTEGER_OPTIMAL:
        case MSK_SOL_STA_NEAR_INTEGER_OPTIMAL: {
          result = SolutionResult::kSolutionFound;
          MSKint32t num_mosek_vars;
          rescode = MSK_getnumvar(task, &num_mosek_vars);
          DRAKE_ASSERT(rescode == MSK_RES_OK);
          Eigen::VectorXd mosek_sol_vector(num_mosek_vars);
          rescode = MSK_getxx(task, solution_type, mosek_sol_vector.data());
          DRAKE_ASSERT(rescode == MSK_RES_OK);
          Eigen::VectorXd sol_vector(num_vars);
          int var_count = 0;
          for (int i = 0; i < num_mosek_vars; ++i) {
            if (!is_new_variable[i]) {
              sol_vector(var_count) = mosek_sol_vector(i);
              var_count++;
            }
          }
          if (rescode == MSK_RES_OK) {
            prog.SetDecisionVariableValues(sol_vector);
          }
          break;
        }
        case MSK_SOL_STA_DUAL_INFEAS_CER:
        case MSK_SOL_STA_PRIM_INFEAS_CER:
        case MSK_SOL_STA_NEAR_DUAL_FEAS:
        case MSK_SOL_STA_NEAR_PRIM_INFEAS_CER: {
          result = SolutionResult::kInfeasibleConstraints;
          break;
        }
        default: {
          result = SolutionResult::kUnknownError;
          break;
        }
      }
    }
  }

  prog.SetSolverResult("Mosek", result);
  if (rescode != MSK_RES_OK) {
    result = SolutionResult::kUnknownError;
  }

  MSK_deletetask(&task);
  MSK_deleteenv(&env);
  return result;
}

}  // namespace solvers
}  // namespace drake<|MERGE_RESOLUTION|>--- conflicted
+++ resolved
@@ -6,7 +6,7 @@
 #include <list>
 #include <vector>
 
-#include <mosek/mosek.h>
+#include <mosek.h>
 
 #include <Eigen/Core>
 #include <Eigen/SparseCore>
@@ -17,16 +17,10 @@
 // Add LinearConstraints and LinearEqualityConstraints to the Mosek task.
 template <typename Binding>
 MSKrescodee AddLinearConstraintsFromBindings(
-<<<<<<< HEAD
-    MSKtask_t* task, const std::list<Binding>& constraint_list,
-    bool is_equality_constraint) {
-=======
     MSKtask_t* task, const std::vector<Binding>& constraint_list,
     bool is_equality_constraint, const MathematicalProgram& prog) {
->>>>>>> 5ae177de
   for (const auto& binding : constraint_list) {
     auto constraint = binding.constraint();
-    const std::vector<int>& var_indices = binding.variable_indices();
     const Eigen::MatrixXd& A = constraint->A();
     const Eigen::VectorXd& lb = constraint->lower_bound();
     const Eigen::VectorXd& ub = constraint->upper_bound();
@@ -71,12 +65,6 @@
       std::vector<double> A_nonzero_val;
       A_nonzero_col_idx.reserve(A.cols());
       A_nonzero_val.reserve(A.cols());
-<<<<<<< HEAD
-      for (int j = 0; j < A.cols(); ++j) {
-        if (std::abs(A(i, j)) > Eigen::NumTraits<double>::epsilon()) {
-          A_nonzero_col_idx.push_back(var_indices[j]);
-          A_nonzero_val.push_back(A(i, j));
-=======
       int A_col_idx = 0;
       for (const DecisionVariableMatrixX& var :
            binding.variable_list().variables()) {
@@ -88,7 +76,6 @@
             A_nonzero_val.push_back(A(i, A_col_idx));
           }
           ++A_col_idx;
->>>>>>> 5ae177de
         }
       }
       rescode = MSK_putarow(*task, constraint_idx + i, A_nonzero_val.size(),
@@ -127,17 +114,11 @@
     const Eigen::VectorXd& lower_bound = constraint->lower_bound();
     const Eigen::VectorXd& upper_bound = constraint->upper_bound();
     int var_count = 0;
-<<<<<<< HEAD
-    for (const DecisionVariableView& var : binding.variable_list()) {
-      for (int i = 0; i < static_cast<int>(var.size()); ++i) {
-        int x_idx = var.index() + i;
-=======
     for (const DecisionVariableMatrixX& var :
          binding.variable_list().variables()) {
       DRAKE_ASSERT(var.cols() == 1);
       for (int i = 0; i < static_cast<int>(var.rows()); ++i) {
         size_t x_idx = prog.FindDecisionVariableIndex(var(i, 0));
->>>>>>> 5ae177de
         x_lb[x_idx] = std::max(x_lb[x_idx], lower_bound[var_count]);
         x_ub[x_idx] = std::min(x_ub[x_idx], upper_bound[var_count]);
         var_count++;
@@ -181,19 +162,11 @@
  */
 template <typename Bindings>
 MSKrescodee AddSecondOrderConeConstraints(
-<<<<<<< HEAD
-    const std::list<Bindings>& second_order_cone_constraints,
-=======
     const MathematicalProgram& prog,
     const std::vector<Bindings>& second_order_cone_constraints,
->>>>>>> 5ae177de
     bool is_rotated_cone, MSKtask_t* task, std::vector<bool>* is_new_variable) {
   MSKrescodee rescode = MSK_RES_OK;
   for (auto const& binding : second_order_cone_constraints) {
-<<<<<<< HEAD
-    const std::vector<int>& cone_var_indices = binding.variable_indices();
-    const int num_cone_vars = static_cast<int>(cone_var_indices.size());
-=======
     std::vector<MSKint32t> cone_var_indices(binding.GetNumElements());
     int var_count = 0;
     for (const DecisionVariableMatrixX& var :
@@ -208,7 +181,6 @@
     const auto& A = binding.constraint()->A();
     const auto& b = binding.constraint()->b();
     const int num_z = A.rows();
->>>>>>> 5ae177de
     MSKint32t num_total_vars = 0;
     rescode = MSK_getnumvar(*task, &num_total_vars);
     if (rescode != MSK_RES_OK) {
@@ -485,9 +457,6 @@
     // The quadratic cost is of form 0.5*x'*Q*x + b*x.
     const auto& Q = constraint->Q();
     const auto& b = constraint->b();
-<<<<<<< HEAD
-    const auto& var_indices = binding.variable_indices();
-=======
     std::vector<int> var_indices(Q.rows());
     {
       int var_count = 0;
@@ -499,7 +468,6 @@
         }
       }
     }
->>>>>>> 5ae177de
     for (int i = 0; i < Q.rows(); ++i) {
       int var_index_i = var_indices[i];
       for (int j = 0; j < i; ++j) {
@@ -527,16 +495,13 @@
   for (const auto& binding : prog.linear_costs()) {
     int var_count = 0;
     const auto& c = binding.constraint()->A();
-    for (const DecisionVariableView& var : binding.variable_list()) {
-      for (int i = 0; i < static_cast<int>(var.size()); ++i) {
+    for (const DecisionVariableMatrixX& var :
+         binding.variable_list().variables()) {
+      DRAKE_ASSERT(var.cols() == 1);
+      for (int i = 0; i < static_cast<int>(var.rows()); ++i) {
         if (std::abs(c(var_count)) > Eigen::NumTraits<double>::epsilon()) {
-<<<<<<< HEAD
-          linear_term_triplets.push_back(
-              Eigen::Triplet<double>(var.index() + i, 0, c(var_count)));
-=======
           linear_term_triplets.push_back(Eigen::Triplet<double>(
               prog.FindDecisionVariableIndex(var(i, 0)), 0, c(var_count)));
->>>>>>> 5ae177de
         }
         var_count++;
       }
@@ -582,26 +547,16 @@
                                 bool* with_integer_or_binary_variable) {
   MSKrescodee rescode = MSK_RES_OK;
   int num_vars = prog.num_vars();
-<<<<<<< HEAD
-  const std::vector<DecisionVariable::VarType>& var_type = prog.VariableTypes();
-  for (int i = 0; i < num_vars && rescode == MSK_RES_OK; ++i) {
-    if (var_type[i] == DecisionVariable::VarType::INTEGER) {
-=======
   const std::vector<MathematicalProgram::VarType>& var_type =
       prog.DecisionVariableTypes();
   for (int i = 0; i < num_vars && rescode == MSK_RES_OK; ++i) {
     if (var_type[i] == MathematicalProgram::VarType::INTEGER) {
->>>>>>> 5ae177de
       rescode = MSK_putvartype(*task, i, MSK_VAR_TYPE_INT);
       if (rescode != MSK_RES_OK) {
         return rescode;
       }
       *with_integer_or_binary_variable = true;
-<<<<<<< HEAD
-    } else if (var_type[i] == DecisionVariable::VarType::BINARY) {
-=======
     } else if (var_type[i] == MathematicalProgram::VarType::BINARY) {
->>>>>>> 5ae177de
       *with_integer_or_binary_variable = true;
       rescode = MSK_putvartype(*task, i, MSK_VAR_TYPE_INT);
       double xi_lb = NAN;
@@ -768,7 +723,7 @@
     }
   }
 
-  prog.SetSolverResult("Mosek", result);
+  prog.SetSolverResult(SolverName(), result);
   if (rescode != MSK_RES_OK) {
     result = SolutionResult::kUnknownError;
   }
