--- conflicted
+++ resolved
@@ -1,9 +1,12 @@
 #pragma once
 
 #include <cstddef>
-
 #include <list>
+#include <memory>
 #include <string>
+#include <type_traits>
+#include <unordered_set>
+#include <vector>
 
 #include <Eigen/Core>
 
@@ -11,75 +14,6 @@
 
 namespace drake {
 namespace solvers {
-<<<<<<< HEAD
-
-/**
- * DecisionVariable
- * @brief Provides storage for a decision variable inside an
- * MathematicalProgram.
- */
-class DecisionVariable {
- public:
-  enum class VarType { CONTINUOUS, INTEGER, BINARY };
-
-  DecisionVariable(VarType type, const std::string& name, size_t num_vars,
-                   size_t start_index)
-      : type_(type),
-        name_(name),
-        data_(Eigen::VectorXd::Zero(num_vars)),
-        start_index_(start_index) {}
-
-  /** index()
-   * @brief returns the first index of this variable in the entire variable
-   * vector for the program
-   */
-  size_t index() const { return start_index_; }
-  /** size()
-   * @brief returns the number of elements in the decision variable vector
-   */
-  size_t size() const { return data_.size(); }
-  /** name()
-   * @return the name of the DecisionVariable
-   */
-  const std::string& name() const { return name_; }
-  /** value()
-   * @brief returns the actual stored value; which is only meaningful after
-   * calling solve() in the program.
-   */
-  const Eigen::VectorXd& value() const { return data_; }
-  void set_value(const Eigen::VectorXd& new_data) { data_ = new_data; }
-
-  VarType type() const {return type_;}
-
- private:
-  VarType type_;
-  std::string name_;
-  Eigen::VectorXd data_;
-  size_t start_index_;
-};
-
-class DecisionVariableView {  // enables users to access pieces of the decision
-                              // variables like they would any other eigen
-                              // vector
- public:
-  /// Create a view which covers an entire DecisionVariable.
-  ///
-  /// @p var is aliased, and must remain valid for the lifetime of the view.
-  explicit DecisionVariableView(const DecisionVariable& var)
-      : var_(var), start_index_(0), size_(var_.size()) {}
-
-  /// Create a view covering part of a DecisionVariable.
-  ///
-  /// @p var is aliased, and must remain valid for the lifetime of the view.
-  DecisionVariableView(const DecisionVariable& var, size_t start, size_t n)
-      : var_(var), start_index_(start), size_(n) {
-    DRAKE_ASSERT((start + n) <= static_cast<size_t>(var.size()));
-  }
-
-  /** index()
-   * @brief returns the first index of this variable in the entire variable
-   * vector for the program
-=======
 template <int rows, int cols>
 using DecisionVariableMatrix =
     Eigen::Matrix<drake::symbolic::Variable, rows, cols>;
@@ -142,77 +76,25 @@
    * The number of unique variables is 4
    * The size of variable list (including duplication) is 5
    * </pre>
->>>>>>> 5ae177de
    */
-  size_t index() const { return var_.index() + start_index_; }
+  size_t num_unique_variables() const {
+    return unique_variable_indices_.size();
+  }
 
-  /** size()
-   * @brief returns the number of elements in the decision variable vector
+  /**
+   * Given a list of DecisionVariableMatrix @p vars, computes the TOTAL number
+   * of scalar decision variables stored in @p vars, including duplication. The
+   * duplicated variables will be counted for more than once.
+   * @see num_unique_variables() for an example.
    */
   size_t size() const { return size_; }
 
-  /** value()
-   * @brief returns the actual stored value; which is only meaningful after
-   * calling solve() in the program.
+  /**
+   * Determines if the stored DecisionVariableMatrix objects are
+   * all column vectors.
    */
-  Eigen::VectorBlock<const Eigen::VectorXd, Eigen::Dynamic> value() const {
-    return var_.value().segment(start_index_, size_);
-  }
+  bool column_vectors_only() const { return column_vectors_only_; }
 
-<<<<<<< HEAD
-  std::string name() const {
-    if ((start_index_ == 0) &&
-        (size_ == static_cast<size_t>(var_.value().size()))) {
-      return var_.name();
-    } else {
-      return var_.name() + "(" + std::to_string(start_index_) + ":" +
-             std::to_string(start_index_ + size_) + ")";
-    }
-  }
-
-  /** covers()
-   * @brief returns true iff the given @p index of the enclosing
-   * MathematicalProgram is included in this VariableView.*/
-  bool covers(size_t var_index) const {
-    return (var_index >= index()) && (var_index < (index() + size_));
-  }
-
-  const DecisionVariableView operator()(size_t i) const {
-    DRAKE_ASSERT(i <= size_);
-    return DecisionVariableView(var_, start_index_ + i, 1);
-  }
-  const DecisionVariableView row(size_t i) const {
-    DRAKE_ASSERT(i <= size_);
-    return DecisionVariableView(var_, start_index_ + i, 1);
-  }
-  const DecisionVariableView head(size_t n) const {
-    DRAKE_ASSERT(n <= size_);
-    return DecisionVariableView(var_, start_index_, n);
-  }
-  const DecisionVariableView tail(size_t n) const {
-    DRAKE_ASSERT(n <= size_);
-    return DecisionVariableView(var_, start_index_ + size_ - n, n);
-  }
-  const DecisionVariableView segment(size_t start, size_t n) const {
-    DRAKE_ASSERT(start + n <= size_);
-    return DecisionVariableView(var_, start_index_ + start, n);
-  }
-
- private:
-  const DecisionVariable& var_;
-  size_t start_index_, size_;
-};
-
-typedef std::list<DecisionVariableView> VariableList;
-inline int GetVariableListSize(const VariableList& vars) {
-  int var_dim = 0;
-  for (const auto& var : vars) {
-    var_dim += var.size();
-  }
-  return var_dim;
-}
-
-=======
   /**
    * @return The all unique variables stored in the class.
    */
@@ -230,6 +112,5 @@
                      drake::hash_value<symbolic::Variable>>
       unique_variable_indices_{};
 };
->>>>>>> 5ae177de
 }  // end namespace solvers
 }  // end namespace drake