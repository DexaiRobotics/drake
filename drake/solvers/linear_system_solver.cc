--- conflicted
+++ resolved
@@ -11,8 +11,7 @@
 
 bool LinearSystemSolver::available() const { return true; }
 
-SolutionResult LinearSystemSolver::Solve(MathematicalProgram& prog)
-     const {
+SolutionResult LinearSystemSolver::Solve(MathematicalProgram& prog) const {
   size_t num_constraints = 0;
   for (auto const& binding : prog.linear_equality_constraints()) {
     num_constraints += binding.constraint()->A().rows();
@@ -34,12 +33,6 @@
     auto const& c = binding.constraint();
     size_t n = c->A().rows();
     size_t var_index = 0;
-<<<<<<< HEAD
-    for (const DecisionVariableView& v : binding.variable_list()) {
-      Aeq.block(constraint_index, v.index(), n, v.size()) =
-          c->A().middleCols(var_index, v.size());
-      var_index += v.size();
-=======
     for (const auto& v : binding.variable_list().variables()) {
       DRAKE_ASSERT(v.cols() == 1);
       int num_v_variables = v.rows();
@@ -48,7 +41,6 @@
                   1) = c->A().col(var_index);
         ++var_index;
       }
->>>>>>> 5ae177de
     }
     beq.segment(constraint_index, n) =
         c->lower_bound();  // = c->upper_bound() since it's an equality
@@ -60,7 +52,7 @@
   prog.SetDecisionVariableValues(
       Aeq.jacobiSvd(Eigen::ComputeThinU | Eigen::ComputeThinV).solve(beq));
 
-  prog.SetSolverResult("Linear System Solver", 0);
+  prog.SetSolverResult(SolverName(), 0);
   return SolutionResult::kSolutionFound;
 }
 
