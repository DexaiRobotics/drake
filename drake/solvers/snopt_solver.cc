#include "drake/solvers/snopt_solver.h"

#include <algorithm>
#include <cstdio>
#include <cstdlib>
#include <cstring>
#include <limits>
#include <list>
#include <memory>
#include <string>
#include <vector>

#include "drake/math/autodiff.h"

namespace snopt {
// Needs to include snopt.hh BEFORE snfilewrapper.hh, otherwise compiler does
// not work.
// clang-format wants to switch the order of this inclusion, which causes
// compiler failure.
// clang-format off
#include "snopt.hh"
#include "snfilewrapper.hh"
// clang-format on
}

// todo(sammy-tri) :  implement sparsity inside each cost/constraint
// todo(sammy-tri) :  handle snopt options
// todo(sammy-tri) :  return more information that just the solution (INFO,
// infeasible constraints, ...)
// todo(sammy-tri) :  avoid all dynamic allocation

namespace drake {
namespace solvers {
namespace {

// snopt minimum workspace requirements
unsigned int constexpr snopt_mincw = 500;
unsigned int constexpr snopt_miniw = 500;
unsigned int constexpr snopt_minrw = 500;

struct SNOPTData : public MathematicalProgram::SolverData {
  std::vector<char> cw;
  std::vector<snopt::integer> iw;
  std::vector<snopt::doublereal> rw;
  snopt::integer lencw = 0;
  snopt::integer leniw = 0;
  snopt::integer lenrw = 0;

  std::vector<snopt::doublereal> x;
  std::vector<snopt::doublereal> xlow;
  std::vector<snopt::doublereal> xupp;
  std::vector<snopt::doublereal> xmul;
  std::vector<snopt::integer> xstate;

  std::vector<snopt::doublereal> F;
  std::vector<snopt::doublereal> Flow;
  std::vector<snopt::doublereal> Fupp;
  std::vector<snopt::doublereal> Fmul;
  std::vector<snopt::integer> Fstate;

  std::vector<snopt::doublereal> A;
  std::vector<snopt::integer> iAfun;
  std::vector<snopt::integer> jAvar;

  std::vector<snopt::integer> iGfun;
  std::vector<snopt::integer> jGvar;

  void min_alloc_w(snopt::integer mincw, snopt::integer miniw,
                   snopt::integer minrw) {
    if (lencw < mincw) {
      lencw = mincw;
      cw.resize(8 * lencw);
    }
    if (leniw < miniw) {
      leniw = miniw;
      iw.resize(leniw);
    }
    if (lenrw < minrw) {
      lenrw = minrw;
      rw.resize(lenrw);
    }
  }

  void min_alloc_x(snopt::integer nx) {
    if (nx > static_cast<snopt::integer>(x.size())) {
      x.resize(nx);
      xlow.resize(nx);
      xupp.resize(nx);
      xmul.resize(nx);
      xstate.resize(nx);
    }
  }

  void min_alloc_F(snopt::integer nF) {
    if (nF > static_cast<snopt::integer>(F.size())) {
      F.resize(nF);
      Flow.resize(nF);
      Fupp.resize(nF);
      Fmul.resize(nF);
      Fstate.resize(nF);
    }
  }

  void min_alloc_A(snopt::integer nA) {
    if (nA > static_cast<snopt::integer>(A.size())) {
      A.resize(nA);
      iAfun.resize(nA);
      jAvar.resize(nA);
    }
  }

  void min_alloc_G(snopt::integer nG) {
    if (nG > static_cast<snopt::integer>(iGfun.size())) {
      iGfun.resize(nG);
      jGvar.resize(nG);
    }
  }
};

struct SNOPTRun {
  SNOPTRun(SNOPTData& d, MathematicalProgram const* current_problem) : D(d) {
    // Use the minimum default allocation needed by snInit.  The +1
    // added to snopt_mincw is to make room for the instance pointer.
    D.min_alloc_w(snopt_mincw + 1, snopt_miniw * 1000, snopt_minrw * 1000);

    snInit();

    // Set the "maxcu" value to tell snopt to reserve one 8-char entry of user
    // workspace.  We are then allowed to use cw(snopt_mincw+1:maxcu), as
    // expressed in Fortran array slicing.  Use the space to pass our problem
    // instance pointer to our userfun.
    snSeti("User character workspace", snopt_mincw + 1);
    {
      char const* const pcp = reinterpret_cast<char*>(&current_problem);
      char* const cu_cp = d.cw.data() + 8 * snopt_mincw;
      std::copy(pcp, pcp + sizeof(current_problem), cu_cp);
    }
  }

  ~SNOPTRun() {
    if (iPrint >= 0) {
      snopt::snclose_(&iPrint);
    }
  }

  SNOPTData& D;

  snopt::integer iPrint = -1;
  snopt::integer iSumm = -1;

  snopt::integer snSeti(std::string const& opt, snopt::integer val) {
    snopt::integer opt_len = static_cast<snopt::integer>(opt.length());
    snopt::integer err = 0;
    snopt::snseti_(opt.c_str(), &val, &iPrint, &iSumm, &err, D.cw.data(),
                   &D.lencw, D.iw.data(), &D.leniw, D.rw.data(), &D.lenrw,
                   opt_len, 8 * D.lencw);
    return err;
  }

  snopt::integer snSetr(std::string const& opt, snopt::doublereal val) {
    snopt::integer opt_len = static_cast<snopt::integer>(opt.length());
    snopt::integer err = 0;
    snopt::snsetr_(opt.c_str(), &val, &iPrint, &iSumm, &err, D.cw.data(),
                   &D.lencw, D.iw.data(), &D.leniw, D.rw.data(), &D.lenrw,
                   opt_len, 8 * D.lencw);
    return err;
  }

  void snInit() {
    snopt::sninit_(&iPrint, &iSumm, D.cw.data(), &D.lencw, D.iw.data(),
                   &D.leniw, D.rw.data(), &D.lenrw, 8 * D.lencw);
  }

  snopt::integer snMemA(snopt::integer nF, snopt::integer nx,
                        snopt::integer nxname, snopt::integer nFname,
                        snopt::integer neA, snopt::integer neG,
                        snopt::integer* mincw, snopt::integer* miniw,
                        snopt::integer* minrw) {
    snopt::integer info = 0;
    snopt::snmema_(&info, &nF, &nx, &nxname, &nFname, &neA, &neG, mincw, miniw,
                   minrw, D.cw.data(), &D.lencw, D.iw.data(), &D.leniw,
                   D.rw.data(), &D.lenrw, 8 * D.lencw);
    return info;
  }
};

/*
 * Evaluate the value and gradients of nonlinear constraints.
 * The template type Binding is supposed to be a
 * MathematicalProgram::Binding<Constraint> type.
 * @param constraint_list A list of Binding<Constraint>
 * @param F The value of the constraints
 * @param G The value of the non-zero entries in the gradient
 * @param constraint_index The starting index of the constraint_list(0) in the
 * optimization problem.
 * @param grad_index The starting index of the gradient of constraint_list(0)
 * in the optimization problem.
 * @param tx the AutoDiffMatrixType that stores the value of the decision
 * variable.
 */
template <typename Binding>
void EvaluateNonlinearConstraints(
<<<<<<< HEAD
    const std::list<Binding>& constraint_list, snopt::doublereal F[],
=======
    const MathematicalProgram& prog,
    const std::vector<Binding>& constraint_list, snopt::doublereal F[],
>>>>>>> 5ae177de
    snopt::doublereal G[], size_t* constraint_index, size_t* grad_index,
    const math::AutoDiffMatrixType<Eigen::VectorXd, Eigen::Dynamic>& tx) {
  TaylorVecXd this_x;
  for (const auto& binding : constraint_list) {
    const auto& c = binding.constraint();
    size_t index = 0, num_constraints = c->num_constraints();
<<<<<<< HEAD
    for (const DecisionVariableView& v : binding.variable_list()) {
      this_x.conservativeResize(index + v.size());
      this_x.segment(index, v.size()) = tx.segment(v.index(), v.size());
      index += v.size();
=======
    for (const DecisionVariableMatrixX& v :
         binding.variable_list().variables()) {
      DRAKE_ASSERT(v.cols() == 1);
      int num_v_variables = v.size();
      this_x.conservativeResize(index + num_v_variables);
      for (int i = 0; i < num_v_variables; ++i) {
        this_x(index + i) = tx(prog.FindDecisionVariableIndex(v(i, 0)));
      }
      index += num_v_variables;
>>>>>>> 5ae177de
    }
    TaylorVecXd ty;
    ty.resize(num_constraints);
    c->Eval(this_x, ty);

    for (snopt::integer i = 0; i < static_cast<snopt::integer>(num_constraints);
         i++) {
      F[(*constraint_index)++] = static_cast<snopt::doublereal>(ty(i).value());
    }

    for (const DecisionVariableView& v : binding.variable_list()) {
      for (snopt::integer i = 0;
           i < static_cast<snopt::integer>(num_constraints); i++) {
<<<<<<< HEAD
        for (size_t j = v.index(); j < v.index() + v.size(); j++) {
          G[(*grad_index)++] =
              static_cast<snopt::doublereal>(ty(i).derivatives()(j));
=======
        for (int j = 0; j < v.size(); ++j) {
          G[(*grad_index)++] = static_cast<snopt::doublereal>(
              ty(i).derivatives()(prog.FindDecisionVariableIndex(v(j, 0))));
>>>>>>> 5ae177de
        }
      }
    }
  }
}

int snopt_userfun(snopt::integer* Status, snopt::integer* n,
                  snopt::doublereal x[], snopt::integer* needF,
                  snopt::integer* neF, snopt::doublereal F[],
                  snopt::integer* needG, snopt::integer* neG,
                  snopt::doublereal G[], char* cu, snopt::integer* lencu,
                  snopt::integer iu[], snopt::integer* leniu,
                  snopt::doublereal ru[], snopt::integer* lenru) {
  // Our snOptA call passes the snopt workspace as the user workspace and
  // reserves one 8-char of space to pass the problem pointer.
  MathematicalProgram const* current_problem = NULL;
  {
    char* const pcp = reinterpret_cast<char*>(&current_problem);
    char const* const cu_cp = cu + 8 * snopt_mincw;
    std::copy(cu_cp, cu_cp + sizeof(current_problem), pcp);
  }

  snopt::integer i;
  Eigen::VectorXd xvec(*n);
  for (i = 0; i < *n; i++) {
    xvec(i) = static_cast<double>(x[i]);
  }

  F[0] = 0.0;
  memset(G, 0, (*n) * sizeof(snopt::doublereal));

  // evaluate cost
  auto tx = math::initializeAutoDiff(xvec);
  TaylorVecXd ty(1), this_x;

  for (auto const& binding : current_problem->GetAllCosts()) {
    auto const& obj = binding.constraint();
    size_t index = 0;
<<<<<<< HEAD
    for (const DecisionVariableView& v : binding.variable_list()) {
      this_x.conservativeResize(index + v.size());
      this_x.segment(index, v.size()) = tx.segment(v.index(), v.size());
      index += v.size();
=======
    for (const DecisionVariableMatrixX& v :
         binding.variable_list().variables()) {
      DRAKE_ASSERT(v.cols() == 1);
      int num_v_variables = v.size();
      this_x.conservativeResize(index + num_v_variables);
      for (int j = 0; j < num_v_variables; ++j) {
        this_x(index + j) =
            tx(current_problem->FindDecisionVariableIndex(v(j, 0)));
      }
      index += num_v_variables;
>>>>>>> 5ae177de
    }
    obj->Eval(this_x, ty);

    F[0] += static_cast<snopt::doublereal>(ty(0).value());

<<<<<<< HEAD
    for (const DecisionVariableView& v : binding.variable_list()) {
      for (size_t j = v.index(); j < v.index() + v.size(); j++) {
        G[j] += static_cast<snopt::doublereal>(ty(0).derivatives()(j));
=======
    for (const DecisionVariableMatrixX& v :
         binding.variable_list().variables()) {
      for (int j = 0; j < v.size(); ++j) {
        size_t vj_index = current_problem->FindDecisionVariableIndex(v(j, 0));
        G[vj_index] +=
            static_cast<snopt::doublereal>(ty(0).derivatives()(vj_index));
>>>>>>> 5ae177de
      }
    }
  }

  // The constraint index starts at 1 because the cost is the
  // first row.
  size_t constraint_index = 1;
  // The gradient_index also starts after the cost.
  size_t grad_index = *n;
  EvaluateNonlinearConstraints(*current_problem,
                               current_problem->generic_constraints(), F, G,
                               &constraint_index, &grad_index, tx);
  EvaluateNonlinearConstraints(*current_problem,
                               current_problem->lorentz_cone_constraints(), F,
                               G, &constraint_index, &grad_index, tx);
  EvaluateNonlinearConstraints(
      *current_problem, current_problem->rotated_lorentz_cone_constraints(), F,
      G, &constraint_index, &grad_index, tx);

  return 0;
}

/*
 * Updates the number of nonlinear constraints and the number of gradients by
 * looping through the constraint list
 * Derived is supposed to be
 * MathematicalProgram::Binding<SOME_TYPE_OF_NONLINEAR_CONSTRAINTS>
 */
template <typename Binding>
void UpdateNumNonlinearConstraintsAndGradients(
    const std::list<Binding>& constraint_list,
    size_t* num_nonlinear_constraints, size_t* max_num_gradients) {
  for (auto const& binding : constraint_list) {
    auto const& c = binding.constraint();
    size_t n = c->num_constraints();
    for (const DecisionVariableView& v : binding.variable_list()) {
      *max_num_gradients += n * v.size();
    }
    *num_nonlinear_constraints += n;
  }
}

template <typename Binding>
void UpdateConstraintBoundsAndGradients(
<<<<<<< HEAD
    const std::list<Binding>& constraint_list, snopt::doublereal* Flow,
=======
    const MathematicalProgram& prog,
    const std::vector<Binding>& constraint_list, snopt::doublereal* Flow,
>>>>>>> 5ae177de
    snopt::doublereal* Fupp, snopt::integer* iGfun, snopt::integer* jGvar,
    size_t* constraint_index, size_t* grad_index) {
  for (auto const& binding : constraint_list) {
    auto const& c = binding.constraint();
    size_t n = c->num_constraints();

    auto const lb = c->lower_bound(), ub = c->upper_bound();
    for (size_t i = 0; i < n; i++) {
      Flow[*constraint_index + i] = static_cast<snopt::doublereal>(lb(i));
      Fupp[*constraint_index + i] = static_cast<snopt::doublereal>(ub(i));
    }

    for (const DecisionVariableView& v : binding.variable_list()) {
      for (size_t i = 0; i < n; i++) {
        for (size_t j = 0; j < v.size(); j++) {
          iGfun[*grad_index] = *constraint_index + i + 1;  // row order
<<<<<<< HEAD
          jGvar[*grad_index] = v.index() + j + 1;
=======
          jGvar[*grad_index] = prog.FindDecisionVariableIndex(v(j, 0)) + 1;
>>>>>>> 5ae177de
          (*grad_index)++;
        }
      }
    }
    (*constraint_index) += n;
  }
}

}  // anon namespace

bool SnoptSolver::available() const { return true; }

SolutionResult SnoptSolver::Solve(MathematicalProgram& prog) const {
  auto d = prog.GetSolverData<SNOPTData>();
  SNOPTRun cur(*d, &prog);

  snopt::integer nx = prog.num_vars();
  d->min_alloc_x(nx);
  snopt::doublereal* x = d->x.data();
  snopt::doublereal* xlow = d->xlow.data();
  snopt::doublereal* xupp = d->xupp.data();
  const Eigen::VectorXd x_initial_guess = prog.initial_guess();
  for (int i = 0; i < nx; i++) {
    x[i] = static_cast<snopt::doublereal>(x_initial_guess(i));
    xlow[i] = static_cast<snopt::doublereal>(
        -std::numeric_limits<double>::infinity());
    xupp[i] = static_cast<snopt::doublereal>(  // BR
        std::numeric_limits<double>::infinity());
  }
  for (auto const& binding : prog.bounding_box_constraints()) {
    const auto& c = binding.constraint();
    const auto& lb = c->lower_bound();
    const auto& ub = c->upper_bound();
    int var_count = 0;
<<<<<<< HEAD
    for (const DecisionVariableView& v : binding.variable_list()) {
      for (size_t k = 0; k < v.size(); k++) {
        xlow[v.index() + k] = std::max<snopt::doublereal>(
            static_cast<snopt::doublereal>(lb(var_count)), xlow[v.index() + k]);
        xupp[v.index() + k] = std::min<snopt::doublereal>(
            static_cast<snopt::doublereal>(ub(var_count)), xupp[v.index() + k]);
=======
    for (const DecisionVariableMatrixX& v :
         binding.variable_list().variables()) {
      DRAKE_ASSERT(v.cols() == 1);
      for (int k = 0; k < v.size(); ++k) {
        const size_t vk_index = prog.FindDecisionVariableIndex(v(k, 0));
        xlow[vk_index] = std::max<snopt::doublereal>(
            static_cast<snopt::doublereal>(lb(var_count)), xlow[vk_index]);
        xupp[vk_index] = std::min<snopt::doublereal>(
            static_cast<snopt::doublereal>(ub(var_count)), xupp[vk_index]);
>>>>>>> 5ae177de
        ++var_count;
      }
    }
  }

  size_t num_nonlinear_constraints = 0, max_num_gradients = nx;
  UpdateNumNonlinearConstraintsAndGradients(prog.generic_constraints(),
                                            &num_nonlinear_constraints,
                                            &max_num_gradients);
  UpdateNumNonlinearConstraintsAndGradients(prog.lorentz_cone_constraints(),
                                            &num_nonlinear_constraints,
                                            &max_num_gradients);
  UpdateNumNonlinearConstraintsAndGradients(
      prog.rotated_lorentz_cone_constraints(), &num_nonlinear_constraints,
      &max_num_gradients);

  size_t num_linear_constraints = 0;
  const auto linear_constraints = prog.GetAllLinearConstraints();
  for (auto const& binding : linear_constraints) {
    num_linear_constraints += binding.constraint()->num_constraints();
  }

  snopt::integer nF = 1 + num_nonlinear_constraints + num_linear_constraints;
  d->min_alloc_F(nF);
  snopt::doublereal* Flow = d->Flow.data();
  snopt::doublereal* Fupp = d->Fupp.data();
  Flow[0] =
      static_cast<snopt::doublereal>(-std::numeric_limits<double>::infinity());
  Fupp[0] =
      static_cast<snopt::doublereal>(std::numeric_limits<double>::infinity());

  snopt::integer lenG = static_cast<snopt::integer>(max_num_gradients);
  d->min_alloc_G(lenG);
  snopt::integer* iGfun = d->iGfun.data();
  snopt::integer* jGvar = d->jGvar.data();
  for (snopt::integer i = 0; i < nx; i++) {
    iGfun[i] = 1;
    jGvar[i] = i + 1;
  }

  size_t constraint_index = 1, grad_index = nx;  // constraint index starts at 1
                                                 // because the cost is the
                                                 // first row
  UpdateConstraintBoundsAndGradients(prog, prog.generic_constraints(), Flow,
                                     Fupp, iGfun, jGvar, &constraint_index,
                                     &grad_index);
  UpdateConstraintBoundsAndGradients(prog, prog.lorentz_cone_constraints(),
                                     Flow, Fupp, iGfun, jGvar,
                                     &constraint_index, &grad_index);
  UpdateConstraintBoundsAndGradients(
      prog, prog.rotated_lorentz_cone_constraints(), Flow, Fupp, iGfun, jGvar,
      &constraint_index, &grad_index);

  // http://eigen.tuxfamily.org/dox/group__TutorialSparse.html
  typedef Eigen::Triplet<double> T;
  std::vector<T> tripletList;
  tripletList.reserve(num_linear_constraints * prog.num_vars());

  size_t linear_constraint_index = 0;
  for (auto const& binding : linear_constraints) {
    auto const& c = binding.constraint();
    size_t n = c->num_constraints();
    size_t var_index = 0;
    Eigen::SparseMatrix<double> A_constraint = c->GetSparseMatrix();
    for (const DecisionVariableView& v : binding.variable_list()) {
      for (size_t k = 0; k < v.size(); ++k) {
        for (Eigen::SparseMatrix<double>::InnerIterator it(A_constraint,
                                                           var_index + k);
             it; ++it) {
<<<<<<< HEAD
          tripletList.push_back(
              T(linear_constraint_index + it.row(), v.index() + k, it.value()));
=======
          tripletList.push_back(T(linear_constraint_index + it.row(),
                                  prog.FindDecisionVariableIndex(v(k, 0)),
                                  it.value()));
>>>>>>> 5ae177de
        }
      }
      var_index += v.size();
    }

    auto const lb = c->lower_bound(), ub = c->upper_bound();
    for (size_t i = 0; i < n; i++) {
      Flow[constraint_index + i] = static_cast<snopt::doublereal>(lb(i));
      Fupp[constraint_index + i] = static_cast<snopt::doublereal>(ub(i));
    }
    constraint_index += n;
    linear_constraint_index += n;
  }

  snopt::integer lenA = static_cast<snopt::integer>(tripletList.size());
  d->min_alloc_A(lenA);
  snopt::doublereal* A = d->A.data();
  snopt::integer* iAfun = d->iAfun.data();
  snopt::integer* jAvar = d->jAvar.data();
  size_t A_index = 0;
  for (auto const& it : tripletList) {
    A[A_index] = it.value();
    iAfun[A_index] = 1 + num_nonlinear_constraints + it.row() + 1;
    jAvar[A_index] = it.col() + 1;
    A_index++;
  }

  snopt::integer nxname = 1, nFname = 1, npname = 0;
  char xnames[8 * 1];  // should match nxname
  char Fnames[8 * 1];  // should match nFname
  char Prob[200] = "drake.out";

  snopt::integer nS, nInf;
  snopt::doublereal sInf;
  if (true) {  // print to output file (todo: make this an option)
    cur.iPrint = 9;
    char print_file_name[50] = "snopt.out";
    snopt::integer print_file_name_len =
        static_cast<snopt::integer>(strlen(print_file_name));
    snopt::integer inform;
    snopt::snopenappend_(&cur.iPrint, print_file_name, &inform,
                         print_file_name_len);
    cur.snSeti("Major print level", static_cast<snopt::integer>(11));
    cur.snSeti("Print file", cur.iPrint);
  }

  snopt::integer minrw, miniw, mincw;
  cur.snMemA(nF, nx, nxname, nFname, lenA, lenG, &mincw, &miniw, &minrw);
  d->min_alloc_w(mincw, miniw, minrw);
  cur.snSeti("Total character workspace", d->lencw);
  cur.snSeti("Total integer workspace", d->leniw);
  cur.snSeti("Total real workspace", d->lenrw);

  snopt::integer Cold = 0;
  snopt::doublereal* xmul = d->xmul.data();
  snopt::integer* xstate = d->xstate.data();
  memset(xstate, 0, sizeof(snopt::integer) * nx);

  snopt::doublereal* F = d->F.data();
  snopt::doublereal* Fmul = d->Fmul.data();
  snopt::integer* Fstate = d->Fstate.data();
  memset(Fstate, 0, sizeof(snopt::integer) * nF);

  snopt::doublereal ObjAdd = 0.0;
  snopt::integer ObjRow = 1;  // feasibility problem (for now)

  for (const auto it : prog.GetSolverOptionsDouble("SNOPT")) {
    cur.snSetr(it.first, it.second);
  }

  for (const auto it : prog.GetSolverOptionsInt("SNOPT")) {
    cur.snSeti(it.first, it.second);
  }

  snopt::integer info;
  snopt::snopta_(
      &Cold, &nF, &nx, &nxname, &nFname, &ObjAdd, &ObjRow, Prob, snopt_userfun,
      iAfun, jAvar, &lenA, &lenA, A, iGfun, jGvar, &lenG, &lenG, xlow, xupp,
      xnames, Flow, Fupp, Fnames, x, xstate, xmul, F, Fstate, Fmul, &info,
      &mincw, &miniw, &minrw, &nS, &nInf, &sInf,
      // Pass the snopt workspace as the user workspace.  We already set
      // the maxcu option to reserve some of it for our user code.
      d->cw.data(), &d->lencw, d->iw.data(), &d->leniw, d->rw.data(), &d->lenrw,
      d->cw.data(), &d->lencw, d->iw.data(), &d->leniw, d->rw.data(), &d->lenrw,
      npname, 8 * nxname, 8 * nFname, 8 * d->lencw, 8 * d->lencw);

  Eigen::VectorXd sol(nx);
  for (int i = 0; i < nx; i++) {
    sol(i) = static_cast<double>(x[i]);
  }
  prog.SetDecisionVariableValues(sol);
  prog.SetSolverResult("SNOPT", info);

  // todo: extract the other useful quantities, too.

  if (info >= 1 && info <= 6) {
    return SolutionResult::kSolutionFound;
  } else if (info >= 11 && info <= 16) {
    return SolutionResult::kInfeasibleConstraints;
  } else if (info == 91) {
    return SolutionResult::kInvalidInput;
  }
  return SolutionResult::kUnknownError;
}

}  // namespace solvers
}  // namespace drake<|MERGE_RESOLUTION|>--- conflicted
+++ resolved
@@ -5,9 +5,6 @@
 #include <cstdlib>
 #include <cstring>
 #include <limits>
-#include <list>
-#include <memory>
-#include <string>
 #include <vector>
 
 #include "drake/math/autodiff.h"
@@ -200,24 +197,14 @@
  */
 template <typename Binding>
 void EvaluateNonlinearConstraints(
-<<<<<<< HEAD
-    const std::list<Binding>& constraint_list, snopt::doublereal F[],
-=======
     const MathematicalProgram& prog,
     const std::vector<Binding>& constraint_list, snopt::doublereal F[],
->>>>>>> 5ae177de
     snopt::doublereal G[], size_t* constraint_index, size_t* grad_index,
     const math::AutoDiffMatrixType<Eigen::VectorXd, Eigen::Dynamic>& tx) {
   TaylorVecXd this_x;
   for (const auto& binding : constraint_list) {
     const auto& c = binding.constraint();
     size_t index = 0, num_constraints = c->num_constraints();
-<<<<<<< HEAD
-    for (const DecisionVariableView& v : binding.variable_list()) {
-      this_x.conservativeResize(index + v.size());
-      this_x.segment(index, v.size()) = tx.segment(v.index(), v.size());
-      index += v.size();
-=======
     for (const DecisionVariableMatrixX& v :
          binding.variable_list().variables()) {
       DRAKE_ASSERT(v.cols() == 1);
@@ -227,7 +214,6 @@
         this_x(index + i) = tx(prog.FindDecisionVariableIndex(v(i, 0)));
       }
       index += num_v_variables;
->>>>>>> 5ae177de
     }
     TaylorVecXd ty;
     ty.resize(num_constraints);
@@ -238,18 +224,14 @@
       F[(*constraint_index)++] = static_cast<snopt::doublereal>(ty(i).value());
     }
 
-    for (const DecisionVariableView& v : binding.variable_list()) {
+    for (const DecisionVariableMatrixX& v :
+         binding.variable_list().variables()) {
+      DRAKE_ASSERT(v.cols() == 1);
       for (snopt::integer i = 0;
            i < static_cast<snopt::integer>(num_constraints); i++) {
-<<<<<<< HEAD
-        for (size_t j = v.index(); j < v.index() + v.size(); j++) {
-          G[(*grad_index)++] =
-              static_cast<snopt::doublereal>(ty(i).derivatives()(j));
-=======
         for (int j = 0; j < v.size(); ++j) {
           G[(*grad_index)++] = static_cast<snopt::doublereal>(
               ty(i).derivatives()(prog.FindDecisionVariableIndex(v(j, 0))));
->>>>>>> 5ae177de
         }
       }
     }
@@ -288,12 +270,6 @@
   for (auto const& binding : current_problem->GetAllCosts()) {
     auto const& obj = binding.constraint();
     size_t index = 0;
-<<<<<<< HEAD
-    for (const DecisionVariableView& v : binding.variable_list()) {
-      this_x.conservativeResize(index + v.size());
-      this_x.segment(index, v.size()) = tx.segment(v.index(), v.size());
-      index += v.size();
-=======
     for (const DecisionVariableMatrixX& v :
          binding.variable_list().variables()) {
       DRAKE_ASSERT(v.cols() == 1);
@@ -304,24 +280,17 @@
             tx(current_problem->FindDecisionVariableIndex(v(j, 0)));
       }
       index += num_v_variables;
->>>>>>> 5ae177de
     }
     obj->Eval(this_x, ty);
 
     F[0] += static_cast<snopt::doublereal>(ty(0).value());
 
-<<<<<<< HEAD
-    for (const DecisionVariableView& v : binding.variable_list()) {
-      for (size_t j = v.index(); j < v.index() + v.size(); j++) {
-        G[j] += static_cast<snopt::doublereal>(ty(0).derivatives()(j));
-=======
     for (const DecisionVariableMatrixX& v :
          binding.variable_list().variables()) {
       for (int j = 0; j < v.size(); ++j) {
         size_t vj_index = current_problem->FindDecisionVariableIndex(v(j, 0));
         G[vj_index] +=
             static_cast<snopt::doublereal>(ty(0).derivatives()(vj_index));
->>>>>>> 5ae177de
       }
     }
   }
@@ -352,12 +321,13 @@
  */
 template <typename Binding>
 void UpdateNumNonlinearConstraintsAndGradients(
-    const std::list<Binding>& constraint_list,
+    const std::vector<Binding>& constraint_list,
     size_t* num_nonlinear_constraints, size_t* max_num_gradients) {
   for (auto const& binding : constraint_list) {
     auto const& c = binding.constraint();
     size_t n = c->num_constraints();
-    for (const DecisionVariableView& v : binding.variable_list()) {
+    for (const DecisionVariableMatrixX& v :
+         binding.variable_list().variables()) {
       *max_num_gradients += n * v.size();
     }
     *num_nonlinear_constraints += n;
@@ -366,12 +336,8 @@
 
 template <typename Binding>
 void UpdateConstraintBoundsAndGradients(
-<<<<<<< HEAD
-    const std::list<Binding>& constraint_list, snopt::doublereal* Flow,
-=======
     const MathematicalProgram& prog,
     const std::vector<Binding>& constraint_list, snopt::doublereal* Flow,
->>>>>>> 5ae177de
     snopt::doublereal* Fupp, snopt::integer* iGfun, snopt::integer* jGvar,
     size_t* constraint_index, size_t* grad_index) {
   for (auto const& binding : constraint_list) {
@@ -384,15 +350,13 @@
       Fupp[*constraint_index + i] = static_cast<snopt::doublereal>(ub(i));
     }
 
-    for (const DecisionVariableView& v : binding.variable_list()) {
+    for (const DecisionVariableMatrixX& v :
+         binding.variable_list().variables()) {
+      DRAKE_ASSERT(v.cols() == 1);
       for (size_t i = 0; i < n; i++) {
-        for (size_t j = 0; j < v.size(); j++) {
+        for (int j = 0; j < v.size(); ++j) {
           iGfun[*grad_index] = *constraint_index + i + 1;  // row order
-<<<<<<< HEAD
-          jGvar[*grad_index] = v.index() + j + 1;
-=======
           jGvar[*grad_index] = prog.FindDecisionVariableIndex(v(j, 0)) + 1;
->>>>>>> 5ae177de
           (*grad_index)++;
         }
       }
@@ -427,14 +391,6 @@
     const auto& lb = c->lower_bound();
     const auto& ub = c->upper_bound();
     int var_count = 0;
-<<<<<<< HEAD
-    for (const DecisionVariableView& v : binding.variable_list()) {
-      for (size_t k = 0; k < v.size(); k++) {
-        xlow[v.index() + k] = std::max<snopt::doublereal>(
-            static_cast<snopt::doublereal>(lb(var_count)), xlow[v.index() + k]);
-        xupp[v.index() + k] = std::min<snopt::doublereal>(
-            static_cast<snopt::doublereal>(ub(var_count)), xupp[v.index() + k]);
-=======
     for (const DecisionVariableMatrixX& v :
          binding.variable_list().variables()) {
       DRAKE_ASSERT(v.cols() == 1);
@@ -444,7 +400,6 @@
             static_cast<snopt::doublereal>(lb(var_count)), xlow[vk_index]);
         xupp[vk_index] = std::min<snopt::doublereal>(
             static_cast<snopt::doublereal>(ub(var_count)), xupp[vk_index]);
->>>>>>> 5ae177de
         ++var_count;
       }
     }
@@ -509,19 +464,16 @@
     size_t n = c->num_constraints();
     size_t var_index = 0;
     Eigen::SparseMatrix<double> A_constraint = c->GetSparseMatrix();
-    for (const DecisionVariableView& v : binding.variable_list()) {
-      for (size_t k = 0; k < v.size(); ++k) {
+    for (const DecisionVariableMatrixX& v :
+         binding.variable_list().variables()) {
+      DRAKE_ASSERT(v.cols() == 1);
+      for (int k = 0; k < v.size(); ++k) {
         for (Eigen::SparseMatrix<double>::InnerIterator it(A_constraint,
                                                            var_index + k);
              it; ++it) {
-<<<<<<< HEAD
-          tripletList.push_back(
-              T(linear_constraint_index + it.row(), v.index() + k, it.value()));
-=======
           tripletList.push_back(T(linear_constraint_index + it.row(),
                                   prog.FindDecisionVariableIndex(v(k, 0)),
                                   it.value()));
->>>>>>> 5ae177de
         }
       }
       var_index += v.size();
@@ -613,7 +565,7 @@
     sol(i) = static_cast<double>(x[i]);
   }
   prog.SetDecisionVariableValues(sol);
-  prog.SetSolverResult("SNOPT", info);
+  prog.SetSolverResult(SolverName(), info);
 
   // todo: extract the other useful quantities, too.
 
