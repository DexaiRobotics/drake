#include "gtest/gtest.h"

#include "drake/common/eigen_matrix_compare.h"
#include "drake/solvers/gurobi_solver.h"
#include "drake/solvers/mathematical_program.h"
#include "drake/solvers/mosek_solver.h"
#include "drake/solvers/test/mathematical_program_test_util.h"

namespace drake {
namespace solvers {
namespace test {
namespace {
void GetMixedIntegerLinearProgramSolvers(
    std::list<std::unique_ptr<MathematicalProgramSolverInterface>>* solvers) {
  AddSolverToListIfAvailable("Gurobi", solvers);
  AddSolverToListIfAvailable("Mosek", solvers);
}
}  // namespace

// Take the example from Gurobi manual
// http://www.gurobi.com/documentation/7.0/examples/mip1_c_c.html
// min -x(0) - x(1) - 2*x(2)
// s.t  -inf <= x(0) + 2x(1) + 3*x(2) <= 4
//         1 <= x(0) + x(1)           <= inf
//         x(0), x(1), x(2) are binary
// The optimal solution is x(0) = 1, x(1) = 0, x(2) = 1;
GTEST_TEST(TestMixedIntegerOptimization, TestMixedIntegerLinearProgram1) {
  std::list<std::unique_ptr<MathematicalProgramSolverInterface>> solvers;
  GetMixedIntegerLinearProgramSolvers(&solvers);
  for (const auto& solver : solvers) {
    MathematicalProgram prog;
    auto x = prog.NewBinaryVariables(3, "x");
    Eigen::Vector3d c(-1, -1, -2);
    prog.AddLinearCost(c);
    Eigen::RowVector3d a1(1, 2, 3);
    prog.AddLinearConstraint(a1, -std::numeric_limits<double>::infinity(), 4);
    Eigen::RowVector2d a2(1, 1);
    prog.AddLinearConstraint(a2, 1, std::numeric_limits<double>::infinity(),
                             {x(0), x(1)});

    RunSolver(&prog, *solver);

    Eigen::Vector3d x_expected(1, 0, 1);
<<<<<<< HEAD
    EXPECT_TRUE(CompareMatrices(x.value(), x_expected, 1E-6,
=======
    const auto& x_value = prog.GetSolution(x);
    EXPECT_TRUE(CompareMatrices(x_value, x_expected, 1E-6,
>>>>>>> 5ae177de
                                MatrixCompareType::absolute));
  }
}

// Take the example from
// http://www.cs.cmu.edu/~zkolter/course/15-780-s14/mip.pdf
// min 2*z1 + z2 - 2*z3
// s.t 0.7*z1 + 0.5*z2+z3 >= 1.8
// z1, z2, z3 are integers.
// The optimal solution is (1, 1, 1)
GTEST_TEST(TestMixedIntegerOptimization, TestMixedIntegerLinearProgram2) {
  std::list<std::unique_ptr<MathematicalProgramSolverInterface>> solvers;
  GetMixedIntegerLinearProgramSolvers(&solvers);
  for (const auto& solver : solvers) {
    MathematicalProgram prog;
<<<<<<< HEAD
    auto x = prog.AddBinaryVariables(3, "x");
    Eigen::RowVector3d c(2, 1, -2);
=======
    auto x = prog.NewBinaryVariables<3>("x");
    Eigen::Vector3d c(2, 1, -2);
>>>>>>> 5ae177de
    prog.AddLinearCost(c);
    Eigen::RowVector3d a1(0.7, 0.5, 1);
    prog.AddLinearConstraint(a1, 1.8, std::numeric_limits<double>::infinity());

    RunSolver(&prog, *solver);

    Eigen::Vector3d x_expected(1, 1, 1);
<<<<<<< HEAD
    EXPECT_TRUE(CompareMatrices(x.value(), x_expected, 1E-6,
=======
    const auto& x_value = prog.GetSolution(x);
    EXPECT_TRUE(CompareMatrices(x_value, x_expected, 1E-6,
>>>>>>> 5ae177de
                                MatrixCompareType::absolute));
  }
}
}  // namespace test
}  // namespace solvers
}  // namespace drake<|MERGE_RESOLUTION|>--- conflicted
+++ resolved
@@ -12,8 +12,8 @@
 namespace {
 void GetMixedIntegerLinearProgramSolvers(
     std::list<std::unique_ptr<MathematicalProgramSolverInterface>>* solvers) {
-  AddSolverToListIfAvailable("Gurobi", solvers);
-  AddSolverToListIfAvailable("Mosek", solvers);
+  AddSolverIfAvailable("Gurobi", solvers);
+  AddSolverIfAvailable("Mosek", solvers);
 }
 }  // namespace
 
@@ -36,17 +36,13 @@
     prog.AddLinearConstraint(a1, -std::numeric_limits<double>::infinity(), 4);
     Eigen::RowVector2d a2(1, 1);
     prog.AddLinearConstraint(a2, 1, std::numeric_limits<double>::infinity(),
-                             {x(0), x(1)});
+                             {x.head<2>()});
 
     RunSolver(&prog, *solver);
 
     Eigen::Vector3d x_expected(1, 0, 1);
-<<<<<<< HEAD
-    EXPECT_TRUE(CompareMatrices(x.value(), x_expected, 1E-6,
-=======
     const auto& x_value = prog.GetSolution(x);
     EXPECT_TRUE(CompareMatrices(x_value, x_expected, 1E-6,
->>>>>>> 5ae177de
                                 MatrixCompareType::absolute));
   }
 }
@@ -62,13 +58,8 @@
   GetMixedIntegerLinearProgramSolvers(&solvers);
   for (const auto& solver : solvers) {
     MathematicalProgram prog;
-<<<<<<< HEAD
-    auto x = prog.AddBinaryVariables(3, "x");
-    Eigen::RowVector3d c(2, 1, -2);
-=======
     auto x = prog.NewBinaryVariables<3>("x");
     Eigen::Vector3d c(2, 1, -2);
->>>>>>> 5ae177de
     prog.AddLinearCost(c);
     Eigen::RowVector3d a1(0.7, 0.5, 1);
     prog.AddLinearConstraint(a1, 1.8, std::numeric_limits<double>::infinity());
@@ -76,12 +67,8 @@
     RunSolver(&prog, *solver);
 
     Eigen::Vector3d x_expected(1, 1, 1);
-<<<<<<< HEAD
-    EXPECT_TRUE(CompareMatrices(x.value(), x_expected, 1E-6,
-=======
     const auto& x_value = prog.GetSolution(x);
     EXPECT_TRUE(CompareMatrices(x_value, x_expected, 1E-6,
->>>>>>> 5ae177de
                                 MatrixCompareType::absolute));
   }
 }
