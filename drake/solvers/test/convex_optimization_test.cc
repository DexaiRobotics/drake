--- conflicted
+++ resolved
@@ -5,9 +5,7 @@
 #include "gtest/gtest.h"
 
 #include "drake/common/eigen_matrix_compare.h"
-#include "drake/solvers/gurobi_solver.h"
-#include "drake/solvers/mathematical_program.h"
-#include "drake/solvers/mosek_solver.h"
+#include "drake/common/eigen_types.h"
 #include "drake/solvers/test/mathematical_program_test_util.h"
 
 namespace drake {
@@ -52,11 +50,7 @@
 void TestLinearProgramFeasibility(
     const MathematicalProgramSolverInterface& solver) {
   MathematicalProgram prog;
-<<<<<<< HEAD
-  auto x = prog.AddContinuousVariables(3, "x");
-=======
   auto x = prog.NewContinuousVariables<3>();
->>>>>>> 5ae177de
   Eigen::Matrix<double, 3, 3> A;
   A << 1, 2, 3, 0, 1, -2, 0, 0, 0;
   Eigen::Vector3d b_lb(0, -std::numeric_limits<double>::infinity(), -1);
@@ -65,24 +59,19 @@
   prog.AddBoundingBoxConstraint(1.0, std::numeric_limits<double>::infinity(),
                                 x(1));
 
+  if (solver.SolverName() == "SNOPT") {
+    prog.SetInitialGuessForAllVariables(Eigen::Vector3d::Zero());
+  }
   RunSolver(&prog, solver);
 
-<<<<<<< HEAD
-  Eigen::Vector3d A_times_x = A * x.value();
-=======
   const auto& x_value = prog.GetSolution(x);
   Eigen::Vector3d A_times_x = A * x_value;
->>>>>>> 5ae177de
   EXPECT_GE(A_times_x(0), 0 - 1e-10);
   EXPECT_LE(A_times_x(0), 10 + 1e-10);
   EXPECT_LE(A_times_x(1), 3 + 1E-10);
   EXPECT_LE(A_times_x(2), 0 + 1E-10);
   EXPECT_GE(A_times_x(2), 0 - 1E-10);
-<<<<<<< HEAD
-  EXPECT_GE(x.value().coeff(1), 1 - 1E-10);
-=======
   EXPECT_GE(prog.GetSolution(x(1)), 1 - 1E-10);
->>>>>>> 5ae177de
 }
 
 // Adapt from the linear programming example
@@ -97,11 +86,7 @@
 // The optimal solution is x0 = 1, x1 = 2
 void TestLinearProgram0(const MathematicalProgramSolverInterface& solver) {
   MathematicalProgram prog;
-<<<<<<< HEAD
-  auto x = prog.AddContinuousVariables(2, "x");
-=======
   auto x = prog.NewContinuousVariables<2>();
->>>>>>> 5ae177de
 
   prog.AddLinearCost(Eigen::Vector2d(2.0, 1.0));
   Eigen::Matrix<double, 3, 2> A;
@@ -114,19 +99,17 @@
       Eigen::Vector2d(0.0, 2.0),
       Eigen::Vector2d(std::numeric_limits<double>::infinity(),
                       std::numeric_limits<double>::infinity()),
-      {x(0), x(1)});
-
+      {x.head<2>()});
+
+  if (solver.SolverName() == "SNOPT") {
+    prog.SetInitialGuessForAllVariables(Eigen::Vector2d::Zero());
+  }
   RunSolver(&prog, solver);
 
   Eigen::Vector2d x_expected(1, 2);
-<<<<<<< HEAD
-  EXPECT_TRUE(CompareMatrices(x.value(), x_expected, 1E-10,
-                              MatrixCompareType::absolute));
-=======
   const auto& x_value = prog.GetSolution(x);
   EXPECT_TRUE(
       CompareMatrices(x_value, x_expected, 1E-10, MatrixCompareType::absolute));
->>>>>>> 5ae177de
 }
 
 // Test a simple linear programming problem with only bounding box constraint
@@ -137,23 +120,17 @@
 // The optimal solution is (0, 4)
 void TestLinearProgram1(const MathematicalProgramSolverInterface& solver) {
   MathematicalProgram prog;
-<<<<<<< HEAD
-  auto x = prog.AddContinuousVariables(2, "x");
-  prog.AddLinearCost(Eigen::RowVector2d(1.0, -2.0));
-=======
   auto x = prog.NewContinuousVariables<2>();
   prog.AddLinearCost(Eigen::Vector2d(1.0, -2.0));
->>>>>>> 5ae177de
   prog.AddBoundingBoxConstraint(Eigen::Vector2d(0, -1), Eigen::Vector2d(2, 4));
 
+  if (solver.SolverName() == "SNOPT") {
+    prog.SetInitialGuessForAllVariables(Eigen::Vector2d::Zero());
+  }
   RunSolver(&prog, solver);
 
-<<<<<<< HEAD
-  EXPECT_TRUE(x.value().isApprox(Eigen::Vector2d(0, 4)));
-=======
   const auto& x_value = prog.GetSolution(x);
   EXPECT_TRUE(x_value.isApprox(Eigen::Vector2d(0, 4)));
->>>>>>> 5ae177de
 }
 
 // Test a simple linear programming problem
@@ -171,21 +148,17 @@
 // The optimal solution is at (0, 0, 15, 25/3)
 void TestLinearProgram2(const MathematicalProgramSolverInterface& solver) {
   MathematicalProgram prog;
-<<<<<<< HEAD
-  auto x = prog.AddContinuousVariables(4, "x");
-=======
   auto x = prog.NewContinuousVariables<4>();
->>>>>>> 5ae177de
   // We deliberately break the cost to c1' * [x0;x1;x2] + c2'*[x2;x3] here
   // to test adding multiple costs.
   Eigen::Vector3d c1(-3, -1, -4);
   Eigen::Vector2d c2(-1, -1);
 
-  prog.AddLinearCost(c1, {x(0), x(1), x(2)});
-  prog.AddLinearCost(c2, {x(2), x(3)});
+  prog.AddLinearCost(c1, {x.head<3>()});
+  prog.AddLinearCost(c2, {x.tail<2>()});
 
   Eigen::RowVector3d a1(3, 1, 2);
-  prog.AddLinearEqualityConstraint(a1, 30, {x(0), x(1), x(2)});
+  prog.AddLinearEqualityConstraint(a1, 30, {x.head<3>()});
 
   Eigen::Matrix<double, 4, 4> A;
   A << 2, 1, 3, 1, 0, 2, 0, 3, 1, 2, 0, 1, 1, 0, 2, 0;
@@ -199,19 +172,17 @@
   prog.AddBoundingBoxConstraint(
       Eigen::Vector3d::Zero(),
       Eigen::Vector3d::Constant(std::numeric_limits<double>::infinity()),
-      {x(0), x(2), x(3)});
-
+      {x.head<3>()});
+
+  if (solver.SolverName() == "SNOPT") {
+    prog.SetInitialGuessForAllVariables(Eigen::Vector4d::Zero());
+  }
   RunSolver(&prog, solver);
 
   Eigen::Vector4d x_expected(0, 0, 15, 25.0 / 3.0);
-<<<<<<< HEAD
-  EXPECT_TRUE(CompareMatrices(x.value(), x_expected, 1e-10,
-                              MatrixCompareType::absolute));
-=======
   const auto& x_value = prog.GetSolution(x);
   EXPECT_TRUE(
       CompareMatrices(x_value, x_expected, 1e-10, MatrixCompareType::absolute));
->>>>>>> 5ae177de
 }
 
 /////////////////////////////////////////
@@ -227,11 +198,7 @@
 //     x1 + x2 = 1
 void TestQuadraticProgram0(const MathematicalProgramSolverInterface& solver) {
   MathematicalProgram prog;
-<<<<<<< HEAD
-  auto x = prog.AddContinuousVariables(2, "x");
-=======
   auto x = prog.NewContinuousVariables<2>();
->>>>>>> 5ae177de
 
   // Deliberately add the cost as the sum of a quadratic cost
   // 2x1^2 + x2^2 + x1x2 + x1
@@ -242,7 +209,7 @@
   Q << 4, 2, 0, 2;
   Eigen::Vector2d b(1, 0);
   prog.AddQuadraticCost(Q, b, {x});
-  prog.AddLinearCost(drake::Vector1d(1.0), {x(1)});
+  prog.AddLinearCost(drake::Vector1d(1.0), {x.segment<1>(1)});
 
   // Deliberately add two bounding box constraints
   // (x1, x2) >= (0, 0)
@@ -257,17 +224,15 @@
 
   prog.AddLinearEqualityConstraint(Eigen::RowVector2d(1, 1), 1);
 
+  if (solver.SolverName() == "SNOPT") {
+    prog.SetInitialGuessForAllVariables(Eigen::Vector2d::Zero());
+  }
   RunSolver(&prog, solver);
 
   Eigen::Vector2d x_expected(0.25, 0.75);
-<<<<<<< HEAD
-  EXPECT_TRUE(CompareMatrices(x.value(), x_expected, 1E-8,
-                              MatrixCompareType::absolute));
-=======
   const auto& x_value = prog.GetSolution(x);
   EXPECT_TRUE(
       CompareMatrices(x_value, x_expected, 1E-8, MatrixCompareType::absolute));
->>>>>>> 5ae177de
 }
 
 /// Adapt from the simple test on the Gurobi documentation.
@@ -311,17 +276,17 @@
   // This test also handles linear equality constraint
   prog.AddLinearEqualityConstraint(Eigen::RowVector3d(3, 1, 3), 3);
 
+  if (solver.SolverName() == "SNOPT") {
+    prog.SetInitialGuessForAllVariables(Eigen::Vector3d::Zero());
+  }
   RunSolver(&prog, solver);
 
   Eigen::VectorXd expected(3);
   expected << 0, 1, 2.0 / 3.0;
 
-<<<<<<< HEAD
-=======
   const auto& x_value = prog.GetSolution(x);
->>>>>>> 5ae177de
   EXPECT_TRUE(
-      CompareMatrices(x.value(), expected, 1e-8, MatrixCompareType::absolute));
+      CompareMatrices(x_value, expected, 1e-8, MatrixCompareType::absolute));
 }
 
 // Closed form (exact) solution test of QP problem.
@@ -333,11 +298,7 @@
 // matrix Q has off-diagonal terms.
 void TestQuadraticProgram2(const MathematicalProgramSolverInterface& solver) {
   MathematicalProgram prog;
-<<<<<<< HEAD
-  auto x = prog.AddContinuousVariables(5);
-=======
   auto x = prog.NewContinuousVariables<5>();
->>>>>>> 5ae177de
   Eigen::MatrixXd Q = Eigen::MatrixXd::Constant(5, 5, 0.0);
   Eigen::VectorXd Qdiag = Eigen::VectorXd::Constant(5, 0.0);
   Qdiag << 5.5, 6.5, 6.0, 5.3, 7.5;
@@ -350,18 +311,18 @@
 
   prog.AddQuadraticCost(Q, b);
 
+  if (solver.SolverName() == "SNOPT") {
+    prog.SetInitialGuessForAllVariables(Eigen::Matrix<double, 5, 1>::Zero());
+  }
   RunSolver(&prog, solver);
 
   // Exact solution.
   Eigen::MatrixXd Q_symmetric = 0.5 * (Q + Q.transpose());
   Eigen::VectorXd expected = -Q_symmetric.colPivHouseholderQr().solve(b);
 
-<<<<<<< HEAD
-=======
   const auto& x_value = prog.GetSolution(x);
->>>>>>> 5ae177de
   EXPECT_TRUE(
-      CompareMatrices(x.value(), expected, 1e-8, MatrixCompareType::absolute));
+      CompareMatrices(x_value, expected, 1e-6, MatrixCompareType::absolute));
 }
 
 // Closed form (exact) solution test of QP problem.
@@ -377,11 +338,7 @@
 // this case, the quadratic costs on x(2), x(3) are added for twice).
 void TestQuadraticProgram3(const MathematicalProgramSolverInterface& solver) {
   MathematicalProgram prog;
-<<<<<<< HEAD
-  const DecisionVariableView x = prog.AddContinuousVariables(6, "x");
-=======
   auto x = prog.NewContinuousVariables<6>();
->>>>>>> 5ae177de
   Eigen::MatrixXd Q1 = Eigen::MatrixXd::Constant(4, 4, 0.0);
   Eigen::VectorXd Q1diag = Eigen::VectorXd::Constant(4, 0.0);
   Q1diag << 5.5, 6.5, 6.0, 7.0;
@@ -399,8 +356,8 @@
   Eigen::VectorXd b2 = Eigen::VectorXd::Constant(4, 0.0);
   b2 << 2.3, -5.8, 6.7, 2.3;
 
-  prog.AddQuadraticCost(Q1, b1, {x.head(2), x.segment(2, 2)});
-  prog.AddQuadraticCost(Q2, b2, {x.segment(2, 2), x.segment(4, 2)});
+  prog.AddQuadraticCost(Q1, b1, {x.block(0, 0, 2, 1), x.block(2, 0, 2, 1)});
+  prog.AddQuadraticCost(Q2, b2, {x.block(2, 0, 2, 1), x.block(4, 0, 2, 1)});
 
   Eigen::MatrixXd Q = Eigen::MatrixXd::Constant(6, 6, 0.0);
   Q.topLeftCorner(4, 4) = Q1;
@@ -416,13 +373,13 @@
   // Exact solution.
   Eigen::VectorXd expected = -Q.ldlt().solve(b);
 
+  if (solver.SolverName() == "SNOPT") {
+    prog.SetInitialGuessForAllVariables(Eigen::Matrix<double, 6, 1>::Zero());
+  }
   RunSolver(&prog, solver);
-<<<<<<< HEAD
-=======
   const auto& x_value = prog.GetSolution(x);
->>>>>>> 5ae177de
   EXPECT_TRUE(
-      CompareMatrices(x.value(), expected, 1e-8, MatrixCompareType::absolute));
+      CompareMatrices(x_value, expected, 1e-8, MatrixCompareType::absolute));
 }
 
 // Test the simple QP
@@ -440,17 +397,17 @@
   Eigen::Vector3d b = Eigen::Vector3d::Zero();
   prog.AddQuadraticCost(Q, b);
   prog.AddLinearEqualityConstraint(Eigen::RowVector2d(1, 1),
-                                   Vector1d::Constant(1), {x(0), x(1)});
+                                   Vector1d::Constant(1), {x.head<2>()});
   prog.AddLinearEqualityConstraint(Eigen::RowVector2d(1, 2),
-                                   Vector1d::Constant(2), {x(0), x(2)});
-
+                                   Vector1d::Constant(2),
+                                   {x.segment<1>(0), x.segment<1>(2)});
+
+  if (solver.SolverName() == "SNOPT") {
+    prog.SetInitialGuessForAllVariables(Eigen::Vector3d::Zero());
+  }
   RunSolver(&prog, solver);
-<<<<<<< HEAD
-  EXPECT_TRUE(CompareMatrices(Eigen::Vector3d(0.8, 0.2, 0.6), x.value(), 1e-9,
-=======
   const auto& x_value = prog.GetSolution(x);
   EXPECT_TRUE(CompareMatrices(Eigen::Vector3d(0.8, 0.2, 0.6), x_value, 1e-9,
->>>>>>> 5ae177de
                               MatrixCompareType::absolute));
 }
 
@@ -499,13 +456,13 @@
           (x_desired(0) + x_desired(1) + 1.0) / 2.0;
     }
 
+    if (solver.SolverName() == "SNOPT") {
+      prog.SetInitialGuessForAllVariables(Eigen::Vector2d::Zero());
+    }
     RunSolver(&prog, solver);
-<<<<<<< HEAD
-=======
     const auto& x_value = prog.GetSolution(x);
->>>>>>> 5ae177de
-
-    EXPECT_TRUE(CompareMatrices(x.value(), x_expected, 1e-4,
+
+    EXPECT_TRUE(CompareMatrices(x_value, x_expected, 1e-4,
                                 MatrixCompareType::absolute));
   }
 
@@ -525,12 +482,8 @@
     ASSERT_NO_THROW(result = prog.Solve());
     EXPECT_EQ(result, SolutionResult::kSolutionFound);
 
-<<<<<<< HEAD
-    EXPECT_TRUE(CompareMatrices(x.value(), x_expected, 1e-5,
-=======
     const auto& x_value = prog.GetSolution(x);
     EXPECT_TRUE(CompareMatrices(x_value, x_expected, 1e-5,
->>>>>>> 5ae177de
                                 MatrixCompareType::absolute));
   }
 }
@@ -606,71 +559,39 @@
   prog.AddLinearEqualityConstraint((x2 - x1).transpose(), 1.0, {a});
 
   // Add cost
-<<<<<<< HEAD
-  auto cost = prog.AddLinearCost(Eigen::RowVector2d(1.0, 1.0), {t});
-
-  // Add Lorentz cones
-  auto lorentz_cone1 = prog.AddLorentzConeConstraint({t(0), R1a});
-  auto lorentz_cone2 = prog.AddLorentzConeConstraint({t(1), R2a});
-=======
   auto cost = prog.AddLinearCost(Eigen::Vector2d(1.0, 1.0), {t});
->>>>>>> 5ae177de
 
   RunSolver(&prog, solver);
 
   // Check the solution.
   // First check if each constraint is satisfied.
-<<<<<<< HEAD
-  EXPECT_TRUE(CompareMatrices(R1a.value(), R1_transpose * a.value(), 1e-7,
-                              MatrixCompareType::absolute));
-  EXPECT_TRUE(CompareMatrices(R2a.value(), R2_transpose * a.value(), 1e-7,
-                              MatrixCompareType::absolute));
-  EXPECT_NEAR(t.value().coeff(0), R1a.value().norm(), 1e-6);
-  EXPECT_NEAR(t.value().coeff(1), R2a.value().norm(), 1e-6);
-  EXPECT_TRUE(CompareMatrices((x2 - x1).transpose() * a.value(),
-=======
   const auto& a_value = prog.GetSolution(a);
   const auto& R1a_value = R1.transpose() * a_value;
   const auto& R2a_value = R2.transpose() * a_value;
   EXPECT_NEAR(prog.GetSolution((t(0))), R1a_value.norm(), 1e-6);
   EXPECT_NEAR(prog.GetSolution((t(1))), R2a_value.norm(), 1e-6);
   EXPECT_TRUE(CompareMatrices((x2 - x1).transpose() * a_value,
->>>>>>> 5ae177de
                               drake::Vector1d(1.0), 1e-8,
                               MatrixCompareType::absolute));
 
   // Now check if the solution is meaningful, that it really finds a separating
   // hyperplane.
   // The separating hyperplane exists if and only if p* <= 1
-<<<<<<< HEAD
-  double p_star = t.value().coeff(0) + t.value().coeff(1);
-  bool is_separated = p_star <= 1.0;
-  double t1 = t.value().coeff(0);
-  double t2 = t.value().coeff(1);
-=======
   double p_star = prog.GetSolution(t(0)) + prog.GetSolution(t(1));
   bool is_separated = p_star <= 1.0;
   double t1 = prog.GetSolution(t(0));
   double t2 = prog.GetSolution(t(1));
->>>>>>> 5ae177de
   if (is_separated) {
     // Then the hyperplane a' * x = 0.5 * (a'*x1 + t1 + a'*x2 - t2)
-    double b1 = a.value().transpose() * x1 + t1;
-    double b2 = a.value().transpose() * x2 - t2;
+    double b1 = a_value.transpose() * x1 + t1;
+    double b2 = a_value.transpose() * x2 - t2;
     double b = 0.5 * (b1 + b2);
     // Verify that b - a'*x1 >= |R1' * a|
     //             a'*x2 - b >= |R2' * a|
-<<<<<<< HEAD
-    EXPECT_TRUE(b - a.value().transpose() * x1 >=
-                (R1_transpose * a.value()).norm());
-    EXPECT_TRUE(a.value().transpose() * x2 - b >=
-                (R2_transpose * a.value()).norm());
-=======
     EXPECT_TRUE(b - a_value.transpose() * x1 >=
                 (R1.transpose() * a_value).norm());
     EXPECT_TRUE(a_value.transpose() * x2 - b >=
                 (R2.transpose() * a_value).norm());
->>>>>>> 5ae177de
   } else {
     // Now solve another SOCP to find a point y in the intersecting region
     // y = x1 + R1*u1
@@ -678,17 +599,6 @@
     // 1 >= |u1|
     // 1 >= |u2|
     MathematicalProgram prog_intersect;
-<<<<<<< HEAD
-    auto u1 = prog_intersect.AddContinuousVariables(R1.cols(), "u1");
-    auto u2 = prog_intersect.AddContinuousVariables(R2.cols(), "u2");
-    auto y = prog_intersect.AddContinuousVariables(kXdim, "y");
-
-    auto slack = prog_intersect.AddContinuousVariables(1, "slack");
-    prog_intersect.AddBoundingBoxConstraint(1, 1, slack);
-
-    prog_intersect.AddLorentzConeConstraint({slack, u1});
-    prog_intersect.AddLorentzConeConstraint({slack, u2});
-=======
     auto u1 = prog_intersect.NewContinuousVariables(R1.cols(), "u1");
     auto u2 = prog_intersect.NewContinuousVariables(R2.cols(), "u2");
     auto y = prog_intersect.NewContinuousVariables(kXdim, "y");
@@ -712,38 +622,31 @@
     b_lorentz4 << 1, Eigen::VectorXd::Zero(R2.cols());
     prog_intersect.AddLorentzConeConstraint(A_lorentz3, b_lorentz3, {u1});
     prog_intersect.AddLorentzConeConstraint(A_lorentz4, b_lorentz4, {u2});
->>>>>>> 5ae177de
 
     // Add constraint y = x1 + R1*u1
     //                y = x2 + R2*u2
-    Eigen::MatrixXd A1(y.size(), y.size() + R1.cols());
-    A1.block(0, 0, y.size(), y.size()) =
-        Eigen::MatrixXd::Identity(y.size(), y.size());
-    A1.block(0, y.size(), y.size(), R1.cols()) = -R1;
-    Eigen::MatrixXd A2(y.size(), y.size() + R2.cols());
-    A2.block(0, 0, y.size(), y.size()) =
-        Eigen::MatrixXd::Identity(y.size(), y.size());
-    A2.block(0, y.size(), y.size(), R2.cols()) = -R2;
+    Eigen::MatrixXd A1(y.rows(), y.rows() + R1.cols());
+    A1.block(0, 0, y.rows(), y.rows()) =
+        Eigen::MatrixXd::Identity(y.rows(), y.rows());
+    A1.block(0, y.rows(), y.rows(), R1.cols()) = -R1;
+    Eigen::MatrixXd A2(y.rows(), y.rows() + R2.cols());
+    A2.block(0, 0, y.rows(), y.rows()) =
+        Eigen::MatrixXd::Identity(y.rows(), y.rows());
+    A2.block(0, y.rows(), y.rows(), R2.cols()) = -R2;
     prog_intersect.AddLinearEqualityConstraint(A1, x1, {y, u1});
     prog_intersect.AddLinearEqualityConstraint(A2, x2, {y, u2});
 
     RunSolver(&prog_intersect, solver);
 
     // Check if the constraints are satisfied
-<<<<<<< HEAD
-    EXPECT_LE(u1.value().norm(), 1);
-    EXPECT_LE(u2.value().norm(), 1);
-    EXPECT_TRUE(CompareMatrices(y.value(), x1 + R1 * u1.value(), 1e-8,
-=======
     const auto& u1_value = prog_intersect.GetSolution(u1);
     const auto& u2_value = prog_intersect.GetSolution(u2);
     EXPECT_LE(u1_value.norm(), 1);
     EXPECT_LE(u2_value.norm(), 1);
     const auto& y_value = prog_intersect.GetSolution(y);
     EXPECT_TRUE(CompareMatrices(y_value, x1 + R1 * u1_value, 1e-8,
->>>>>>> 5ae177de
                                 MatrixCompareType::absolute));
-    EXPECT_TRUE(CompareMatrices(y.value(), x2 + R2 * u2.value(), 1e-8,
+    EXPECT_TRUE(CompareMatrices(y_value, x2 + R2 * u2_value, 1e-8,
                                 MatrixCompareType::absolute));
   }
 }
@@ -786,15 +689,6 @@
 
   MathematicalProgram prog_socp;
 
-<<<<<<< HEAD
-  auto x_socp = prog_socp.AddContinuousVariables(kXdim, "x");
-  auto y = prog_socp.AddContinuousVariables(1, "y");
-  auto z = prog_socp.AddContinuousVariables(1, "z");
-  auto w = prog_socp.AddContinuousVariables(kXdim, "w");
-
-  prog_socp.AddBoundingBoxConstraint(2.0, 2.0, z);
-  prog_socp.AddRotatedLorentzConeConstraint({y, z, w});
-=======
   auto x_socp = prog_socp.NewContinuousVariables(kXdim, "x");
   auto y = prog_socp.NewContinuousVariables<1>("y");
   auto w = prog_socp.NewContinuousVariables(kXdim, "w");
@@ -805,7 +699,6 @@
   Eigen::VectorXd b_lorentz(2 + kXdim);
   b_lorentz << 2, Eigen::VectorXd::Zero(1 + kXdim);
   prog_socp.AddRotatedLorentzConeConstraint(A_lorentz, b_lorentz, {y, w});
->>>>>>> 5ae177de
 
   Eigen::LLT<Eigen::MatrixXd, Eigen::Upper> lltOfQ(Q_symmetric);
   Eigen::MatrixXd Q_sqrt = lltOfQ.matrixU();
@@ -822,17 +715,6 @@
   prog_socp.AddCost(cost_socp1, {x_socp});
   prog_socp.AddLinearCost(drake::Vector1d(1.0), {y});
   RunSolver(&prog_socp, solver);
-<<<<<<< HEAD
-  double objective_value_socp =
-      c.transpose() * x_socp.value() + y.value().coeff(0);
-
-  // Check the solution
-  EXPECT_NEAR(2 * y.value().coeff(0), w.value().squaredNorm(), 1E-6);
-  EXPECT_TRUE(CompareMatrices(w.value(), Q_sqrt * x_socp.value(), 1e-6,
-                              MatrixCompareType::absolute));
-  EXPECT_GE(y.value().coeff(0), 0);
-  EXPECT_TRUE(CompareMatrices(w.value(), Q_sqrt * x_socp.value(), 1E-6,
-=======
   const auto& x_socp_value = prog_socp.GetSolution(x_socp);
   double objective_value_socp =
       c.transpose() * x_socp_value + prog_socp.GetSolution(y(0));
@@ -844,7 +726,6 @@
                               MatrixCompareType::absolute));
   EXPECT_GE(prog_socp.GetSolution(y(0)), 0);
   EXPECT_TRUE(CompareMatrices(w_value, Q_sqrt * x_socp_value, 1E-6,
->>>>>>> 5ae177de
                               MatrixCompareType::absolute));
 
   // Now solve the problem as a QP.
@@ -853,11 +734,6 @@
   prog_qp.AddQuadraticCost(Q, c, {x_qp});
   prog_qp.AddLinearConstraint(A, b_lb, b_ub, {x_qp});
   RunSolver(&prog_qp, solver);
-<<<<<<< HEAD
-  double objective_value_qp =
-      0.5 * (x_qp.value().transpose() * Q * x_qp.value()).coeff(0, 0) +
-      c.transpose() * x_qp.value();
-=======
   const auto& x_qp_value = prog_qp.GetSolution(x_qp);
   Eigen::RowVectorXd x_qp_transpose = x_qp_value.transpose();
   Eigen::VectorXd Q_x_qp = Q * x_qp_value;
@@ -865,11 +741,10 @@
   for (int i = 0; i < kXdim; ++i) {
     objective_value_qp += 0.5 * x_qp_value(i) * Q_x_qp(i);
   }
->>>>>>> 5ae177de
 
   // TODO(hongkai.dai@tri.global): tighten the tolerance. socp does not really
   // converge to true optimal yet.
-  EXPECT_TRUE(CompareMatrices(x_qp.value(), x_socp.value(), 2e-4,
+  EXPECT_TRUE(CompareMatrices(x_qp_value, x_socp_value, 2e-4,
                               MatrixCompareType::absolute));
   EXPECT_TRUE(std::abs(objective_value_qp - objective_value_socp) < 1E-6);
 }
@@ -942,14 +817,6 @@
                            const MathematicalProgramSolverInterface& solver) {
   int num_nodes = weight.rows();
   MathematicalProgram prog;
-<<<<<<< HEAD
-  auto x = prog.AddContinuousVariables(num_nodes, "x");
-  auto y = prog.AddContinuousVariables(num_nodes, "y");
-  auto t = prog.AddContinuousVariables(num_nodes - 1, "t");
-  prog.AddBoundingBoxConstraint(end_pos1, end_pos1, {x(0), y(0)});
-  prog.AddBoundingBoxConstraint(end_pos2, end_pos2,
-                                {x(num_nodes - 1), y(num_nodes - 1)});
-=======
   auto x = prog.NewContinuousVariables(num_nodes, "x");
   auto y = prog.NewContinuousVariables(num_nodes, "y");
   auto t = prog.NewContinuousVariables(num_nodes - 1, "t");
@@ -957,7 +824,6 @@
   prog.AddBoundingBoxConstraint(
       end_pos2, end_pos2,
       {x.segment<1>(num_nodes - 1), y.segment<1>(num_nodes - 1)});
->>>>>>> 5ae177de
   prog.AddBoundingBoxConstraint(
       Eigen::VectorXd::Zero(num_nodes - 1),
       Eigen::VectorXd::Constant(num_nodes - 1,
@@ -966,9 +832,6 @@
 
   // sqrt((x(i)-x(i+1))^2 + (y(i) - y(i+1))^2) <= ti + spring_rest_length
   for (int i = 0; i < num_nodes - 1; ++i) {
-<<<<<<< HEAD
-    prog.AddLorentzConeConstraint({t_plus_l0(i), x_diff(i), y_diff(i)});
-=======
     // A_lorentz1 * [x(i); x(i+1); y(i); y(i+1); t(i)] + b_lorentz1
     //     = [ti + spring_rest_length; x(i) - x(i+1); y(i) - y(i+1)]
     Eigen::Matrix<double, 3, 5> A_lorentz1;
@@ -982,7 +845,6 @@
     prog.AddLorentzConeConstraint(
         A_lorentz1, b_lorentz1,
         {x.segment<2>(i), y.segment<2>(i), t.segment<1>(i)});
->>>>>>> 5ae177de
   }
 
   // Add constraint z >= t_1^2 + .. + t_(N-1)^2
@@ -994,13 +856,8 @@
   b_lorentz2 << 1, Eigen::VectorXd::Zero(num_nodes);
   prog.AddRotatedLorentzConeConstraint(A_lorentz2, b_lorentz2, {z, t});
 
-<<<<<<< HEAD
-  prog.AddLinearCost(drake::Vector1d(spring_stiffness / 2), {z(1)});
-  prog.AddLinearCost(weight.transpose(), {y});
-=======
   prog.AddLinearCost(drake::Vector1d(spring_stiffness / 2), {z});
   prog.AddLinearCost(weight, {y});
->>>>>>> 5ae177de
 
   RunSolver(&prog, solver);
 
@@ -1014,23 +871,6 @@
     precision = 2e-2;
   }
   for (int i = 0; i < num_nodes - 1; ++i) {
-<<<<<<< HEAD
-    Eigen::Vector2d spring(x.value()(i + 1) - x.value()(i),
-                           y.value()(i + 1) - y.value()(i));
-    if (spring.norm() < spring_rest_length) {
-      EXPECT_LE(t.value()(i), 1E-3);
-      EXPECT_GE(t.value()(i), 0 - 1E-10);
-    } else {
-      EXPECT_TRUE(std::abs(spring.norm() - spring_rest_length - t.value()(i)) <
-                  1E-3);
-    }
-  }
-  EXPECT_TRUE(std::abs(z.value()(1) - t.value().squaredNorm()) < 1E-3);
-  // Now test equilibrium.
-  for (int i = 1; i < num_nodes - 1; i++) {
-    Eigen::Vector2d left_spring(x.value().coeff(i - 1) - x.value().coeff(i),
-                                y.value().coeff(i - 1) - y.value().coeff(i));
-=======
     Eigen::Vector2d spring(prog.GetSolution(x(i + 1)) - prog.GetSolution(x(i)),
                            prog.GetSolution(y(i + 1)) - prog.GetSolution(y(i)));
     if (spring.norm() < spring_rest_length) {
@@ -1048,7 +888,6 @@
     Eigen::Vector2d left_spring(
         prog.GetSolution(x(i - 1)) - prog.GetSolution(x(i)),
         prog.GetSolution(y(i - 1)) - prog.GetSolution(y(i)));
->>>>>>> 5ae177de
     Eigen::Vector2d left_spring_force;
     double left_spring_length = left_spring.norm();
     if (left_spring_length < spring_rest_length) {
@@ -1057,14 +896,9 @@
       left_spring_force = (left_spring_length - spring_rest_length) *
                           spring_stiffness * left_spring / left_spring_length;
     }
-<<<<<<< HEAD
-    Eigen::Vector2d right_spring(x.value().coeff(i + 1) - x.value().coeff(i),
-                                 y.value().coeff(i + 1) - y.value().coeff(i));
-=======
     Eigen::Vector2d right_spring(
         prog.GetSolution(x(i + 1)) - prog.GetSolution(x(i)),
         prog.GetSolution(y(i + 1)) - prog.GetSolution(y(i)));
->>>>>>> 5ae177de
     Eigen::Vector2d right_spring_force;
     double right_spring_length = right_spring.norm();
     if (right_spring_length < spring_rest_length) {
@@ -1094,27 +928,6 @@
                         spring_stiffness_coefficient, end_pos1, end_pos2,
                         solver);
 }
-<<<<<<< HEAD
-
-void GetLinearProgramSolvers(
-    std::list<std::unique_ptr<MathematicalProgramSolverInterface>>* solvers) {
-  AddSolverToListIfAvailable("Gurobi", solvers);
-  AddSolverToListIfAvailable("Mosek", solvers);
-}
-
-void GetQuadraticProgramSolvers(
-    std::list<std::unique_ptr<MathematicalProgramSolverInterface>>* solvers) {
-  AddSolverToListIfAvailable("Gurobi", solvers);
-  AddSolverToListIfAvailable("Mosek", solvers);
-}
-
-void GetSecondOrderConicProgramSolvers(
-    std::list<std::unique_ptr<MathematicalProgramSolverInterface>>* solvers) {
-  AddSolverToListIfAvailable("Gurobi", solvers);
-  AddSolverToListIfAvailable("Mosek", solvers);
-}
-=======
->>>>>>> 5ae177de
 }  // namespace
 
 GTEST_TEST(TestConvexOptimization, TestLinearProgramFeasibility) {
@@ -1233,8 +1046,6 @@
   }
 }
 
-<<<<<<< HEAD
-=======
 GTEST_TEST(TestConvexOptimization, TestQuadraticProgram5) {
   std::list<std::unique_ptr<MathematicalProgramSolverInterface>> solvers;
   GetQuadraticProgramSolvers(&solvers);
@@ -1295,7 +1106,6 @@
   }
 }
 
->>>>>>> 5ae177de
 GTEST_TEST(TestConvexOptimization, TestEllipsoidsSeparation0) {
   std::list<std::unique_ptr<MathematicalProgramSolverInterface>> solvers;
   GetSecondOrderConicProgramSolvers(&solvers);
