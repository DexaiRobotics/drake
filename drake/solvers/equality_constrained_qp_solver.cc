--- conflicted
+++ resolved
@@ -15,18 +15,34 @@
 
 SolutionResult EqualityConstrainedQPSolver::Solve(
     MathematicalProgram& prog) const {
-  // Given a QP with equality constraints, we can use the KKT conditions
-  // for the optimal solution to write a linear system that produces
-  // our answer.
-  // (see https://www.math.uh.edu/~rohop/fall_06/Chapter3.pdf)
-  // Does not explicitly handle undertermined cases.
+  // There are three ways to solve the KKT subproblem for convex QPs.
+  // Formally, we want to solve:
+  // | G  A' | | x | = | -c |
+  // | A  0  | | y | = |  b |
+  // for problem variables x and Lagrange multiplier variables y. This
+  // corresponds to the QP:
+  // minimize 1/2 x'*G*x + c'*x
+  // s.t.:    A*x = b
+  // Approach 1: Solve the full linear system above.
+  // Approach 2: Use the Schur complement ("range space" approach).
+  // Approach 3: Use the nullspace of A ("null space" approach).
 
-  // TODO(gizatt@mit.edu): This way of detecting whether our
-  // constraints are satisfied will scale poorly as we add
-  // more constraint and cost types, and more solvers, as
-  // a change to any of these accessors or addition of new
-  // cost or constraint types will require editing this check
-  // in every solver.
+  // The QP approach attempts Approach (2) and falls back to Approach (1).
+  // The Approach (1) implementation is vestigial and uses a singular value
+  // decomposition. Approach (1) could be made slightly faster by using a
+  // QR factorization instead. It could be made considerably faster than that
+  // if the A matrix were known to have full row rank, which would allow
+  // a symmetric LDL' factorization to be used. As long as the quadratic
+  // cost matrix is symmetric and positive definite, both approaches should
+  // yield the same optimal point; the same set of Lagrange multipliers is
+  // not guaranteed (but the Lagrange multipliers are not currently being
+  // returned to the user).
+  //
+  // This implementation was conducted using [Nocedal 1999], Ch. 16 (Quadratic
+  // Programming).  It is recommended that programmers desiring to modify this
+  // code have a solid understanding of equality constrained quadratic
+  // programming before proceeding.
+  // - J. Nocedal and S. Wright. Numerical Optimization. Springer, 1999.
   DRAKE_ASSERT(prog.generic_constraints().empty());
   DRAKE_ASSERT(prog.generic_costs().empty());
   DRAKE_ASSERT(prog.linear_constraints().empty());
@@ -38,24 +54,11 @@
     num_constraints += binding.constraint()->A().rows();
   }
 
-  // The expanded problem introduces a lagragian multiplier for each
-  // linear equality constraint.
-  size_t num_full_vars = prog.num_vars() + num_constraints;
-  Eigen::MatrixXd A_full = Eigen::MatrixXd::Zero(num_full_vars, num_full_vars);
-  Eigen::VectorXd b_full = Eigen::VectorXd::Zero(num_full_vars);
-
-  // Assemble the A and b matrices -- first by summing over
-  // quadratic costs ...
+  // Setup the quadratic cost matrix and linear cost vector.
+  Eigen::MatrixXd G = Eigen::MatrixXd::Zero(prog.num_vars(), prog.num_vars());
+  Eigen::VectorXd c = Eigen::VectorXd::Zero(prog.num_vars());
   for (auto const& binding : prog.quadratic_costs()) {
     size_t index = 0;
-<<<<<<< HEAD
-    for (const DecisionVariableView& v : binding.variable_list()) {
-      A_full.block(v.index(), v.index(), v.size(), v.size()) +=
-          binding.constraint()->Q().block(index, index, v.size(), v.size());
-      b_full.segment(v.index(), v.size()) -=
-          binding.constraint()->b().segment(index, v.size());
-      index += v.size();
-=======
     const auto& Q = binding.constraint()->Q();
     const auto& b = binding.constraint()->b();
     for (const auto& v : binding.variable_list().variables()) {
@@ -72,24 +75,17 @@
         c(v_index[i]) += b(index + i);
       }
       index += num_v_variables;
->>>>>>> 5ae177de
     }
   }
 
-  // ... and then the lagrangian multiplier penalty entries:
-  size_t constraint_index = prog.num_vars();
+  // Setup the linear constraints.
+  Eigen::MatrixXd A = Eigen::MatrixXd::Zero(num_constraints, prog.num_vars());
+  Eigen::VectorXd b = Eigen::VectorXd::Zero(num_constraints);
+  int constraint_index = 0;
   for (auto const& binding : prog.linear_equality_constraints()) {
-    auto const& c = binding.constraint();
-    size_t n = c->A().rows();
+    auto const& bc = binding.constraint();
+    size_t n = bc->A().rows();
     size_t var_index = 0;
-<<<<<<< HEAD
-    for (const DecisionVariableView& v : binding.variable_list()) {
-      A_full.block(constraint_index, v.index(), n, v.size()) =
-          c->A().middleCols(var_index, v.size());
-      A_full.block(v.index(), constraint_index, v.size(), n) =
-          (c->A().middleCols(var_index, v.size())).transpose();
-      var_index += v.size();
-=======
     for (const auto& v : binding.variable_list().variables()) {
       DRAKE_ASSERT(v.cols() == 1);
       int num_v_variables = v.rows();
@@ -98,20 +94,59 @@
                 1) = bc->A().col(var_index + i);
       }
       var_index += num_v_variables;
->>>>>>> 5ae177de
     }
-    b_full.segment(constraint_index, n) =
-        c->lower_bound().segment(0, n);  // = c->upper_bound() since it's
-                                         //  an equality constraint
+    b.segment(constraint_index, n) =
+        bc->lower_bound().segment(0, n);  // = c->upper_bound() since it's
+    //  an equality constraint
     constraint_index += n;
   }
+
+  // Check for positive definite Hessian matrix.
+  Eigen::LLT<Eigen::MatrixXd> llt(G);
+  if (llt.info() == Eigen::Success) {
+    // Matrix is positive definite. (inv(G)*A')' = A*inv(G) because G is
+    // symmetric.
+    Eigen::MatrixXd AiG_T = llt.solve(A.transpose());
+
+    // Compute a full pivoting, QR factorization.
+    Eigen::FullPivHouseholderQR<Eigen::MatrixXd> qr(A * AiG_T);
+
+    // Solve using least-squares A*inv(G)*A'y = A*inv(W)*c + b for `y`.
+    Eigen::VectorXd lambda = qr.solve(AiG_T.transpose() * c + b);
+
+    // Solve G*x = A'y - c
+    prog.SetDecisionVariableValues(llt.solve(A.transpose() * lambda - c));
+    prog.SetSolverResult("Equality Constrained QP Solver", 0);
+    return SolutionResult::kSolutionFound;
+  }
+
+  // The following code assumes that the Hessian is not positive definite.
+  // It uses the singular value decomposition, which is generally overkill but
+  // does provide a useful fallback in the case that the range space approach
+  // above fails.
+
+  // The expanded problem introduces a Lagrangian multiplier for each
+  // linear equality constraint.
+  size_t num_full_vars = prog.num_vars() + num_constraints;
+  Eigen::MatrixXd A_full(num_full_vars, num_full_vars);
+  Eigen::VectorXd b_full(num_full_vars);
+
+  // Set up the big matrix.
+  A_full.block(0, 0, G.rows(), G.cols()) = G;
+  A_full.block(0, G.cols(), A.cols(), A.rows()) = -A.transpose();
+  A_full.block(G.rows(), 0, A.rows(), A.cols()) = A;
+  A_full.block(G.rows(), G.cols(), A.rows(), A.rows()).setZero();
+
+  // Set up the right hand side vector.
+  b_full.segment(0, G.rows()) = -c;
+  b_full.segment(G.rows(), A.rows()) = b;
 
   // Compute the least-squares solution.
   Eigen::VectorXd sol =
       A_full.jacobiSvd(Eigen::ComputeThinU | Eigen::ComputeThinV).solve(b_full);
   prog.SetDecisionVariableValues(sol.segment(0, prog.num_vars()));
 
-  prog.SetSolverResult("Equality Constrained QP Solver", 0);
+  prog.SetSolverResult(SolverName(), 0);
   return SolutionResult::kSolutionFound;
 }
 
