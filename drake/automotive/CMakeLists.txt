--- conflicted
+++ resolved
@@ -1,4 +1,5 @@
 add_subdirectory(gen)
+add_subdirectory(maliput)
 
 if(BUILD_TESTING)
   add_subdirectory(test)
@@ -14,8 +15,6 @@
   gen/simple_car_state.cc
   idm_planner.cc
   linear_car.cc
-<<<<<<< HEAD
-=======
   maliput/api/road_geometry.cc
   maliput/monolane/arc_lane.cc
   maliput/monolane/branch_point.cc
@@ -26,7 +25,6 @@
   maliput/monolane/loader.cc
   maliput/monolane/road_geometry.cc
   maliput/monolane/segment.cc
->>>>>>> 5ae177de
   simple_car.cc
   single_lane_ego_and_agent.cc
   trajectory_car.cc
