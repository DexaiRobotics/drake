--- conflicted
+++ resolved
@@ -41,25 +41,6 @@
 
   /// @name Getters and Setters
   //@{
-<<<<<<< HEAD
-  // x
-  const T x() const { return this->GetAtIndex(K::kX); }
-  void set_x(const T& x) { this->SetAtIndex(K::kX, x); }
-  // y
-  const T y() const { return this->GetAtIndex(K::kY); }
-  void set_y(const T& y) { this->SetAtIndex(K::kY, y); }
-  // z
-  const T z() const { return this->GetAtIndex(K::kZ); }
-  void set_z(const T& z) { this->SetAtIndex(K::kZ, z); }
-  // roll
-  const T roll() const { return this->GetAtIndex(K::kRoll); }
-  void set_roll(const T& roll) { this->SetAtIndex(K::kRoll, roll); }
-  // pitch
-  const T pitch() const { return this->GetAtIndex(K::kPitch); }
-  void set_pitch(const T& pitch) { this->SetAtIndex(K::kPitch, pitch); }
-  // yaw
-  const T yaw() const { return this->GetAtIndex(K::kYaw); }
-=======
   /// x
   const T& x() const { return this->GetAtIndex(K::kX); }
   void set_x(const T& x) { this->SetAtIndex(K::kX, x); }
@@ -77,7 +58,6 @@
   void set_pitch(const T& pitch) { this->SetAtIndex(K::kPitch, pitch); }
   /// yaw
   const T& yaw() const { return this->GetAtIndex(K::kYaw); }
->>>>>>> 5ae177de
   void set_yaw(const T& yaw) { this->SetAtIndex(K::kYaw, yaw); }
   //@}
 };
