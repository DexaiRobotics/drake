--- conflicted
+++ resolved
@@ -83,9 +83,8 @@
   std::map<std::string, std::string> map;
   std::string key, val;
   std::size_t begin_key = data.find('{');
-  std::size_t end_key, begin_val;
-  std::size_t end_val = 0;
-
+  std::size_t end_key, begin_val, end_val;
+  
   while (begin_key != std::string::npos){
 
     // keys are all strings
@@ -126,6 +125,8 @@
     }else if (data.substr(begin_val,5)=="false"){
       end_val = begin_val+4;
       begin_key = end_val+1;
+    }else{
+      throw; // could not detect the type
     }
     val = data.substr(begin_val,end_val-begin_val+1);
 
@@ -138,11 +139,7 @@
 Eigen::Matrix<double, size, 1> json_to_eigen_d(const std::string& data){
   auto string_list = parse_json_list(data);
   Eigen::Matrix<double, size, 1> vec(string_list.size());
-<<<<<<< HEAD
-  for (unsigned int i=0; i<string_list.size(); i++){
-=======
   for (unsigned int i=0; i< string_list.size(); i++){
->>>>>>> a98ccac4
     vec[i] = parse_json_double(string_list[i]);
   }
   return vec;
