--- conflicted
+++ resolved
@@ -36,21 +36,7 @@
         drake-shapes
         eigen3)
 
-<<<<<<< HEAD
-#  add_library_with_exports(LIB_NAME drakeKukaIiwaLCMHandler SOURCE_FILES
-#      kuka_message_handler.cc)
-#  target_link_libraries(drakeKukaIiwaLCMHandler
-#      drakeLCMSystem
-#      drakeLCMTypes)
-#  pods_install_libraries(drakeKukaIiwaLCMHandler)
   drake_install_headers(kuka_message_handler.h)
-#  pods_install_pkg_config_file(drake-kuka-iiwa-LCM-Handler
-#      LIBS -ldrakeKukaIiwaLCMHandler
-#      REQUIRES
-#      VERSION 0.0.1)
-=======
-  drake_install_headers(kuka_message_handler.h)
->>>>>>> 2bd39c8b
 
   drake_install_headers(kuka_lcm_planner.h)
   drake_install_headers(parse_json.h)
@@ -64,19 +50,6 @@
       lcm
       robotlocomotion-lcmtypes-cpp)
 
-<<<<<<< HEAD
-  add_executable(test_kuka_dircol test_kuka_dircol.cc)
-  target_link_libraries(test_kuka_dircol
-      drakeRigidBodyPlant
-      drakeRBM
-      drakeDynamicConstraint
-      drakeRBSystem
-      drakePendulumPlant
-      drakeTrajectoryOptimization
-      drakeCommon)
-
-=======
->>>>>>> 2bd39c8b
   add_executable(run_kuka_iiwa_arm_dynamics run_kuka_iiwa_arm_dynamics.cc)
   target_link_libraries(run_kuka_iiwa_arm_dynamics
       drakeKukaIiwaArmCommon
@@ -130,8 +103,6 @@
   drake_add_test(
       NAME kuka_simulation COMMAND kuka_simulation -simulation_sec 0.1)
 
-<<<<<<< HEAD
-=======
 #  add_executable(kuka_ik_sine_demo kuka_ik_sine_demo.cc)
 #  target_link_libraries(kuka_ik_sine_demo drakeIK
 #      drakeTrajectories
@@ -159,7 +130,7 @@
 #      drakeRBSystem
 #      drakeLCMSystem
 #      gflags)
->>>>>>> f4057b2e8ff50abf6d14d9b3cdc9cd99b1530184
+
 endif()
 
 add_subdirectory(controlled_kuka)
