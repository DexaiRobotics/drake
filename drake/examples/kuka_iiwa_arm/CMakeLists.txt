--- conflicted
+++ resolved
@@ -130,10 +130,7 @@
 #      drakeRBSystem
 #      drakeLCMSystem
 #      gflags)
-<<<<<<< HEAD
 
-=======
->>>>>>> 51a22fa4
 endif()
 
 add_subdirectory(controlled_kuka)
