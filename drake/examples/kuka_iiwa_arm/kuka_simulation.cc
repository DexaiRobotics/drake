/// @file
///
/// Implements a simulation of the KUKA iiwa arm.  Like the driver for the
/// physical arm, this simulation communicates over LCM using lcmt_iiwa_status
/// and lcmt_iiwa_command messages. It is intended to be a be a direct
/// replacement for the KUKA iiwa driver and the actual robot hardware.

#include <memory>

#include <gflags/gflags.h>

#include "drake/common/drake_assert.h"
#include "drake/common/drake_path.h"
#include "drake/examples/kuka_iiwa_arm/iiwa_common.h"
#include "drake/examples/kuka_iiwa_arm/iiwa_lcm.h"
#include "drake/lcm/drake_lcm.h"
#include "drake/multibody/parsers/urdf_parser.h"
#include "drake/multibody/rigid_body_plant/drake_visualizer.h"
#include "drake/multibody/rigid_body_plant/rigid_body_plant.h"
#include "drake/multibody/rigid_body_tree_construction.h"
#include "drake/systems/analysis/simulator.h"
#include "drake/systems/controllers/gravity_compensator.h"
#include "drake/systems/controllers/pid_controlled_system.h"
#include "drake/systems/framework/diagram.h"
#include "drake/systems/framework/diagram_builder.h"
#include "drake/systems/framework/leaf_system.h"
#include "drake/systems/lcm/lcm_publisher_system.h"
#include "drake/systems/lcm/lcm_subscriber_system.h"
#include "drake/systems/primitives/constant_vector_source.h"
#include "drake/systems/primitives/demultiplexer.h"
#include "drake/systems/primitives/multiplexer.h"

#include "drake/lcmt_iiwa_command.hpp"
#include "drake/lcmt_iiwa_status.hpp"

DEFINE_double(simulation_sec, std::numeric_limits<double>::infinity(),
              "Number of seconds to simulate.");

namespace drake {
namespace examples {
namespace kuka_iiwa_arm {
namespace {

using systems::ConstantVectorSource;
using systems::Context;
using systems::Demultiplexer;
using systems::Diagram;
using systems::DiagramBuilder;
using systems::DrakeVisualizer;
using systems::GravityCompensator;
using systems::Multiplexer;
using systems::PidControlledSystem;
using systems::RigidBodyPlant;
using systems::Simulator;
<<<<<<< HEAD
using systems::SystemOutput;

// TODO(sam.creasey) If this could be made slightly more generic, it
// could be a good wrapper/template for LCM controlled robots.
class IiwaCommandReceiver : public systems::LeafSystem<double> {
 public:
  explicit IiwaCommandReceiver(int num_joints) {
    this->DeclareAbstractInputPort(systems::kContinuousSampling);
    this->DeclareOutputPort(systems::kVectorValued, num_joints,
                            systems::kContinuousSampling);
  }

  void EvalOutput(const Context<double>& context,
                  SystemOutput<double>* output) const {
    const systems::AbstractValue* input = this->EvalAbstractInput(context, 0);
    DRAKE_ASSERT(input != nullptr);
    const auto& command = input->GetValue<lcmt_iiwa_command>();
    auto output_vec = this->GetMutableOutputVector(output, 0);

    // If we're using a default constructed message (haven't received
    // a command yet), just return 0.
    if (command.num_joints == 0) {
      output_vec.fill(0);
    } else {
      for (int i = 0; i < command.num_joints; ++i) {
        output_vec(i) = command.joint_position[i];
      }
    }

    // TODO(sam.creasey) Support torque control some day.
    DRAKE_ASSERT(command.num_torques == 0);
  }
};

// This system has two input ports.  Input port zero is for the
// current state of the plant and input port one for the most recently
// received command.
class IiwaStatusSender : public systems::LeafSystem<double> {
 public:
  // TODO(liang.fok): Replace these with semantically meaningful accessor
  // methods like get_state_input_port() and get_command_input_port().
  static const int kStateInputPort = 0;
  static const int kCommandInputPort = 1;

  explicit IiwaStatusSender(int num_joints) : num_joints_(num_joints) {
    this->DeclareInputPort(systems::kVectorValued, num_joints * 2,
                           systems::kContinuousSampling);
    this->DeclareInputPort(systems::kVectorValued, num_joints,
                           systems::kContinuousSampling);
    this->DeclareAbstractOutputPort(systems::kContinuousSampling);
  }

  std::unique_ptr<SystemOutput<double>> AllocateOutput(
      const Context<double>& context) const override {
    auto output = std::make_unique<systems::LeafSystemOutput<double>>();
    lcmt_iiwa_status msg{};
    msg.num_joints = num_joints_;
    msg.joint_position_measured.resize(msg.num_joints, 0);
    msg.joint_position_commanded.resize(msg.num_joints, 0);
    msg.joint_position_ipo.resize(msg.num_joints, 0);
    msg.joint_velocity_estimated.resize(msg.num_joints, 0);
    msg.joint_torque_measured.resize(msg.num_joints, 0);
    msg.joint_torque_commanded.resize(msg.num_joints, 0);
    msg.joint_torque_external.resize(msg.num_joints, 0);

    output->get_mutable_ports()->emplace_back(
        std::make_unique<systems::OutputPort>(
            std::make_unique<systems::Value<lcmt_iiwa_status>>(msg)));
    return std::unique_ptr<SystemOutput<double>>(output.release());
  }

  void EvalOutput(const Context<double>& context,
                  SystemOutput<double>* output) const override {
    systems::AbstractValue* mutable_data = output->GetMutableData(0);
    lcmt_iiwa_status& status =
        mutable_data->GetMutableValue<lcmt_iiwa_status>();

    status.utime = context.get_time() * 1e6;
    const systems::BasicVector<double>* state =
        this->EvalVectorInput(context, 0);
    const systems::BasicVector<double>* command =
        this->EvalVectorInput(context, 1);
    for (int i = 0; i < num_joints_; ++i) {
      status.joint_position_measured[i] = state->GetAtIndex(i);
      status.joint_position_commanded[i] = command->GetAtIndex(i);
    }
  }

 private:
  int num_joints_{0};
};
=======
>>>>>>> 5ae177de

// TODO(sam.creasey) We should de-duplicate this with kuka_demo.cc.
// I'm holding off for now because I still need to investigate how to
// create the combined Schunk+iiwa system, and I'm not sure what
// allowances I'll need in the simulation setup to get that to work.
template<typename T>
class SimulatedKuka : public systems::Diagram<T> {
 public:
  SimulatedKuka() {
    this->set_name("SimulatedKuka");
    DiagramBuilder<T> builder;

    // The following curly brace defines a scope that quarantines local
    // variables `rigid_body_tree` and `plant`, which are of type
    // `std::unique_ptr`. Ownership of `rigid_body_tree` is passed to `plant`
    // and ownership of `plant` is passed to `controller`. We quarantine these
    // local variables to prevent downstream code from seg faulting by trying to
    // access `rigid_body_tree` or `plant` after ownership is transferred.
    {
      // Instantiates a model of the world.
      auto rigid_body_tree = std::make_unique<RigidBodyTree<double>>();
      drake::parsers::urdf::AddModelInstanceFromUrdfFile(
          drake::GetDrakePath() +
<<<<<<< HEAD
          "/examples/kuka_iiwa_arm/urdf/iiwa14_fixed_gripper.urdf", 
=======
          "/examples/kuka_iiwa_arm/urdf/iiwa14_simplified_collision.urdf",
>>>>>>> 5ae177de
          drake::multibody::joints::kFixed,
          nullptr /* weld to frame */, rigid_body_tree.get());

      drake::multibody::AddFlatTerrainToWorld(rigid_body_tree.get());

      // Instantiates a RigidBodyPlant from an MBD model of the world.
      auto plant = std::make_unique<RigidBodyPlant<T>>(
          std::move(rigid_body_tree));
      plant_ = plant.get();

      DRAKE_ASSERT(plant_->get_input_port(0).size() ==
                   plant_->get_num_positions());

      // Constants are chosen by trial and error to qualitatively match
      // an experimental run with the same initial conditions and
      // planner.  Quantitative comparisons would require torque control
      // and a more careful estimation of the model constants such as
      // friction in the joints.
      const double kp = 2.0;  // proportional constant.
      const double ki = 0.0;  // integral constant.
      const double kd = 1.0;  // derivative constant.  See below!
      controller_ = builder.template AddSystem<PidControlledSystem<T>>(
          std::move(plant), kp, ki, kd);
    }
    DRAKE_DEMAND(controller_ != nullptr);
    const RigidBodyTreed& tree = plant_->get_rigid_body_tree();

    // TODO(liang.fok): Modify controller to provide named accessors to these
    // ports.
    const int kControllerFeedforwardInputPort = 0;
    const int kControllerFeedbackInputPort = 1;

    // The iiwa's control protocol doesn't have any way to express the
    // desired velocity for the arm, so this simulation doesn't take
    // target velocities as an input.  The PidControlledSystem does
    // want target velocities to calculate the D term.  Since we don't
    // have any logic to calculate the desired target velocity (yet!)
    // set the D term (to stabilize the arm near the commanded
    // position) and feed a desired velocity vector of zero.
    auto zero_source = builder.template AddSystem<ConstantVectorSource<T>>(
        Eigen::VectorXd::Zero(tree.get_num_velocities()));
    auto input_mux = builder.template AddSystem<Multiplexer<T>>(
        std::vector<int>{tree.get_num_positions(), tree.get_num_velocities()});
    builder.Connect(zero_source->get_output_port(),
                    input_mux->get_input_port(1));
    builder.Connect(input_mux->get_output_port(0),
                    controller_->get_input_port(kControllerFeedbackInputPort));

    auto gravity_compensator =
        builder.template AddSystem<GravityCompensator<T>>(tree);

    // Split the input state into two signals one with the positions and one
    // with the velocities.
    // For Kuka:
    // -  get_num_states() = 14
    // -  get_num_positions() = 7
    auto rbp_state_demux = builder.template AddSystem<Demultiplexer<T>>(
        plant_->get_num_states(), plant_->get_num_positions());
    builder.Connect(controller_->get_output_port(0),
                    rbp_state_demux->get_input_port(0));

    // Connects the gravity compensator to the output generalized positions.
    builder.Connect(rbp_state_demux->get_output_port(0),
                    gravity_compensator->get_input_port(0));
    builder.Connect(gravity_compensator->get_output_port(0),
                    controller_->get_input_port(
                        kControllerFeedforwardInputPort));

    builder.ExportInput(input_mux->get_input_port(0));
    builder.ExportOutput(controller_->get_output_port(0));
    builder.BuildInto(this);
  }

  const RigidBodyPlant<T>& get_plant() const { return *plant_; }

 private:
  RigidBodyPlant<T>* plant_{nullptr};
  PidControlledSystem<T>* controller_{nullptr};
};

int DoMain() {
  systems::DiagramBuilder<double> builder;
  auto model = builder.AddSystem<SimulatedKuka<double>>();

  const RigidBodyTree<double>& tree =
      model->get_plant().get_rigid_body_tree();
  VerifyIiwaTree(tree);

  // Creates and adds LCM publisher for visualization.
  drake::lcm::DrakeLcm lcm;
  DrakeVisualizer* visualizer =
      builder.AddSystem<DrakeVisualizer>(tree, &lcm);

  // Create the command subscriber and status publisher.
  auto command_sub = builder.AddSystem(
      systems::lcm::LcmSubscriberSystem::Make<lcmt_iiwa_command>(
          "IIWA_COMMAND", &lcm));
  auto command_receiver = builder.AddSystem<IiwaCommandReceiver>();

  auto status_pub = builder.AddSystem(
      systems::lcm::LcmPublisherSystem::Make<lcmt_iiwa_status>(
          "IIWA_STATUS", &lcm));
  auto status_sender = builder.AddSystem<IiwaStatusSender>();

  builder.Connect(command_sub->get_output_port(0),
                  command_receiver->get_input_port(0));
  builder.Connect(command_receiver->get_output_port(0),
                  model->get_input_port(0));
  builder.Connect(model->get_output_port(0),
                  visualizer->get_input_port(0));
  builder.Connect(model->get_output_port(0),
                  status_sender->get_state_input_port());
  builder.Connect(command_receiver->get_output_port(0),
                  status_sender->get_command_input_port());
  builder.Connect(status_sender->get_output_port(0),
                  status_pub->get_input_port(0));
  auto sys = builder.Build();

  Simulator<double> simulator(*sys);

  lcm.StartReceiveThread();
  simulator.Initialize();

  // Simulate for a very long time.
  simulator.StepTo(FLAGS_simulation_sec);

  return 0;
}

}  // namespace
}  // namespace kuka_iiwa_arm
}  // namespace examples
}  // namespace drake

int main(int argc, char* argv[]) {
  gflags::ParseCommandLineFlags(&argc, &argv, true);
  return drake::examples::kuka_iiwa_arm::DoMain();
}<|MERGE_RESOLUTION|>--- conflicted
+++ resolved
@@ -52,100 +52,6 @@
 using systems::PidControlledSystem;
 using systems::RigidBodyPlant;
 using systems::Simulator;
-<<<<<<< HEAD
-using systems::SystemOutput;
-
-// TODO(sam.creasey) If this could be made slightly more generic, it
-// could be a good wrapper/template for LCM controlled robots.
-class IiwaCommandReceiver : public systems::LeafSystem<double> {
- public:
-  explicit IiwaCommandReceiver(int num_joints) {
-    this->DeclareAbstractInputPort(systems::kContinuousSampling);
-    this->DeclareOutputPort(systems::kVectorValued, num_joints,
-                            systems::kContinuousSampling);
-  }
-
-  void EvalOutput(const Context<double>& context,
-                  SystemOutput<double>* output) const {
-    const systems::AbstractValue* input = this->EvalAbstractInput(context, 0);
-    DRAKE_ASSERT(input != nullptr);
-    const auto& command = input->GetValue<lcmt_iiwa_command>();
-    auto output_vec = this->GetMutableOutputVector(output, 0);
-
-    // If we're using a default constructed message (haven't received
-    // a command yet), just return 0.
-    if (command.num_joints == 0) {
-      output_vec.fill(0);
-    } else {
-      for (int i = 0; i < command.num_joints; ++i) {
-        output_vec(i) = command.joint_position[i];
-      }
-    }
-
-    // TODO(sam.creasey) Support torque control some day.
-    DRAKE_ASSERT(command.num_torques == 0);
-  }
-};
-
-// This system has two input ports.  Input port zero is for the
-// current state of the plant and input port one for the most recently
-// received command.
-class IiwaStatusSender : public systems::LeafSystem<double> {
- public:
-  // TODO(liang.fok): Replace these with semantically meaningful accessor
-  // methods like get_state_input_port() and get_command_input_port().
-  static const int kStateInputPort = 0;
-  static const int kCommandInputPort = 1;
-
-  explicit IiwaStatusSender(int num_joints) : num_joints_(num_joints) {
-    this->DeclareInputPort(systems::kVectorValued, num_joints * 2,
-                           systems::kContinuousSampling);
-    this->DeclareInputPort(systems::kVectorValued, num_joints,
-                           systems::kContinuousSampling);
-    this->DeclareAbstractOutputPort(systems::kContinuousSampling);
-  }
-
-  std::unique_ptr<SystemOutput<double>> AllocateOutput(
-      const Context<double>& context) const override {
-    auto output = std::make_unique<systems::LeafSystemOutput<double>>();
-    lcmt_iiwa_status msg{};
-    msg.num_joints = num_joints_;
-    msg.joint_position_measured.resize(msg.num_joints, 0);
-    msg.joint_position_commanded.resize(msg.num_joints, 0);
-    msg.joint_position_ipo.resize(msg.num_joints, 0);
-    msg.joint_velocity_estimated.resize(msg.num_joints, 0);
-    msg.joint_torque_measured.resize(msg.num_joints, 0);
-    msg.joint_torque_commanded.resize(msg.num_joints, 0);
-    msg.joint_torque_external.resize(msg.num_joints, 0);
-
-    output->get_mutable_ports()->emplace_back(
-        std::make_unique<systems::OutputPort>(
-            std::make_unique<systems::Value<lcmt_iiwa_status>>(msg)));
-    return std::unique_ptr<SystemOutput<double>>(output.release());
-  }
-
-  void EvalOutput(const Context<double>& context,
-                  SystemOutput<double>* output) const override {
-    systems::AbstractValue* mutable_data = output->GetMutableData(0);
-    lcmt_iiwa_status& status =
-        mutable_data->GetMutableValue<lcmt_iiwa_status>();
-
-    status.utime = context.get_time() * 1e6;
-    const systems::BasicVector<double>* state =
-        this->EvalVectorInput(context, 0);
-    const systems::BasicVector<double>* command =
-        this->EvalVectorInput(context, 1);
-    for (int i = 0; i < num_joints_; ++i) {
-      status.joint_position_measured[i] = state->GetAtIndex(i);
-      status.joint_position_commanded[i] = command->GetAtIndex(i);
-    }
-  }
-
- private:
-  int num_joints_{0};
-};
-=======
->>>>>>> 5ae177de
 
 // TODO(sam.creasey) We should de-duplicate this with kuka_demo.cc.
 // I'm holding off for now because I still need to investigate how to
@@ -169,11 +75,7 @@
       auto rigid_body_tree = std::make_unique<RigidBodyTree<double>>();
       drake::parsers::urdf::AddModelInstanceFromUrdfFile(
           drake::GetDrakePath() +
-<<<<<<< HEAD
-          "/examples/kuka_iiwa_arm/urdf/iiwa14_fixed_gripper.urdf", 
-=======
           "/examples/kuka_iiwa_arm/urdf/iiwa14_simplified_collision.urdf",
->>>>>>> 5ae177de
           drake::multibody::joints::kFixed,
           nullptr /* weld to frame */, rigid_body_tree.get());
 
