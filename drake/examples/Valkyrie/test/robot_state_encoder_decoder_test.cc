#include "drake/examples/Valkyrie/robot_state_encoder.h"
#include "drake/examples/Valkyrie/robot_state_decoder.h"

#include "gtest/gtest.h"

#include "drake/common/drake_path.h"
#include "drake/common/eigen_matrix_compare.h"
#include "drake/math/quaternion.h"
<<<<<<< HEAD
#include "drake/multibody/parser_urdf.h"
=======
#include "drake/multibody/parsers/urdf_parser.h"
#include "drake/multibody/rigid_body_plant/contact_results.h"
>>>>>>> 5ae177de
#include "drake/multibody/rigid_body_plant/kinematics_results.h"
#include "drake/systems/framework/diagram_builder.h"
#include "drake/systems/primitives/constant_value_source.h"
#include "drake/systems/primitives/constant_vector_source.h"

namespace drake {
namespace systems {
namespace {

using std::make_unique;
using std::move;
using std::make_pair;
using std::map;

using bot_core::robot_state_t;

using multibody::joints::FloatingBaseType;

<<<<<<< HEAD
=======
// Transforms a spatial force expressed in the sensor frame to an equivalent
// one in a frame that is world aligned frame located at the sensor position.
static ContactForce<double> TransformContactWrench(
    const RigidBodyFrame<double>& sensor_info,
    const Isometry3<double>& body_pose,
    const SpatialForce<double>& spatial_force_in_sensor_frame) {
  Isometry3<double> sensor_pose =
      body_pose * sensor_info.get_transform_to_body();
  Isometry3<double> sensor_to_world_aligned_sensor = sensor_pose;
  sensor_to_world_aligned_sensor.translation().setZero();

  SpatialForce<double> spatial_force_in_world_aligned_sensor =
      transformSpatialForce(sensor_to_world_aligned_sensor,
                            spatial_force_in_sensor_frame);

  return ContactForce<double>(sensor_pose.translation(),
                              Vector3<double>::UnitZ(),
                              spatial_force_in_world_aligned_sensor.tail<3>(),
                              spatial_force_in_world_aligned_sensor.head<3>());
}

// This tests encoding and decoding of kinematics information to and from
// bot_core::robot_state_t. It does not test encoding or decoding of the force
// torque information, partially because it's not possible to construct
// properly contact related objects outside RigidBodyPlant, and thus hard to
// add a unit test.
>>>>>>> 5ae177de
void TestEncodeThenDecode(FloatingBaseType floating_base_type) {
  RigidBodyTree<double> tree;
  drake::parsers::urdf::AddModelInstanceFromUrdfFile(
      drake::GetDrakePath() +
          "/examples/Valkyrie/urdf/urdf/"
          "valkyrie_A_sim_drake_one_neck_dof_wide_ankle_rom.urdf",
      floating_base_type, nullptr /* weld to frame */, &tree);
<<<<<<< HEAD
=======
  // Add a collision geom for the world.
  multibody::AddFlatTerrainToWorld(&tree, 100., 10.);

  // Make hand / foot mounted force torque sensors.
  std::vector<RigidBodyFrame<double>> force_torque_sensor_info;
  std::map<Side, RigidBodyFrame<double>> hand_ft_sensor_info;
  std::map<Side, RigidBodyFrame<double>> foot_ft_sensor_info;
  std::map<Side, std::string> foot_names;
  foot_names[Side::LEFT] = "leftFoot";
  foot_names[Side::RIGHT] = "rightFoot";
  std::map<Side, std::string> hand_names;
  hand_names[Side::LEFT] = "leftPalm";
  hand_names[Side::RIGHT] = "rightPalm";

  Isometry3<double> foot_ft_sensor_offset;
  foot_ft_sensor_offset.linear() =
      Matrix3<double>(AngleAxis<double>(M_PI, Vector3<double>::UnitX()));
  foot_ft_sensor_offset.translation() = Vector3<double>(0.02, 0., -0.09);

  Isometry3<double> hand_ft_sensor_offset;
  hand_ft_sensor_offset.linear() =
      Matrix3<double>(AngleAxis<double>(M_PI, Vector3<double>::UnitZ()));
  hand_ft_sensor_offset.translation() = Vector3<double>(0., 0., 0.05);

  for (Side side : Side::values) {
    foot_ft_sensor_info[side] =
        RigidBodyFrame<double>(
            foot_names[side] + "FTSensor",
            tree.FindBody(foot_names[side]), foot_ft_sensor_offset);
    hand_ft_sensor_info[side] =
        RigidBodyFrame<double>(
            hand_names[side] + "FTSensor",
            tree.FindBody(hand_names[side]), hand_ft_sensor_offset);
    force_torque_sensor_info.push_back(foot_ft_sensor_info[side]);
    force_torque_sensor_info.push_back(hand_ft_sensor_info[side]);
  }
>>>>>>> 5ae177de

  DiagramBuilder<double> builder;

  // KinematicsResults source.
  auto kinematics_results = make_unique<Value<KinematicsResults<double>>>(
      KinematicsResults<double>(&tree));
  std::default_random_engine generator;  // Same seed every time, but that's OK.
  std::normal_distribution<double> distribution;
  auto q = tree.getRandomConfiguration(generator);
  VectorX<double> v(tree.get_num_velocities());
  for (int i = 0; i < tree.get_num_velocities(); i++) {
    v[i] = distribution(generator);
  }
  kinematics_results->GetMutableValue<KinematicsResults<double>>().Update(q, v);
  auto& kinematics_results_source =
      *builder.AddSystem<ConstantValueSource<double>>(move(kinematics_results));

  // Effort sources.
  VectorX<double> efforts = VectorX<double>::LinSpaced(
      tree.actuators.size(), 0.0, tree.actuators.size() - 1);
  std::map<const RigidBodyActuator*, const System<double>*> effort_sources;
  for (size_t i = 0; i < tree.actuators.size(); i++) {
    const auto& actuator = tree.actuators[i];
    auto effort = efforts.segment(i, 1);
    const auto& effort_source =
        builder.AddSystem<ConstantVectorSource<double>>(effort);
    effort_sources.emplace(make_pair(&actuator, effort_source));
  }

  // Wrench sources.
  map<Side, System<double>*> hand_wrench_sensors;
  map<Side, System<double>*> foot_wrench_sensors;
  eigen_aligned_std_map<Side, Vector6<double>> hand_wrenches;
  eigen_aligned_std_map<Side, Vector6<double>> foot_wrenches;
  double wrenches_start = 0.0;
  for (Side side : Side::values) {
    // Hand.
    Vector6<double> hand_wrench;
    hand_wrench.setLinSpaced(wrenches_start,
                             wrenches_start + hand_wrench.size() - 1.0);
    wrenches_start += hand_wrench.size();
    hand_wrench_sensors[side] =
        builder.AddSystem<ConstantVectorSource>(hand_wrench);
    hand_wrenches[side] = hand_wrench;

    // Foot.
    Vector6<double> foot_wrench;
    foot_wrench.setLinSpaced(wrenches_start,
                             wrenches_start + foot_wrench.size() - 1.0);
    wrenches_start += foot_wrench.size();
    foot_wrench_sensors[side] =
        builder.AddSystem<ConstantVectorSource>(foot_wrench);
    foot_wrenches[side] = foot_wrench;
  }

  // RobotStateEncoder and RobotStateDecoder.
  auto& robot_state_encoder = *builder.AddSystem<RobotStateEncoder>(tree);
  auto& robot_state_decoder = *builder.AddSystem<RobotStateDecoder>(tree);

  // Connections.
  for (const auto& actuator_and_effort_source : effort_sources) {
    const auto& actuator = actuator_and_effort_source.first;
    const auto& effort_source = actuator_and_effort_source.second;
    builder.Connect(effort_source->get_output_port(0),
                    robot_state_encoder.effort_port(*actuator));
  }

  for (Side side : Side::values) {
    builder.Connect(hand_wrench_sensors.at(side)->get_output_port(0),
                    robot_state_encoder.hand_contact_wrench_port(side));
    builder.Connect(foot_wrench_sensors.at(side)->get_output_port(0),
                    robot_state_encoder.foot_contact_wrench_port(side));
  }

  builder.Connect(kinematics_results_source.get_output_port(0),
                  robot_state_encoder.kinematics_results_port());
  builder.Connect(robot_state_encoder, robot_state_decoder);

  // Diagram outputs.
  builder.ExportOutput(robot_state_decoder.get_output_port(0));
  builder.ExportOutput(robot_state_encoder.get_output_port(0));

  auto diagram = builder.Build();

  auto context = diagram->CreateDefaultContext();
  auto output = diagram->AllocateOutput(*context);
  diagram->CalcOutput(*context, output.get());

  // TODO(tkoolen): magic numbers.
  auto cache_output = output->get_data(0)->GetValue<KinematicsCache<double>>();
  auto msg_output = output->get_data(1)->GetValue<robot_state_t>();

  // Tolerance because we're converting to float and back:
  double tolerance = 10. * std::numeric_limits<float>::epsilon();

  // Test message contents.
  for (size_t i = 0; i < tree.actuators.size(); i++) {
    const auto& actuator = tree.actuators[i];
    const auto& body = *actuator.body_;

    // Ensure that joint names are correct, and match the order of
    // tree.actuators.
    EXPECT_EQ(tree.get_position_name(body.get_position_start_index()),
              msg_output.joint_name[i]);

    // Ensure that joint position, joint velocity, and joint effort are correct.
    EXPECT_NEAR(efforts[i], msg_output.joint_effort[i], tolerance);
    EXPECT_NEAR(q[body.get_position_start_index()],
                msg_output.joint_position[i], tolerance);
    EXPECT_NEAR(v[body.get_velocity_start_index()],
                msg_output.joint_velocity[i], tolerance);
  }

  const auto& force_torque = msg_output.force_torque;

  // Check left foot wrench.
  const auto& left_foot_wrench = foot_wrenches.at(Side::LEFT);
  EXPECT_NEAR(force_torque.l_foot_torque_x,
              left_foot_wrench[RobotStateEncoder::kTorqueXIndex], tolerance);
  EXPECT_NEAR(force_torque.l_foot_torque_y,
              left_foot_wrench[RobotStateEncoder::kTorqueYIndex], tolerance);
  EXPECT_NEAR(force_torque.l_foot_force_z,
              left_foot_wrench[RobotStateEncoder::kForceZIndex], tolerance);

  // Check left hand wrench.
  const auto& left_hand_wrench = hand_wrenches.at(Side::LEFT);
  for (int i = 0; i < kSpaceDimension; i++) {
    EXPECT_NEAR(force_torque.l_hand_torque[i], left_hand_wrench[i], tolerance);
    EXPECT_NEAR(force_torque.l_hand_force[i],
                left_hand_wrench[kSpaceDimension + i], tolerance);
  }

  // Check right foot wrench.
  const auto& right_foot_wrench = foot_wrenches.at(Side::RIGHT);
  EXPECT_NEAR(force_torque.r_foot_torque_x,
              right_foot_wrench[RobotStateEncoder::kTorqueXIndex], tolerance);
  EXPECT_NEAR(force_torque.r_foot_torque_y,
              right_foot_wrench[RobotStateEncoder::kTorqueYIndex], tolerance);
  EXPECT_NEAR(force_torque.r_foot_force_z,
              right_foot_wrench[RobotStateEncoder::kForceZIndex], tolerance);

  // Check right hand wrench.
  const auto& right_hand_wrench = hand_wrenches.at(Side::RIGHT);
  for (int i = 0; i < kSpaceDimension; i++) {
    EXPECT_NEAR(force_torque.r_hand_torque[i], right_hand_wrench[i], tolerance);
    EXPECT_NEAR(force_torque.r_hand_force[i],
                right_hand_wrench[kSpaceDimension + i], tolerance);
  }

  // Test conversion back to KinematicsCache.
  auto q_back = cache_output.getQ();
  auto v_back = cache_output.getV();

  // Can't compare q vectors directly due to quaternion floating joints, hence
  // the following:
  for (const auto& body : tree.bodies) {
    if (body->has_parent_body()) {
      const auto& joint = body->getJoint();
      if (!joint.is_fixed()) {
        auto q_joint_expected = q.segment(body->get_position_start_index(),
                                          joint.get_num_positions());
        auto q_joint_back = q_back.segment(body->get_position_start_index(),
                                           joint.get_num_positions());
        if (joint.is_floating() &&
            floating_base_type == FloatingBaseType::kQuaternion) {
          auto pos_expected = q_joint_expected.head<kSpaceDimension>();
          auto pos_back = q_joint_back.head<kSpaceDimension>();
          EXPECT_TRUE(CompareMatrices(pos_expected, pos_back, tolerance,
                                      MatrixCompareType::absolute));

          auto quat_expected = q_joint_expected.tail<kQuaternionSize>();
          auto quat_back = q_joint_back.tail<kQuaternionSize>();
          auto quat_diff = math::quatDiff(quat_expected, quat_back);
          auto angle_axis = math::quat2axis(quat_diff);
          // TODO(hongkai.dai): fix magic number once we use Eigen's AngleAxis:
          auto angle = angle_axis[3];
          EXPECT_NEAR(angle, 0.0, tolerance);
        } else {
          EXPECT_TRUE(CompareMatrices(q_joint_expected, q_joint_back, tolerance,
                                      MatrixCompareType::absolute));
        }
      }
    }
  }

  EXPECT_TRUE(CompareMatrices(v, cache_output.getV(), tolerance,
                              MatrixCompareType::absolute));
}

GTEST_TEST(RobotStateEncoderDecoderTest, Fixed) {
  TestEncodeThenDecode(FloatingBaseType::kFixed);
}

GTEST_TEST(RobotStateEncoderDecoderTest, RollPitchYaw) {
  TestEncodeThenDecode(FloatingBaseType::kRollPitchYaw);
}

GTEST_TEST(RobotStateEncoderDecoderTest, Quaternion) {
  TestEncodeThenDecode(FloatingBaseType::kQuaternion);
}

}  // namespace
}  // namespace systems
}  // namespace drake<|MERGE_RESOLUTION|>--- conflicted
+++ resolved
@@ -6,16 +6,15 @@
 #include "drake/common/drake_path.h"
 #include "drake/common/eigen_matrix_compare.h"
 #include "drake/math/quaternion.h"
-<<<<<<< HEAD
-#include "drake/multibody/parser_urdf.h"
-=======
 #include "drake/multibody/parsers/urdf_parser.h"
 #include "drake/multibody/rigid_body_plant/contact_results.h"
->>>>>>> 5ae177de
 #include "drake/multibody/rigid_body_plant/kinematics_results.h"
+#include "drake/multibody/rigid_body_tree_construction.h"
 #include "drake/systems/framework/diagram_builder.h"
 #include "drake/systems/primitives/constant_value_source.h"
 #include "drake/systems/primitives/constant_vector_source.h"
+
+#include "drake/util/drakeGeometryUtil.h"
 
 namespace drake {
 namespace systems {
@@ -30,8 +29,6 @@
 
 using multibody::joints::FloatingBaseType;
 
-<<<<<<< HEAD
-=======
 // Transforms a spatial force expressed in the sensor frame to an equivalent
 // one in a frame that is world aligned frame located at the sensor position.
 static ContactForce<double> TransformContactWrench(
@@ -58,7 +55,6 @@
 // torque information, partially because it's not possible to construct
 // properly contact related objects outside RigidBodyPlant, and thus hard to
 // add a unit test.
->>>>>>> 5ae177de
 void TestEncodeThenDecode(FloatingBaseType floating_base_type) {
   RigidBodyTree<double> tree;
   drake::parsers::urdf::AddModelInstanceFromUrdfFile(
@@ -66,8 +62,6 @@
           "/examples/Valkyrie/urdf/urdf/"
           "valkyrie_A_sim_drake_one_neck_dof_wide_ankle_rom.urdf",
       floating_base_type, nullptr /* weld to frame */, &tree);
-<<<<<<< HEAD
-=======
   // Add a collision geom for the world.
   multibody::AddFlatTerrainToWorld(&tree, 100., 10.);
 
@@ -104,13 +98,15 @@
     force_torque_sensor_info.push_back(foot_ft_sensor_info[side]);
     force_torque_sensor_info.push_back(hand_ft_sensor_info[side]);
   }
->>>>>>> 5ae177de
 
   DiagramBuilder<double> builder;
 
   // KinematicsResults source.
-  auto kinematics_results = make_unique<Value<KinematicsResults<double>>>(
+  auto kinematics_results_value = make_unique<Value<KinematicsResults<double>>>(
       KinematicsResults<double>(&tree));
+  KinematicsResults<double>& kinematics_results =
+      kinematics_results_value->GetMutableValue<KinematicsResults<double>>();
+
   std::default_random_engine generator;  // Same seed every time, but that's OK.
   std::normal_distribution<double> distribution;
   auto q = tree.getRandomConfiguration(generator);
@@ -118,9 +114,19 @@
   for (int i = 0; i < tree.get_num_velocities(); i++) {
     v[i] = distribution(generator);
   }
-  kinematics_results->GetMutableValue<KinematicsResults<double>>().Update(q, v);
+  kinematics_results.Update(q, v);
+  std::map<Side, Isometry3<double>> foot_poses;
+  std::map<Side, Isometry3<double>> hand_poses;
+  for (Side side : Side::values) {
+    foot_poses[side] =
+        kinematics_results.get_pose_in_world(*tree.FindBody(foot_names[side]));
+    hand_poses[side] =
+        kinematics_results.get_pose_in_world(*tree.FindBody(hand_names[side]));
+  }
+
   auto& kinematics_results_source =
-      *builder.AddSystem<ConstantValueSource<double>>(move(kinematics_results));
+      *builder.AddSystem<ConstantValueSource<double>>(
+          move(kinematics_results_value));
 
   // Effort sources.
   VectorX<double> efforts = VectorX<double>::LinSpaced(
@@ -135,33 +141,59 @@
   }
 
   // Wrench sources.
-  map<Side, System<double>*> hand_wrench_sensors;
-  map<Side, System<double>*> foot_wrench_sensors;
-  eigen_aligned_std_map<Side, Vector6<double>> hand_wrenches;
-  eigen_aligned_std_map<Side, Vector6<double>> foot_wrenches;
-  double wrenches_start = 0.0;
+  // These are in sensor frames.
+  eigen_aligned_std_map<Side, Vector6<double>> hand_spatial_forces;
+  eigen_aligned_std_map<Side, Vector6<double>> foot_spatial_forces;
+  auto contact_results_value =
+      make_unique<Value<ContactResults<double>>>(ContactResults<double>());
+  ContactResults<double>& contact_results =
+      contact_results_value->GetMutableValue<ContactResults<double>>();
+
+  double spatial_forces_start = 0.0;
   for (Side side : Side::values) {
-    // Hand.
-    Vector6<double> hand_wrench;
-    hand_wrench.setLinSpaced(wrenches_start,
-                             wrenches_start + hand_wrench.size() - 1.0);
-    wrenches_start += hand_wrench.size();
-    hand_wrench_sensors[side] =
-        builder.AddSystem<ConstantVectorSource>(hand_wrench);
-    hand_wrenches[side] = hand_wrench;
-
-    // Foot.
-    Vector6<double> foot_wrench;
-    foot_wrench.setLinSpaced(wrenches_start,
-                             wrenches_start + foot_wrench.size() - 1.0);
-    wrenches_start += foot_wrench.size();
-    foot_wrench_sensors[side] =
-        builder.AddSystem<ConstantVectorSource>(foot_wrench);
-    foot_wrenches[side] = foot_wrench;
-  }
+    {
+      // Hand.
+      Vector6<double> hand_spatial_force;
+      hand_spatial_force.setLinSpaced(
+          spatial_forces_start,
+          spatial_forces_start + hand_spatial_force.size() - 1.0);
+      spatial_forces_start += hand_spatial_force.size();
+      hand_spatial_forces[side] = hand_spatial_force;
+
+      ContactInfo<double>& contact_info = contact_results.AddContact(
+          tree.FindBody(hand_names[side])->get_collision_element_ids().front(),
+          tree.world().get_collision_element_ids().front());
+      ContactForce<double> contact_spatial_force = TransformContactWrench(
+          hand_ft_sensor_info[side], hand_poses[side], hand_spatial_force);
+
+      contact_info.set_resultant_force(contact_spatial_force);
+    }
+
+    {
+      // Foot.
+      Vector6<double> foot_spatial_force;
+      foot_spatial_force.setLinSpaced(
+          spatial_forces_start,
+          spatial_forces_start + foot_spatial_force.size() - 1.0);
+      spatial_forces_start += foot_spatial_force.size();
+      foot_spatial_forces[side] = foot_spatial_force;
+
+      ContactInfo<double>& contact_info = contact_results.AddContact(
+          tree.FindBody(foot_names[side])->get_collision_element_ids().front(),
+          tree.world().get_collision_element_ids().front());
+      ContactForce<double> contact_spatial_force = TransformContactWrench(
+          foot_ft_sensor_info[side], foot_poses[side], foot_spatial_force);
+      contact_info.set_resultant_force(contact_spatial_force);
+    }
+  }
+
+  auto& contact_results_source =
+      *builder.AddSystem<ConstantValueSource<double>>(
+          move(contact_results_value));
 
   // RobotStateEncoder and RobotStateDecoder.
-  auto& robot_state_encoder = *builder.AddSystem<RobotStateEncoder>(tree);
+  auto& robot_state_encoder =
+      *builder.AddSystem<RobotStateEncoder>(tree, force_torque_sensor_info);
   auto& robot_state_decoder = *builder.AddSystem<RobotStateDecoder>(tree);
 
   // Connections.
@@ -172,15 +204,10 @@
                     robot_state_encoder.effort_port(*actuator));
   }
 
-  for (Side side : Side::values) {
-    builder.Connect(hand_wrench_sensors.at(side)->get_output_port(0),
-                    robot_state_encoder.hand_contact_wrench_port(side));
-    builder.Connect(foot_wrench_sensors.at(side)->get_output_port(0),
-                    robot_state_encoder.foot_contact_wrench_port(side));
-  }
-
   builder.Connect(kinematics_results_source.get_output_port(0),
                   robot_state_encoder.kinematics_results_port());
+  builder.Connect(contact_results_source.get_output_port(0),
+                  robot_state_encoder.contact_results_port());
   builder.Connect(robot_state_encoder, robot_state_decoder);
 
   // Diagram outputs.
@@ -220,38 +247,46 @@
 
   const auto& force_torque = msg_output.force_torque;
 
-  // Check left foot wrench.
-  const auto& left_foot_wrench = foot_wrenches.at(Side::LEFT);
+  // Check left foot spatial_force.
+  const auto& left_foot_spatial_force = foot_spatial_forces.at(Side::LEFT);
   EXPECT_NEAR(force_torque.l_foot_torque_x,
-              left_foot_wrench[RobotStateEncoder::kTorqueXIndex], tolerance);
+              left_foot_spatial_force[RobotStateEncoder::kTorqueXIndex],
+              tolerance);
   EXPECT_NEAR(force_torque.l_foot_torque_y,
-              left_foot_wrench[RobotStateEncoder::kTorqueYIndex], tolerance);
+              left_foot_spatial_force[RobotStateEncoder::kTorqueYIndex],
+              tolerance);
   EXPECT_NEAR(force_torque.l_foot_force_z,
-              left_foot_wrench[RobotStateEncoder::kForceZIndex], tolerance);
-
-  // Check left hand wrench.
-  const auto& left_hand_wrench = hand_wrenches.at(Side::LEFT);
+              left_foot_spatial_force[RobotStateEncoder::kForceZIndex],
+              tolerance);
+
+  // Check left hand spatial_force.
+  const auto& left_hand_spatial_force = hand_spatial_forces.at(Side::LEFT);
   for (int i = 0; i < kSpaceDimension; i++) {
-    EXPECT_NEAR(force_torque.l_hand_torque[i], left_hand_wrench[i], tolerance);
+    EXPECT_NEAR(force_torque.l_hand_torque[i], left_hand_spatial_force[i],
+                tolerance);
     EXPECT_NEAR(force_torque.l_hand_force[i],
-                left_hand_wrench[kSpaceDimension + i], tolerance);
-  }
-
-  // Check right foot wrench.
-  const auto& right_foot_wrench = foot_wrenches.at(Side::RIGHT);
+                left_hand_spatial_force[kSpaceDimension + i], tolerance);
+  }
+
+  // Check right foot spatial_force.
+  const auto& right_foot_spatial_force = foot_spatial_forces.at(Side::RIGHT);
   EXPECT_NEAR(force_torque.r_foot_torque_x,
-              right_foot_wrench[RobotStateEncoder::kTorqueXIndex], tolerance);
+              right_foot_spatial_force[RobotStateEncoder::kTorqueXIndex],
+              tolerance);
   EXPECT_NEAR(force_torque.r_foot_torque_y,
-              right_foot_wrench[RobotStateEncoder::kTorqueYIndex], tolerance);
+              right_foot_spatial_force[RobotStateEncoder::kTorqueYIndex],
+              tolerance);
   EXPECT_NEAR(force_torque.r_foot_force_z,
-              right_foot_wrench[RobotStateEncoder::kForceZIndex], tolerance);
-
-  // Check right hand wrench.
-  const auto& right_hand_wrench = hand_wrenches.at(Side::RIGHT);
+              right_foot_spatial_force[RobotStateEncoder::kForceZIndex],
+              tolerance);
+
+  // Check right hand spatial_force.
+  const auto& right_hand_spatial_force = hand_spatial_forces.at(Side::RIGHT);
   for (int i = 0; i < kSpaceDimension; i++) {
-    EXPECT_NEAR(force_torque.r_hand_torque[i], right_hand_wrench[i], tolerance);
+    EXPECT_NEAR(force_torque.r_hand_torque[i], right_hand_spatial_force[i],
+                tolerance);
     EXPECT_NEAR(force_torque.r_hand_force[i],
-                right_hand_wrench[kSpaceDimension + i], tolerance);
+                right_hand_spatial_force[kSpaceDimension + i], tolerance);
   }
 
   // Test conversion back to KinematicsCache.
