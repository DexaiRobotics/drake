#include "drake/examples/Valkyrie/robot_state_encoder.h"
#include "drake/common/constants.h"
#include "drake/examples/Valkyrie/robot_state_lcmtype_util.h"
#include "drake/multibody/rigid_body_plant/kinematics_results.h"
#include "drake/systems/framework/system_port_descriptor.h"
#include "drake/util/drakeUtil.h"
#include "drake/util/lcmUtil.h"

using std::make_unique;
using std::move;
using std::unique_ptr;

using bot_core::robot_state_t;

using Eigen::Dynamic;
using Eigen::Index;
using Eigen::Matrix;
using Eigen::Isometry3d;
using Eigen::Translation3d;

namespace drake {
namespace systems {

<<<<<<< HEAD
RobotStateEncoder::RobotStateEncoder(const RigidBodyTree<double>& tree)
=======
RobotStateEncoder::RobotStateEncoder(
    const RigidBodyTree<double>& tree,
    const std::vector<RigidBodyFrame<double>>& ft_sensor_info)
>>>>>>> 5ae177de
    : tree_(CheckTreeIsRobotStateLcmTypeCompatible(tree)),
      floating_body_(tree.bodies[1]->getJoint().is_floating()
                         ? tree.bodies[1].get()
                         : nullptr),
<<<<<<< HEAD
      lcm_message_port_index_(
          DeclareAbstractOutputPort(kContinuousSampling).get_index()),
      kinematics_results_port_index_(
          DeclareAbstractInputPort(kContinuousSampling).get_index()),
=======
      lcm_message_port_index_(DeclareAbstractOutputPort().get_index()),
      kinematics_results_port_index_(DeclareAbstractInputPort().get_index()),
      contact_results_port_index_(DeclareAbstractInputPort().get_index()),
>>>>>>> 5ae177de
      effort_port_indices_(DeclareEffortInputPorts()),
      foot_wrench_port_indices_(DeclareWrenchInputPorts()),
      hand_wrench_port_indices_(DeclareWrenchInputPorts()) {
  set_name("RobotStateEncoder");
}

RobotStateEncoder::~RobotStateEncoder() {}

void RobotStateEncoder::DoCalcOutput(const Context<double>& context,
                                     SystemOutput<double>* output) const {
  auto& message = output->GetMutableData(lcm_message_port_index_)
                      ->GetMutableValue<robot_state_t>();
  message.utime = static_cast<int64_t>(context.get_time() * 1e6);
  SetStateAndEfforts(context, &message);
  SetForceTorque(context, &message);
}

std::unique_ptr<SystemOutput<double>> RobotStateEncoder::AllocateOutput(
    const Context<double>& context) const {
  auto output = make_unique<LeafSystemOutput<double>>();

  auto data = make_unique<Value<robot_state_t>>(robot_state_t());
  output->add_port(move(data));

  return std::unique_ptr<SystemOutput<double>>(output.release());
}

const OutputPortDescriptor<double>& RobotStateEncoder::lcm_message_port()
    const {
  return get_output_port(lcm_message_port_index_);
}

const InputPortDescriptor<double>& RobotStateEncoder::kinematics_results_port()
    const {
  return get_input_port(kinematics_results_port_index_);
}

<<<<<<< HEAD
const SystemPortDescriptor<double>& RobotStateEncoder::effort_port(
=======
const InputPortDescriptor<double>& RobotStateEncoder::contact_results_port()
    const {
  return get_input_port(contact_results_port_index_);
}

const InputPortDescriptor<double>& RobotStateEncoder::effort_port(
>>>>>>> 5ae177de
    const RigidBodyActuator& actuator) const {
  return get_input_port(effort_port_indices_.at(&actuator));
}

const SystemPortDescriptor<double>& RobotStateEncoder::foot_contact_wrench_port(
    const Side& side) const {
  return get_input_port(foot_wrench_port_indices_.at(side));
}

const SystemPortDescriptor<double>& RobotStateEncoder::hand_contact_wrench_port(
    const Side& side) const {
  return get_input_port(hand_wrench_port_indices_.at(side));
}

std::map<const RigidBodyActuator*, int>
RobotStateEncoder::DeclareEffortInputPorts() {
  std::map<const RigidBodyActuator*, int> ret;

  // Currently, all RigidBodyActuators are assumed to be one-dimensional.
  const int actuator_effort_length = 1;
  for (const auto& actuator : tree_.actuators) {
    ret[&actuator] =
        DeclareInputPort(kVectorValued, actuator_effort_length).get_index();
  }
  return ret;
}

std::map<Side, int> RobotStateEncoder::DeclareWrenchInputPorts() {
  std::map<Side, int> ret;
  for (const auto& side : Side::values) {
    ret[side] = DeclareInputPort(kVectorValued, kTwistSize).get_index();
  }
  return ret;
}

void RobotStateEncoder::SetStateAndEfforts(const Context<double>& context,
                                           robot_state_t* message) const {
  const auto& kinematics_results =
      EvalAbstractInput(context, kinematics_results_port_index_)
          ->GetValue<KinematicsResults<double>>();

  if (floating_body_) {
    // Pose of floating body with respect to world.
    Isometry3d floating_body_to_world =
        kinematics_results.get_pose_in_world(*floating_body_);
    EncodePose(floating_body_to_world, message->pose);

    // Twist of floating body with respect to world.
    // To match usage of robot_state_t throughout OpenHumanoids code, use
    // twist frame that has the same orientation as world
    // frame, but the same origin as the floating body frame.
    TwistVector<double> floating_body_twist =
        kinematics_results.get_twist_in_world_aligned_body_frame(
            *floating_body_);
    EncodeTwist(floating_body_twist, message->twist);
  } else {
    EncodePose(Isometry3d::Identity(), message->pose);
    EncodeTwist(Vector6<double>::Zero(), message->twist);
  }

  // Joint names, positions, velocities, and efforts.
  // Note: the order of the actuators in the rigid body tree determines the
  // order of the joint_name, joint_position, joint_velocity, and
  // joint_effort fields.
  message->joint_name.clear();
  message->joint_position.clear();
  message->joint_velocity.clear();
  message->joint_effort.clear();
  for (const auto& actuator : tree_.actuators) {
    const auto& body = *actuator.body_;
    int effort_port_index = effort_port_indices_.at(&actuator);

    // To match usage of robot_state_t throughout OpenHumanoids code, set
    // joint_names field to position coordinate names.
    int position_index = body.get_position_start_index();
    message->joint_name.push_back(tree_.get_position_name(position_index));

    auto position =
        static_cast<float>(kinematics_results.get_joint_position(body)[0]);
    auto velocity =
        static_cast<float>(kinematics_results.get_joint_velocity(body)[0]);
    auto effort = static_cast<float>(
        EvalVectorInput(context, effort_port_index)->GetAtIndex(0));

    message->joint_position.push_back(position);
    message->joint_velocity.push_back(velocity);
    message->joint_effort.push_back(effort);
  }
  message->num_joints = static_cast<int16_t>(message->joint_name.size());
  message->utime = static_cast<int64_t>(1e6 * context.get_time());
}

void RobotStateEncoder::SetForceTorque(const Context<double>& context,
                                       bot_core::robot_state_t* message) const {
  auto& force_torque = message->force_torque;
  {
    auto left_foot_wrench =
        EvalVectorInput(context, foot_wrench_port_indices_.at(Side::LEFT))
            ->get_value();
    force_torque.l_foot_force_z =
        static_cast<float>(left_foot_wrench[kForceZIndex]);
    force_torque.l_foot_torque_x =
        static_cast<float>(left_foot_wrench[kTorqueXIndex]);
    force_torque.l_foot_torque_y =
        static_cast<float>(left_foot_wrench[kTorqueYIndex]);
  }
  {
    auto right_foot_wrench =
        EvalVectorInput(context, foot_wrench_port_indices_.at(Side::RIGHT))
            ->get_value();
    force_torque.r_foot_force_z =
        static_cast<float>(right_foot_wrench[kForceZIndex]);
    force_torque.r_foot_torque_x =
        static_cast<float>(right_foot_wrench[kTorqueXIndex]);
    force_torque.r_foot_torque_y =
        static_cast<float>(right_foot_wrench[kTorqueYIndex]);
  }
  {
    auto left_hand_wrench =
        EvalVectorInput(context, hand_wrench_port_indices_.at(Side::LEFT))
            ->get_value();
    eigenVectorToCArray(left_hand_wrench.head<kSpaceDimension>(),
                        force_torque.l_hand_torque);
    eigenVectorToCArray(left_hand_wrench.tail<kSpaceDimension>(),
                        force_torque.l_hand_force);
  }
  {
    auto right_hand_wrench =
        EvalVectorInput(context, hand_wrench_port_indices_.at(Side::RIGHT))
            ->get_value();
    eigenVectorToCArray(right_hand_wrench.head<kSpaceDimension>(),
                        force_torque.r_hand_torque);
    eigenVectorToCArray(right_hand_wrench.tail<kSpaceDimension>(),
                        force_torque.r_hand_force);
  }
}

}  // namespace systems
}  // namespace drake<|MERGE_RESOLUTION|>--- conflicted
+++ resolved
@@ -1,8 +1,14 @@
+#include <list>
+
+#include "drake/common/constants.h"
 #include "drake/examples/Valkyrie/robot_state_encoder.h"
-#include "drake/common/constants.h"
 #include "drake/examples/Valkyrie/robot_state_lcmtype_util.h"
+#include "drake/multibody/rigid_body_plant/contact_force.h"
+#include "drake/multibody/rigid_body_plant/contact_resultant_force_calculator.h"
+#include "drake/multibody/rigid_body_plant/contact_results.h"
 #include "drake/multibody/rigid_body_plant/kinematics_results.h"
 #include "drake/systems/framework/system_port_descriptor.h"
+#include "drake/util/drakeGeometryUtil.h"
 #include "drake/util/drakeUtil.h"
 #include "drake/util/lcmUtil.h"
 
@@ -21,30 +27,31 @@
 namespace drake {
 namespace systems {
 
-<<<<<<< HEAD
-RobotStateEncoder::RobotStateEncoder(const RigidBodyTree<double>& tree)
-=======
 RobotStateEncoder::RobotStateEncoder(
     const RigidBodyTree<double>& tree,
     const std::vector<RigidBodyFrame<double>>& ft_sensor_info)
->>>>>>> 5ae177de
     : tree_(CheckTreeIsRobotStateLcmTypeCompatible(tree)),
       floating_body_(tree.bodies[1]->getJoint().is_floating()
                          ? tree.bodies[1].get()
                          : nullptr),
-<<<<<<< HEAD
-      lcm_message_port_index_(
-          DeclareAbstractOutputPort(kContinuousSampling).get_index()),
-      kinematics_results_port_index_(
-          DeclareAbstractInputPort(kContinuousSampling).get_index()),
-=======
       lcm_message_port_index_(DeclareAbstractOutputPort().get_index()),
       kinematics_results_port_index_(DeclareAbstractInputPort().get_index()),
       contact_results_port_index_(DeclareAbstractInputPort().get_index()),
->>>>>>> 5ae177de
       effort_port_indices_(DeclareEffortInputPorts()),
-      foot_wrench_port_indices_(DeclareWrenchInputPorts()),
-      hand_wrench_port_indices_(DeclareWrenchInputPorts()) {
+      force_torque_sensor_info_(ft_sensor_info) {
+  int sensor_idx = 0;
+  for (const auto& sensor : force_torque_sensor_info_) {
+    const std::string& name = sensor.get_rigid_body().get_name();
+
+    // TODO(siyuan.feng): this needs to not be hard coded.
+    if (name.compare("leftFoot") == 0) l_foot_ft_sensor_idx_ = sensor_idx;
+    if (name.compare("rightFoot") == 0) r_foot_ft_sensor_idx_ = sensor_idx;
+    if (name.compare("leftPalm") == 0) l_hand_ft_sensor_idx_ = sensor_idx;
+    if (name.compare("rightPalm") == 0) r_hand_ft_sensor_idx_ = sensor_idx;
+
+    sensor_idx++;
+  }
+
   set_name("RobotStateEncoder");
 }
 
@@ -55,8 +62,20 @@
   auto& message = output->GetMutableData(lcm_message_port_index_)
                       ->GetMutableValue<robot_state_t>();
   message.utime = static_cast<int64_t>(context.get_time() * 1e6);
-  SetStateAndEfforts(context, &message);
-  SetForceTorque(context, &message);
+
+  // TODO(siyuan.feng): I explicitly evaluated kinematics and contacts
+  // separately here to avoid excessive calls given the same context.
+  // This shouldn't be necessary when cache is correctly implemented.
+  const auto& contact_results =
+      EvalAbstractInput(context, contact_results_port_index_)
+          ->GetValue<ContactResults<double>>();
+
+  const auto& kinematics_results =
+      EvalAbstractInput(context, kinematics_results_port_index_)
+          ->GetValue<KinematicsResults<double>>();
+
+  SetStateAndEfforts(kinematics_results, context, &message);
+  SetForceTorque(kinematics_results, contact_results, &message);
 }
 
 std::unique_ptr<SystemOutput<double>> RobotStateEncoder::AllocateOutput(
@@ -79,28 +98,14 @@
   return get_input_port(kinematics_results_port_index_);
 }
 
-<<<<<<< HEAD
-const SystemPortDescriptor<double>& RobotStateEncoder::effort_port(
-=======
 const InputPortDescriptor<double>& RobotStateEncoder::contact_results_port()
     const {
   return get_input_port(contact_results_port_index_);
 }
 
 const InputPortDescriptor<double>& RobotStateEncoder::effort_port(
->>>>>>> 5ae177de
     const RigidBodyActuator& actuator) const {
   return get_input_port(effort_port_indices_.at(&actuator));
-}
-
-const SystemPortDescriptor<double>& RobotStateEncoder::foot_contact_wrench_port(
-    const Side& side) const {
-  return get_input_port(foot_wrench_port_indices_.at(side));
-}
-
-const SystemPortDescriptor<double>& RobotStateEncoder::hand_contact_wrench_port(
-    const Side& side) const {
-  return get_input_port(hand_wrench_port_indices_.at(side));
 }
 
 std::map<const RigidBodyActuator*, int>
@@ -124,12 +129,9 @@
   return ret;
 }
 
-void RobotStateEncoder::SetStateAndEfforts(const Context<double>& context,
-                                           robot_state_t* message) const {
-  const auto& kinematics_results =
-      EvalAbstractInput(context, kinematics_results_port_index_)
-          ->GetValue<KinematicsResults<double>>();
-
+void RobotStateEncoder::SetStateAndEfforts(
+    const KinematicsResults<double>& kinematics_results,
+    const Context<double>& context, robot_state_t* message) const {
   if (floating_body_) {
     // Pose of floating body with respect to world.
     Isometry3d floating_body_to_world =
@@ -181,47 +183,103 @@
   message->utime = static_cast<int64_t>(1e6 * context.get_time());
 }
 
-void RobotStateEncoder::SetForceTorque(const Context<double>& context,
-                                       bot_core::robot_state_t* message) const {
+SpatialForce<double>
+RobotStateEncoder::GetSpatialForceActingOnBody1ByBody2InBody1Frame(
+    const KinematicsResults<double>& kinematics_results,
+    const ContactResults<double>& contact_results,
+    const RigidBody<double>& body1, const RigidBody<double>& body2) const {
+  std::list<ContactForce<double>> contact_forces;
+  for (int i = 0; i < contact_results.get_num_contacts(); ++i) {
+    const ContactInfo<double>& contact_info =
+        contact_results.get_contact_info(i);
+    const RigidBody<double>* b1 =
+        tree_.FindBody(contact_info.get_element_id_1());
+    const RigidBody<double>* b2 =
+        tree_.FindBody(contact_info.get_element_id_2());
+    // These are point forces in the world frame, and are applied at points
+    // in the world frame.
+    // TODO(siyuan.feng): replace pointer comparison with a proper one that
+    // compares rigid bodies.
+    if (b1 == &body1 && b2 == &body2) {
+      contact_forces.push_back(contact_info.get_resultant_force());
+    } else if (b2 == &body1 && b1 == &body2) {
+      contact_forces.push_back(
+          contact_info.get_resultant_force().get_reaction_force());
+    }
+  }
+
+  ContactResultantForceCalculator<double> calc;
+  const Vector3<double>& reference_point =
+      kinematics_results.get_pose_in_world(body1).translation();
+
+  for (const ContactForce<double>& f : contact_forces) {
+    calc.AddForce(f);
+  }
+
+  SpatialForce<double> spatial_force_in_world_aligned_body_frame =
+      calc.ComputeResultant(reference_point).get_spatial_force();
+  Isometry3<double> world_aligned_to_body_frame(Isometry3<double>::Identity());
+  world_aligned_to_body_frame.linear() =
+      kinematics_results.get_pose_in_world(body1).linear().transpose();
+  return transformSpatialForce(world_aligned_to_body_frame,
+                               spatial_force_in_world_aligned_body_frame);
+}
+
+void RobotStateEncoder::SetForceTorque(
+    const KinematicsResults<double>& kinematics_results,
+    const ContactResults<double>& contact_results,
+    bot_core::robot_state_t* message) const {
+  std::vector<SpatialForce<double>> spatial_force_in_sensor_frame(
+      force_torque_sensor_info_.size());
+
+  for (size_t i = 0; i < force_torque_sensor_info_.size(); ++i) {
+    const RigidBody<double>& body =
+        force_torque_sensor_info_[i].get_rigid_body();
+    SpatialForce<double> spatial_force =
+        GetSpatialForceActingOnBody1ByBody2InBody1Frame(
+            kinematics_results, contact_results, body, tree_.world());
+    Isometry3<double> body_to_sensor =
+        force_torque_sensor_info_[i].get_transform_to_body().inverse();
+    spatial_force_in_sensor_frame[i] =
+        transformSpatialForce(body_to_sensor, spatial_force);
+  }
+
   auto& force_torque = message->force_torque;
-  {
-    auto left_foot_wrench =
-        EvalVectorInput(context, foot_wrench_port_indices_.at(Side::LEFT))
-            ->get_value();
+
+  if (l_foot_ft_sensor_idx_ != -1) {
+    const SpatialForce<double>& spatial_force =
+        spatial_force_in_sensor_frame.at(l_foot_ft_sensor_idx_);
     force_torque.l_foot_force_z =
-        static_cast<float>(left_foot_wrench[kForceZIndex]);
+        static_cast<float>(spatial_force[kForceZIndex]);
     force_torque.l_foot_torque_x =
-        static_cast<float>(left_foot_wrench[kTorqueXIndex]);
+        static_cast<float>(spatial_force[kTorqueXIndex]);
     force_torque.l_foot_torque_y =
-        static_cast<float>(left_foot_wrench[kTorqueYIndex]);
-  }
-  {
-    auto right_foot_wrench =
-        EvalVectorInput(context, foot_wrench_port_indices_.at(Side::RIGHT))
-            ->get_value();
+        static_cast<float>(spatial_force[kTorqueYIndex]);
+  }
+  if (r_foot_ft_sensor_idx_ != -1) {
+    const SpatialForce<double>& spatial_force =
+        spatial_force_in_sensor_frame.at(r_foot_ft_sensor_idx_);
     force_torque.r_foot_force_z =
-        static_cast<float>(right_foot_wrench[kForceZIndex]);
+        static_cast<float>(spatial_force[kForceZIndex]);
     force_torque.r_foot_torque_x =
-        static_cast<float>(right_foot_wrench[kTorqueXIndex]);
+        static_cast<float>(spatial_force[kTorqueXIndex]);
     force_torque.r_foot_torque_y =
-        static_cast<float>(right_foot_wrench[kTorqueYIndex]);
-  }
-  {
-    auto left_hand_wrench =
-        EvalVectorInput(context, hand_wrench_port_indices_.at(Side::LEFT))
-            ->get_value();
-    eigenVectorToCArray(left_hand_wrench.head<kSpaceDimension>(),
+        static_cast<float>(spatial_force[kTorqueYIndex]);
+  }
+  if (l_hand_ft_sensor_idx_ != -1) {
+    const SpatialForce<double>& spatial_force =
+        spatial_force_in_sensor_frame.at(l_hand_ft_sensor_idx_);
+    eigenVectorToCArray(spatial_force.head<kSpaceDimension>(),
                         force_torque.l_hand_torque);
-    eigenVectorToCArray(left_hand_wrench.tail<kSpaceDimension>(),
+    eigenVectorToCArray(spatial_force.tail<kSpaceDimension>(),
                         force_torque.l_hand_force);
   }
-  {
-    auto right_hand_wrench =
-        EvalVectorInput(context, hand_wrench_port_indices_.at(Side::RIGHT))
-            ->get_value();
-    eigenVectorToCArray(right_hand_wrench.head<kSpaceDimension>(),
+  if (r_hand_ft_sensor_idx_ != -1) {
+    const SpatialForce<double>& spatial_force =
+        spatial_force_in_sensor_frame.at(r_hand_ft_sensor_idx_);
+    eigenVectorToCArray(spatial_force.head<kSpaceDimension>(),
                         force_torque.r_hand_torque);
-    eigenVectorToCArray(right_hand_wrench.tail<kSpaceDimension>(),
+    eigenVectorToCArray(spatial_force.tail<kSpaceDimension>(),
                         force_torque.r_hand_force);
   }
 }
