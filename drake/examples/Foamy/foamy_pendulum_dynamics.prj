--- conflicted
+++ resolved
@@ -1,933 +1,920 @@
-<deployment-project plugin="plugin.coder" plugin-version="R2016a">
-<<<<<<< HEAD
-  <configuration build-checksum="822775069" file="/home/zacman/Documents/MATLAB/drake-foamy/drake/examples/Foamy/foamy_pendulum_dynamics.prj" location="/home/zacman/Documents/MATLAB/drake-foamy/drake/examples/Foamy" name="foamy_pendulum_dynamics" target="target.unifiedcoder" target-name="MATLAB Coder">
-=======
-  <configuration build-checksum="3980404586" file="/home/agile/Documents/MATLAB/drake-foamy/drake/examples/Foamy/foamy_pendulum_dynamics.prj" location="/home/agile/Documents/MATLAB/drake-foamy/drake/examples/Foamy" name="foamy_pendulum_dynamics" target="target.unifiedcoder" target-name="MATLAB Coder">
->>>>>>> 806e9dac
-    <profile key="profile.mex">
-      <param.BuiltInstrumentedMex>false</param.BuiltInstrumentedMex>
-      <param.RanInstrumentedMex>false</param.RanInstrumentedMex>
-      <param.WorkingFolder>option.WorkingFolder.Project</param.WorkingFolder>
-      <param.SpecifiedWorkingFolder />
-      <param.BuildFolder>option.BuildFolder.Project</param.BuildFolder>
-      <param.SpecifiedBuildFolder />
-      <param.SearchPaths />
-      <param.ResponsivenessChecks>true</param.ResponsivenessChecks>
-      <param.ExtrinsicCalls>true</param.ExtrinsicCalls>
-      <param.IntegrityChecks>true</param.IntegrityChecks>
-      <param.SaturateOnIntegerOverflow>true</param.SaturateOnIntegerOverflow>
-      <param.GlobalDataSyncMethod>option.GlobalDataSyncMethod.SyncAlways</param.GlobalDataSyncMethod>
-      <param.EnableVariableSizing>true</param.EnableVariableSizing>
-      <param.DynamicMemoryAllocation>option.DynamicMemoryAllocation.Threshold</param.DynamicMemoryAllocation>
-      <param.DynamicMemoryAllocationThreshold>65536</param.DynamicMemoryAllocationThreshold>
-      <param.StackUsageMax>200000</param.StackUsageMax>
-      <param.FilePartitionMethod>option.FilePartitionMethod.MapMFileToCFile</param.FilePartitionMethod>
-      <param.GenerateComments>true</param.GenerateComments>
-      <param.MATLABSourceComments>false</param.MATLABSourceComments>
-      <param.ReservedNameArray />
-      <param.EnableDebugging>false</param.EnableDebugging>
-      <param.GenerateReport>true</param.GenerateReport>
-      <param.LaunchReport>false</param.LaunchReport>
-      <param.DefaultTestFile />
-      <param.MergeInstrumentationResults>false</param.MergeInstrumentationResults>
-      <param.VerificationMode>option.VerificationMode.None</param.VerificationMode>
-      <param.VerificationStatus>option.VerificationStatus.Inactive</param.VerificationStatus>
-      <param.CustomSourceCode />
-      <param.CustomHeaderCode />
-      <param.CustomInitializer />
-      <param.CustomTerminator />
-      <param.CustomInclude />
-      <param.CustomSource />
-      <param.CustomLibrary />
-      <param.PostCodeGenCommand />
-      <param.mex.GenCodeOnly>false</param.mex.GenCodeOnly>
-      <param.ConstantFoldingTimeout>40000</param.ConstantFoldingTimeout>
-      <param.RecursionLimit>100</param.RecursionLimit>
-      <param.PreserveVariableNames>option.PreserveVariableNames.UserNames</param.PreserveVariableNames>
-      <param.TargetLang>option.TargetLang.C</param.TargetLang>
-      <param.EchoExpressions>true</param.EchoExpressions>
-      <param.InlineThreshold>10</param.InlineThreshold>
-      <param.InlineThresholdMax>200</param.InlineThresholdMax>
-      <param.InlineStackLimit>4000</param.InlineStackLimit>
-      <param.EnableMemcpy>true</param.EnableMemcpy>
-      <param.MemcpyThreshold>64</param.MemcpyThreshold>
-      <param.EnableOpenMP>true</param.EnableOpenMP>
-      <param.InitFltsAndDblsToZero>true</param.InitFltsAndDblsToZero>
-      <param.ConstantInputs>option.ConstantInputs.CheckValues</param.ConstantInputs>
-      <param.EnableCRICodeCoverage>true</param.EnableCRICodeCoverage>
-      <unset>
-        <param.BuiltInstrumentedMex />
-        <param.RanInstrumentedMex />
-        <param.WorkingFolder />
-        <param.SpecifiedWorkingFolder />
-        <param.BuildFolder />
-        <param.SpecifiedBuildFolder />
-        <param.SearchPaths />
-        <param.ResponsivenessChecks />
-        <param.ExtrinsicCalls />
-        <param.IntegrityChecks />
-        <param.SaturateOnIntegerOverflow />
-        <param.GlobalDataSyncMethod />
-        <param.EnableVariableSizing />
-        <param.DynamicMemoryAllocation />
-        <param.DynamicMemoryAllocationThreshold />
-        <param.StackUsageMax />
-        <param.FilePartitionMethod />
-        <param.GenerateComments />
-        <param.MATLABSourceComments />
-        <param.ReservedNameArray />
-        <param.EnableDebugging />
-        <param.GenerateReport />
-        <param.LaunchReport />
-        <param.DefaultTestFile />
-        <param.MergeInstrumentationResults />
-        <param.VerificationStatus />
-        <param.CustomSourceCode />
-        <param.CustomHeaderCode />
-        <param.CustomInitializer />
-        <param.CustomTerminator />
-        <param.CustomInclude />
-        <param.CustomSource />
-        <param.CustomLibrary />
-        <param.PostCodeGenCommand />
-        <param.ConstantFoldingTimeout />
-        <param.RecursionLimit />
-        <param.PreserveVariableNames />
-        <param.TargetLang />
-        <param.EchoExpressions />
-        <param.InlineThreshold />
-        <param.InlineThresholdMax />
-        <param.InlineStackLimit />
-        <param.EnableMemcpy />
-        <param.MemcpyThreshold />
-        <param.EnableOpenMP />
-        <param.InitFltsAndDblsToZero />
-        <param.ConstantInputs />
-        <param.EnableCRICodeCoverage />
-      </unset>
-    </profile>
-    <profile key="profile.c">
-      <param.grt.GenCodeOnly>false</param.grt.GenCodeOnly>
-      <param.WorkingFolder>option.WorkingFolder.Project</param.WorkingFolder>
-      <param.SpecifiedWorkingFolder />
-      <param.BuildFolder>option.BuildFolder.Project</param.BuildFolder>
-      <param.SpecifiedBuildFolder />
-      <param.SearchPaths />
-      <param.SaturateOnIntegerOverflow>true</param.SaturateOnIntegerOverflow>
-      <param.PurelyIntegerCode />
-      <param.SupportNonFinite />
-      <param.EnableVariableSizing>true</param.EnableVariableSizing>
-      <param.DynamicMemoryAllocation>option.DynamicMemoryAllocation.Threshold</param.DynamicMemoryAllocation>
-      <param.DynamicMemoryAllocationThreshold>65536</param.DynamicMemoryAllocationThreshold>
-      <param.StackUsageMax>200000</param.StackUsageMax>
-      <param.MultiInstanceCode />
-      <param.FilePartitionMethod>option.FilePartitionMethod.MapMFileToCFile</param.FilePartitionMethod>
-      <param.GenerateComments>true</param.GenerateComments>
-      <param.CommentStyle />
-      <param.MATLABSourceComments>false</param.MATLABSourceComments>
-      <param.MATLABFcnDesc />
-      <param.DataTypeReplacement />
-      <param.ConvertIfToSwitch />
-      <param.PreserveExternInFcnDecls />
-      <param.EnableSignedLeftShifts />
-      <param.EnableSignedRightShifts />
-      <param.ParenthesesLevel />
-      <param.MaxIdLength />
-      <param.CustomSymbolStrGlobalVar>$M$N</param.CustomSymbolStrGlobalVar>
-      <param.CustomSymbolStrType>$M$N</param.CustomSymbolStrType>
-      <param.CustomSymbolStrField>$M$N</param.CustomSymbolStrField>
-      <param.CustomSymbolStrFcn>$M$N</param.CustomSymbolStrFcn>
-      <param.CustomSymbolStrTmpVar>$M$N</param.CustomSymbolStrTmpVar>
-      <param.CustomSymbolStrMacro>$M$N</param.CustomSymbolStrMacro>
-      <param.CustomSymbolStrEMXArray>emxArray_$M$N</param.CustomSymbolStrEMXArray>
-      <param.CustomSymbolStrEMXArrayFcn />
-      <param.ReservedNameArray />
-      <param.RuntimeChecks />
-      <param.Verbose />
-      <param.GenerateReport>true</param.GenerateReport>
-      <param.GenerateCodeMetricsReport />
-      <param.GenerateCodeReplacementReport />
-      <param.HighlightPotentialDataTypeIssues />
-      <param.LaunchReport>false</param.LaunchReport>
-      <param.SILDebugging />
-      <param.CodeExecutionProfiling />
-      <param.DefaultTestFile />
-      <param.MergeInstrumentationResults>false</param.MergeInstrumentationResults>
-      <param.RanPilSilVerification>false</param.RanPilSilVerification>
-      <param.VerificationMode />
-      <param.VerificationStatus>option.VerificationStatus.Inactive</param.VerificationStatus>
-      <param.CustomSourceCode />
-      <param.CustomHeaderCode />
-      <param.CustomInitializer />
-      <param.CustomTerminator />
-      <param.CustomInclude />
-      <param.CustomSource />
-      <param.CustomLibrary />
-      <param.PostCodeGenCommand />
-      <param.TargetLangStandard />
-      <param.CodeReplacementLibrary />
-      <param.DeprecatedCRLFlag />
-      <param.SameHardware>true</param.SameHardware>
-      <param.Toolchain>Automatically locate an installed toolchain</param.Toolchain>
-      <param.BuildConfiguration />
-      <param.CustomToolchainOptions />
-      <var.ToolchainSettingsVisible />
-      <param.target.Data />
-      <param.target.ActiveType>option.target.TargetType.MatlabHost</param.target.ActiveType>
-      <param.target.ActiveTarget />
-      <param.HardwareVendor.Production>Generic</param.HardwareVendor.Production>
-      <param.HardwareType.Production>MATLAB Host Computer</param.HardwareType.Production>
-      <param.HWDeviceType.Production />
-      <var.instance.enabled.Production>true</var.instance.enabled.Production>
-      <param.HardwareSizeChar.Production>8</param.HardwareSizeChar.Production>
-      <param.HardwareSizeShort.Production>16</param.HardwareSizeShort.Production>
-      <param.HardwareSizeInt.Production>32</param.HardwareSizeInt.Production>
-      <param.HardwareSizeLong.Production>64</param.HardwareSizeLong.Production>
-      <param.HardwareSizeLongLong.Production>64</param.HardwareSizeLongLong.Production>
-      <param.HardwareSizeFloat.Production>32</param.HardwareSizeFloat.Production>
-      <param.HardwareSizeDouble.Production>64</param.HardwareSizeDouble.Production>
-      <param.HardwareSizeWord.Production>64</param.HardwareSizeWord.Production>
-      <param.HardwareSizePointer.Production>64</param.HardwareSizePointer.Production>
-      <param.HardwareEndianness.Production>option.HardwareEndianness.Little</param.HardwareEndianness.Production>
-      <param.HardwareArithmeticRightShift.Production>true</param.HardwareArithmeticRightShift.Production>
-      <param.HardwareLongLongMode.Production>true</param.HardwareLongLongMode.Production>
-      <param.HardwareAtomicIntegerSize.Production>option.HardwareAtomicIntegerSize.Char</param.HardwareAtomicIntegerSize.Production>
-      <param.HardwareAtomicFloatSize.Production>option.HardwareAtomicFloatSize.None</param.HardwareAtomicFloatSize.Production>
-      <param.HardwareDivisionRounding.Production>option.HardwareDivisionRounding.Zero</param.HardwareDivisionRounding.Production>
-      <param.HardwareVendor.Target>Generic</param.HardwareVendor.Target>
-      <param.HardwareType.Target>MATLAB Host Computer</param.HardwareType.Target>
-      <param.HWDeviceType.Target />
-      <var.instance.enabled.Target>false</var.instance.enabled.Target>
-      <param.HardwareSizeChar.Target>8</param.HardwareSizeChar.Target>
-      <param.HardwareSizeShort.Target>16</param.HardwareSizeShort.Target>
-      <param.HardwareSizeInt.Target>32</param.HardwareSizeInt.Target>
-      <param.HardwareSizeLong.Target>64</param.HardwareSizeLong.Target>
-      <param.HardwareSizeLongLong.Target>64</param.HardwareSizeLongLong.Target>
-      <param.HardwareSizeFloat.Target>32</param.HardwareSizeFloat.Target>
-      <param.HardwareSizeDouble.Target>64</param.HardwareSizeDouble.Target>
-      <param.HardwareSizeWord.Target>64</param.HardwareSizeWord.Target>
-      <param.HardwareSizePointer.Target>64</param.HardwareSizePointer.Target>
-      <param.HardwareEndianness.Target>option.HardwareEndianness.Little</param.HardwareEndianness.Target>
-      <param.HardwareArithmeticRightShift.Target>true</param.HardwareArithmeticRightShift.Target>
-      <param.HardwareLongLongMode.Target>true</param.HardwareLongLongMode.Target>
-      <param.HardwareAtomicIntegerSize.Target>option.HardwareAtomicIntegerSize.Char</param.HardwareAtomicIntegerSize.Target>
-      <param.HardwareAtomicFloatSize.Target>option.HardwareAtomicFloatSize.None</param.HardwareAtomicFloatSize.Target>
-      <param.HardwareDivisionRounding.Target>option.HardwareDivisionRounding.Zero</param.HardwareDivisionRounding.Target>
-      <param.CastingMode />
-      <param.IndentStyle />
-      <param.IndentSize />
-      <param.ConstantFoldingTimeout>40000</param.ConstantFoldingTimeout>
-      <param.RecursionLimit>100</param.RecursionLimit>
-      <param.IncludeTerminateFcn />
-      <param.GenerateExampleMain>option.GenerateExampleMain.GenerateCodeOnly</param.GenerateExampleMain>
-      <param.PreserveVariableNames>option.PreserveVariableNames.UserNames</param.PreserveVariableNames>
-      <param.TargetLang>option.TargetLang.C</param.TargetLang>
-      <param.CCompilerOptimization />
-      <param.CCompilerCustomOptimizations />
-      <param.GenerateMakefile />
-      <param.BuildToolEnable>false</param.BuildToolEnable>
-      <param.MakeCommand />
-      <param.TemplateMakefile />
-      <param.BuildToolConfiguration />
-      <param.InlineThreshold>10</param.InlineThreshold>
-      <param.InlineThresholdMax>200</param.InlineThresholdMax>
-      <param.InlineStackLimit>4000</param.InlineStackLimit>
-      <param.EnableMemcpy>true</param.EnableMemcpy>
-      <param.MemcpyThreshold>64</param.MemcpyThreshold>
-      <param.EnableOpenMP>true</param.EnableOpenMP>
-      <param.InitFltsAndDblsToZero>true</param.InitFltsAndDblsToZero>
-      <param.PassStructByReference />
-      <param.CustomLAPACKCallback />
-      <param.UseECoderFeatures />
-      <unset>
-        <param.WorkingFolder />
-        <param.SpecifiedWorkingFolder />
-        <param.BuildFolder />
-        <param.SpecifiedBuildFolder />
-        <param.SearchPaths />
-        <param.SaturateOnIntegerOverflow />
-        <param.PurelyIntegerCode />
-        <param.SupportNonFinite />
-        <param.EnableVariableSizing />
-        <param.DynamicMemoryAllocation />
-        <param.DynamicMemoryAllocationThreshold />
-        <param.StackUsageMax />
-        <param.MultiInstanceCode />
-        <param.FilePartitionMethod />
-        <param.GenerateComments />
-        <param.CommentStyle />
-        <param.MATLABSourceComments />
-        <param.MATLABFcnDesc />
-        <param.DataTypeReplacement />
-        <param.ConvertIfToSwitch />
-        <param.PreserveExternInFcnDecls />
-        <param.EnableSignedLeftShifts />
-        <param.EnableSignedRightShifts />
-        <param.ParenthesesLevel />
-        <param.MaxIdLength />
-        <param.CustomSymbolStrGlobalVar />
-        <param.CustomSymbolStrType />
-        <param.CustomSymbolStrField />
-        <param.CustomSymbolStrFcn />
-        <param.CustomSymbolStrTmpVar />
-        <param.CustomSymbolStrMacro />
-        <param.CustomSymbolStrEMXArray />
-        <param.CustomSymbolStrEMXArrayFcn />
-        <param.ReservedNameArray />
-        <param.RuntimeChecks />
-        <param.Verbose />
-        <param.GenerateReport />
-        <param.GenerateCodeMetricsReport />
-        <param.GenerateCodeReplacementReport />
-        <param.HighlightPotentialDataTypeIssues />
-        <param.LaunchReport />
-        <param.SILDebugging />
-        <param.CodeExecutionProfiling />
-        <param.DefaultTestFile />
-        <param.MergeInstrumentationResults />
-        <param.RanPilSilVerification />
-        <param.VerificationMode />
-        <param.VerificationStatus />
-        <param.CustomSourceCode />
-        <param.CustomHeaderCode />
-        <param.CustomInitializer />
-        <param.CustomTerminator />
-        <param.CustomInclude />
-        <param.CustomSource />
-        <param.CustomLibrary />
-        <param.PostCodeGenCommand />
-        <param.TargetLangStandard />
-        <param.CodeReplacementLibrary />
-        <param.DeprecatedCRLFlag />
-        <param.SameHardware />
-        <param.Toolchain />
-        <param.BuildConfiguration />
-        <param.CustomToolchainOptions />
-        <var.ToolchainSettingsVisible />
-        <param.target.Data />
-        <param.target.ActiveType />
-        <param.target.ActiveTarget />
-        <param.HardwareVendor.Production />
-        <param.HardwareType.Production />
-        <param.HWDeviceType.Production />
-        <var.instance.enabled.Production />
-        <param.HardwareVendor.Target />
-        <param.HardwareType.Target />
-        <param.HWDeviceType.Target />
-        <var.instance.enabled.Target />
-        <param.CastingMode />
-        <param.IndentStyle />
-        <param.IndentSize />
-        <param.ConstantFoldingTimeout />
-        <param.RecursionLimit />
-        <param.IncludeTerminateFcn />
-        <param.GenerateExampleMain />
-        <param.PreserveVariableNames />
-        <param.TargetLang />
-        <param.CCompilerOptimization />
-        <param.CCompilerCustomOptimizations />
-        <param.GenerateMakefile />
-        <param.BuildToolEnable />
-        <param.MakeCommand />
-        <param.TemplateMakefile />
-        <param.BuildToolConfiguration />
-        <param.InlineThreshold />
-        <param.InlineThresholdMax />
-        <param.InlineStackLimit />
-        <param.EnableMemcpy />
-        <param.MemcpyThreshold />
-        <param.EnableOpenMP />
-        <param.InitFltsAndDblsToZero />
-        <param.PassStructByReference />
-        <param.CustomLAPACKCallback />
-        <param.UseECoderFeatures />
-      </unset>
-    </profile>
-    <profile key="profile.hdl">
-      <param.hdl.Workflow />
-      <param.hdl.TargetLanguage />
-      <param.hdl.TargetPlatform />
-      <param.hdl.SynthesisTool />
-      <param.hdl.InputFrequency />
-      <param.hdl.TargetFrequency />
-      <param.hdl.IPCoreName />
-      <param.hdl.IPCoreVersion />
-      <param.hdl.AdditionalIPFiles />
-      <param.hdl.ExecutionMode />
-      <param.hdl.SynthesisToolChipFamily />
-      <param.hdl.SynthesisToolDeviceName />
-      <param.hdl.SynthesisToolPackageName />
-      <param.hdl.SynthesisToolSpeedValue />
-      <param.hdl.TargetInterface />
-      <param.hdl.CheckConformance />
-      <param.hdl.LaunchConformanceReport />
-      <param.hdl.GenerateEDAScripts />
-      <param.hdl.GenerateHDLCode />
-      <param.hdl.AdditionalSynthesisProjectFiles />
-      <param.hdl.CriticalPathSource />
-      <param.hdl.EmbeddedSystemTool />
-      <param.hdl.EmbeddedSystemProjectFolder />
-      <param.hdl.BitstreamBuildMode />
-      <param.hdl.ReferenceDesign />
-      <param.hdl.ReferenceDesignPath />
-      <param.hdl.LegacyDefaultTestFile />
-      <param.WorkingFolder>option.WorkingFolder.Project</param.WorkingFolder>
-      <param.SpecifiedWorkingFolder />
-      <param.BuildFolder>option.BuildFolder.Project</param.BuildFolder>
-      <param.SpecifiedBuildFolder />
-      <param.SearchPaths />
-      <param.hdl.MapPersistentVarsToRAM />
-      <param.hdl.RAMThreshold />
-      <param.hdl.MapPipelineDelaysToRAM />
-      <param.hdl.RAMVariableNames />
-      <param.hdl.RegisterInputs />
-      <param.hdl.RegisterOutputs />
-      <param.hdl.DistributedPipelining />
-      <param.hdl.DistributedPipeliningPriority />
-      <param.hdl.PreserveDesignDelays />
-      <param.hdl.InputPipeline />
-      <param.hdl.OutputPipeline />
-      <param.hdl.PipelineVariables />
-      <param.hdl.ResourceSharing />
-      <param.hdl.ConstantMultiplierOptimization />
-      <param.hdl.LoopOptimization />
-      <param.GenerateComments>true</param.GenerateComments>
-      <param.MATLABSourceComments>false</param.MATLABSourceComments>
-      <param.hdl.VHDLFileExt />
-      <param.hdl.VerilogFileExt />
-      <param.hdl.DateComment />
-      <param.hdl.UserComment />
-      <param.hdl.ModulePrefix />
-      <param.hdl.PackagePostfix />
-      <param.hdl.EntityConflictPostfix />
-      <param.hdl.ReservedWordPostfix />
-      <param.hdl.ClockProcessPostfix />
-      <param.hdl.ComplexRealPostfix />
-      <param.hdl.ComplexImagPostfix />
-      <param.hdl.PipelinePostfix />
-      <param.hdl.EnablePrefix />
-      <param.hdl.InlineConfigurations />
-      <param.hdl.UseRisingEdge />
-      <param.hdl.UseMatrixTypesInHDL />
-      <param.hdl.HDLCompileFilePostfix />
-      <param.hdl.HDLCompileInit />
-      <param.hdl.HDLCompileVHDLCmd />
-      <param.hdl.HDLCompileVerilogCmd />
-      <param.hdl.HDLCompileTerm />
-      <param.hdl.HDLSimFilePostfix />
-      <param.hdl.HDLSimInit />
-      <param.hdl.HDLSimCmd />
-      <param.hdl.HDLSimViewWaveCmd />
-      <param.hdl.HDLSimTerm />
-      <param.hdl.HDLSynthTool />
-      <var.hasSynthesisToolScript />
-      <var.toolSpecificEDAScript />
-      <param.hdl.HDLSynthFilePostfix />
-      <param.hdl.HDLSynthInit />
-      <param.hdl.HDLSynthCmd />
-      <param.hdl.HDLSynthTerm />
-      <param.hdl.HDLLintTool />
-      <var.LintToolScript />
-      <var.hasHDLLintTool />
-      <param.hdl.HDLLintInit />
-      <param.hdl.HDLLintCmd />
-      <param.hdl.HDLLintTerm />
-      <param.hdl.ResetType />
-      <param.hdl.ResetAssertedLevel />
-      <param.hdl.ResetInputPort />
-      <param.hdl.ClockInputPort />
-      <param.hdl.ClockEdge />
-      <param.hdl.ClockEnableInputPort />
-      <param.hdl.Oversampling />
-      <param.hdl.EnableRate />
-      <param.hdl.InputType />
-      <param.hdl.OutputType />
-      <param.hdl.ClockEnableOutputPort />
-      <param.hdl.ScalarizePorts />
-      <param.hdl.HDLCodingStandard />
-      <var.HDLCodingStandard_FilterPassingRules_enable />
-      <var.HDLCodingStandard_DetectDuplicateNamesCheck_enable />
-      <var.HDLCodingStandard_HDLKeywords_enable />
-      <var.HDLCodingStandard_ModuleInstanceEntityNameLength_enable />
-      <var.HDLCodingStandard_ModuleInstanceEntityNameLength_min />
-      <var.HDLCodingStandard_ModuleInstanceEntityNameLength_max />
-      <var.HDLCodingStandard_SignalPortParamNameLength_enable />
-      <var.HDLCodingStandard_SignalPortParamNameLength_min />
-      <var.HDLCodingStandard_SignalPortParamNameLength_max />
-      <var.HDLCodingStandard_MinimizeVariableUsage_enable />
-      <var.HDLCodingStandard_InitialStatements_enable />
-      <var.HDLCodingStandard_IfElseChain_enable />
-      <var.HDLCodingStandard_IfElseChain_length />
-      <var.HDLCodingStandard_IfElseNesting_enable />
-      <var.HDLCodingStandard_IfElseNesting_depth />
-      <var.HDLCodingStandard_MultiplierBitWidth_enable />
-      <var.HDLCodingStandard_MultiplierBitWidth_width />
-      <var.HDLCodingStandard_NonIntegerTypes_enable />
-      <var.HDLCodingStandard_LineLength_enable />
-      <var.HDLCodingStandard_LineLength_length />
-      <param.hdl.GenerateCosimTestBench />
-      <param.hdl.CosimLogOutputs />
-      <param.hdl.CosimTool />
-      <param.hdl.CosimRunMode />
-      <param.hdl.SimulateCosimTestBench />
-      <param.hdl.CosimClockHighTime />
-      <param.hdl.CosimClockLowTime />
-      <param.hdl.CosimHoldTime />
-      <param.hdl.CosimClockEnableDelay />
-      <param.hdl.CosimResetLength />
-      <param.hdl.GenerateFILTestBench />
-      <param.hdl.FILLogOutputs />
-      <param.hdl.FILBoardName />
-      <param.hdl.FILConnection />
-      <param.hdl.FILBoardIPAddress />
-      <param.hdl.FILBoardMACAddress />
-      <param.hdl.FILAdditionalFiles />
-      <param.hdl.SimulateFILTestBench />
-      <var.hasTestBench />
-      <param.hdl.GenerateHDLTestBench />
-      <param.hdl.SimulateGeneratedCode />
-      <param.hdl.SimulationTool />
-      <param.hdl.TestBenchPostfix />
-      <param.hdl.ForceClock />
-      <param.hdl.ClockHighTime />
-      <param.hdl.ClockLowTime />
-      <param.hdl.HoldTime />
-      <param.hdl.ForceClockEnable />
-      <param.hdl.TestBenchClockEnableDelay />
-      <param.hdl.ForceReset />
-      <param.hdl.ResetLength />
-      <param.hdl.HoldInputDataBetweenSamples />
-      <param.hdl.InputDataInterval />
-      <param.hdl.InitializeTestBenchInputs />
-      <param.hdl.MultifileTestBench />
-      <param.hdl.TestBenchDataPostfix />
-      <param.hdl.TestReferencePostfix />
-      <param.hdl.UseFileIOInTestBench />
-      <param.hdl.IgnoreDataChecking />
-      <param.hdl.SimulationIterationLimit />
-      <param.hdl.UseFiAccelForTestBench />
-      <param.hdl.hdlVariables />
-      <param.hdl.hdlComputedVariables />
-      <param.hdl.InitializeBlockRAM />
-      <param.hdl.RAMArchitecture />
-      <param.hdl.PartitionFunctions />
-      <param.hdl.GenerateMLFcnBlock />
-      <param.hdl.GenerateXSGBlock />
-      <unset>
-        <param.hdl.Workflow />
-        <param.hdl.TargetLanguage />
-        <param.hdl.TargetPlatform />
-        <param.hdl.SynthesisTool />
-        <param.hdl.InputFrequency />
-        <param.hdl.TargetFrequency />
-        <param.hdl.IPCoreName />
-        <param.hdl.IPCoreVersion />
-        <param.hdl.AdditionalIPFiles />
-        <param.hdl.ExecutionMode />
-        <param.hdl.SynthesisToolChipFamily />
-        <param.hdl.SynthesisToolDeviceName />
-        <param.hdl.SynthesisToolPackageName />
-        <param.hdl.SynthesisToolSpeedValue />
-        <param.hdl.TargetInterface />
-        <param.hdl.CheckConformance />
-        <param.hdl.LaunchConformanceReport />
-        <param.hdl.GenerateEDAScripts />
-        <param.hdl.GenerateHDLCode />
-        <param.hdl.AdditionalSynthesisProjectFiles />
-        <param.hdl.CriticalPathSource />
-        <param.hdl.EmbeddedSystemTool />
-        <param.hdl.EmbeddedSystemProjectFolder />
-        <param.hdl.BitstreamBuildMode />
-        <param.hdl.ReferenceDesign />
-        <param.hdl.ReferenceDesignPath />
-        <param.hdl.LegacyDefaultTestFile />
-        <param.WorkingFolder />
-        <param.SpecifiedWorkingFolder />
-        <param.BuildFolder />
-        <param.SpecifiedBuildFolder />
-        <param.SearchPaths />
-        <param.hdl.MapPersistentVarsToRAM />
-        <param.hdl.RAMThreshold />
-        <param.hdl.MapPipelineDelaysToRAM />
-        <param.hdl.RAMVariableNames />
-        <param.hdl.RegisterInputs />
-        <param.hdl.RegisterOutputs />
-        <param.hdl.DistributedPipelining />
-        <param.hdl.DistributedPipeliningPriority />
-        <param.hdl.PreserveDesignDelays />
-        <param.hdl.InputPipeline />
-        <param.hdl.OutputPipeline />
-        <param.hdl.PipelineVariables />
-        <param.hdl.ResourceSharing />
-        <param.hdl.ConstantMultiplierOptimization />
-        <param.hdl.LoopOptimization />
-        <param.GenerateComments />
-        <param.MATLABSourceComments />
-        <param.hdl.VHDLFileExt />
-        <param.hdl.VerilogFileExt />
-        <param.hdl.DateComment />
-        <param.hdl.UserComment />
-        <param.hdl.ModulePrefix />
-        <param.hdl.PackagePostfix />
-        <param.hdl.EntityConflictPostfix />
-        <param.hdl.ReservedWordPostfix />
-        <param.hdl.ClockProcessPostfix />
-        <param.hdl.ComplexRealPostfix />
-        <param.hdl.ComplexImagPostfix />
-        <param.hdl.PipelinePostfix />
-        <param.hdl.EnablePrefix />
-        <param.hdl.InlineConfigurations />
-        <param.hdl.UseRisingEdge />
-        <param.hdl.UseMatrixTypesInHDL />
-        <param.hdl.HDLCompileFilePostfix />
-        <param.hdl.HDLCompileInit />
-        <param.hdl.HDLCompileVHDLCmd />
-        <param.hdl.HDLCompileVerilogCmd />
-        <param.hdl.HDLCompileTerm />
-        <param.hdl.HDLSimFilePostfix />
-        <param.hdl.HDLSimInit />
-        <param.hdl.HDLSimCmd />
-        <param.hdl.HDLSimViewWaveCmd />
-        <param.hdl.HDLSimTerm />
-        <param.hdl.HDLSynthTool />
-        <var.hasSynthesisToolScript />
-        <var.toolSpecificEDAScript />
-        <param.hdl.HDLSynthFilePostfix />
-        <param.hdl.HDLSynthInit />
-        <param.hdl.HDLSynthCmd />
-        <param.hdl.HDLSynthTerm />
-        <param.hdl.HDLLintTool />
-        <var.LintToolScript />
-        <var.hasHDLLintTool />
-        <param.hdl.HDLLintInit />
-        <param.hdl.HDLLintCmd />
-        <param.hdl.HDLLintTerm />
-        <param.hdl.ResetType />
-        <param.hdl.ResetAssertedLevel />
-        <param.hdl.ResetInputPort />
-        <param.hdl.ClockInputPort />
-        <param.hdl.ClockEdge />
-        <param.hdl.ClockEnableInputPort />
-        <param.hdl.Oversampling />
-        <param.hdl.EnableRate />
-        <param.hdl.InputType />
-        <param.hdl.OutputType />
-        <param.hdl.ClockEnableOutputPort />
-        <param.hdl.ScalarizePorts />
-        <param.hdl.HDLCodingStandard />
-        <var.HDLCodingStandard_FilterPassingRules_enable />
-        <var.HDLCodingStandard_DetectDuplicateNamesCheck_enable />
-        <var.HDLCodingStandard_HDLKeywords_enable />
-        <var.HDLCodingStandard_ModuleInstanceEntityNameLength_enable />
-        <var.HDLCodingStandard_ModuleInstanceEntityNameLength_min />
-        <var.HDLCodingStandard_ModuleInstanceEntityNameLength_max />
-        <var.HDLCodingStandard_SignalPortParamNameLength_enable />
-        <var.HDLCodingStandard_SignalPortParamNameLength_min />
-        <var.HDLCodingStandard_SignalPortParamNameLength_max />
-        <var.HDLCodingStandard_MinimizeVariableUsage_enable />
-        <var.HDLCodingStandard_InitialStatements_enable />
-        <var.HDLCodingStandard_IfElseChain_enable />
-        <var.HDLCodingStandard_IfElseChain_length />
-        <var.HDLCodingStandard_IfElseNesting_enable />
-        <var.HDLCodingStandard_IfElseNesting_depth />
-        <var.HDLCodingStandard_MultiplierBitWidth_enable />
-        <var.HDLCodingStandard_MultiplierBitWidth_width />
-        <var.HDLCodingStandard_NonIntegerTypes_enable />
-        <var.HDLCodingStandard_LineLength_enable />
-        <var.HDLCodingStandard_LineLength_length />
-        <param.hdl.GenerateCosimTestBench />
-        <param.hdl.CosimLogOutputs />
-        <param.hdl.CosimTool />
-        <param.hdl.CosimRunMode />
-        <param.hdl.SimulateCosimTestBench />
-        <param.hdl.CosimClockHighTime />
-        <param.hdl.CosimClockLowTime />
-        <param.hdl.CosimHoldTime />
-        <param.hdl.CosimClockEnableDelay />
-        <param.hdl.CosimResetLength />
-        <param.hdl.GenerateFILTestBench />
-        <param.hdl.FILLogOutputs />
-        <param.hdl.FILBoardName />
-        <param.hdl.FILConnection />
-        <param.hdl.FILBoardIPAddress />
-        <param.hdl.FILBoardMACAddress />
-        <param.hdl.FILAdditionalFiles />
-        <param.hdl.SimulateFILTestBench />
-        <var.hasTestBench />
-        <param.hdl.GenerateHDLTestBench />
-        <param.hdl.SimulateGeneratedCode />
-        <param.hdl.SimulationTool />
-        <param.hdl.TestBenchPostfix />
-        <param.hdl.ForceClock />
-        <param.hdl.ClockHighTime />
-        <param.hdl.ClockLowTime />
-        <param.hdl.HoldTime />
-        <param.hdl.ForceClockEnable />
-        <param.hdl.TestBenchClockEnableDelay />
-        <param.hdl.ForceReset />
-        <param.hdl.ResetLength />
-        <param.hdl.HoldInputDataBetweenSamples />
-        <param.hdl.InputDataInterval />
-        <param.hdl.InitializeTestBenchInputs />
-        <param.hdl.MultifileTestBench />
-        <param.hdl.TestBenchDataPostfix />
-        <param.hdl.TestReferencePostfix />
-        <param.hdl.UseFileIOInTestBench />
-        <param.hdl.IgnoreDataChecking />
-        <param.hdl.SimulationIterationLimit />
-        <param.hdl.UseFiAccelForTestBench />
-        <param.hdl.hdlVariables />
-        <param.hdl.hdlComputedVariables />
-        <param.hdl.InitializeBlockRAM />
-        <param.hdl.RAMArchitecture />
-        <param.hdl.PartitionFunctions />
-        <param.hdl.GenerateMLFcnBlock />
-        <param.hdl.GenerateXSGBlock />
-      </unset>
-    </profile>
-    <param.objective>option.objective.c</param.objective>
-    <param.WorkflowStep>workflowSummary</param.WorkflowStep>
-    <param.TestSnippets />
-    <param.DefaultImportExportVariable>config</param.DefaultImportExportVariable>
-    <param.UseGlobals>option.UseGlobals.No</param.UseGlobals>
-    <param.outputfile>${PROJECT_ROOT}/foamy_pendulum_dynamics_mex.mexa64</param.outputfile>
-    <param.version>R2012a</param.version>
-    <param.HasECoderFeatures>true</param.HasECoderFeatures>
-    <param.mex.mainhtml />
-    <param.grt.mainhtml />
-    <param.CallGeneratedCodeFromTest>true</param.CallGeneratedCodeFromTest>
-    <param.AutoInferDefaultFile />
-    <param.AutoInferUseVariableSize>false</param.AutoInferUseVariableSize>
-    <param.AutoInferUseUnboundedSize>false</param.AutoInferUseUnboundedSize>
-    <param.AutoInferVariableSizeThreshold>1024</param.AutoInferVariableSizeThreshold>
-    <param.AutoInferUnboundedSizeThreshold>2048</param.AutoInferUnboundedSizeThreshold>
-    <param.EnableFixedPointStep>false</param.EnableFixedPointStep>
-    <param.EnableScreener>true</param.EnableScreener>
-    <param.AnnotationChecksum>3382257884</param.AnnotationChecksum>
-    <var.LegacyTarget />
-    <var.MirrorOnOpen>false</var.MirrorOnOpen>
-    <param.FixedPointEnabled>false</param.FixedPointEnabled>
-    <var.redirectedInputTypeData />
-    <var.DismissScreener>true</var.DismissScreener>
-    <param.unifiedParamStorage />
-    <var.gc.lastOutputRoot>codegen/mex/foamy_pendulum_dynamics</var.gc.lastOutputRoot>
-<<<<<<< HEAD
-    <var.gc.preBuildChecksum>1528322261</var.gc.preBuildChecksum>
-    <var.cfi.lastOutputRoot />
-    <var.cfi.preBuildChecksum />
-    <var.outdatedOnRestore>false</var.outdatedOnRestore>
-    <var.lastUserSourceChecksum>&lt;?xml version="1.0" encoding="UTF-8" standalone="yes"?&gt;&lt;checksum&gt;&lt;includedFiles&gt;&lt;file&gt;/home/zacman/Documents/MATLAB/drake-foamy/drake/examples/Foamy/foamy_parameters.m&lt;/file&gt;&lt;file&gt;/home/zacman/Documents/MATLAB/drake-foamy/drake/examples/Foamy/foamy_pendulum_dynamics.m&lt;/file&gt;&lt;file&gt;/home/zacman/Documents/MATLAB/drake-foamy/drake/examples/Foamy/foamy_pendulum_parameters.m&lt;/file&gt;&lt;/includedFiles&gt;&lt;value&gt;2157514629&lt;/value&gt;&lt;/checksum&gt;</var.lastUserSourceChecksum>
-    <var.sourceSetState>&lt;?xml version="1.0" encoding="UTF-8" standalone="yes"?&gt;&lt;sourceModel&gt;&lt;primarySourceFiles&gt;&lt;file&gt;/home/zacman/Documents/MATLAB/drake-foamy/drake/examples/Foamy/foamy_parameters.m&lt;/file&gt;&lt;file&gt;/home/zacman/Documents/MATLAB/drake-foamy/drake/examples/Foamy/foamy_pendulum_dynamics.m&lt;/file&gt;&lt;file&gt;/home/zacman/Documents/MATLAB/drake-foamy/drake/examples/Foamy/foamy_pendulum_parameters.m&lt;/file&gt;&lt;/primarySourceFiles&gt;&lt;fixedPointSourceFiles/&gt;&lt;fixedPointSourceRegistered&gt;false&lt;/fixedPointSourceRegistered&gt;&lt;fixedPointSourceSelected&gt;false&lt;/fixedPointSourceSelected&gt;&lt;/sourceModel&gt;</var.sourceSetState>
-=======
-    <var.gc.preBuildChecksum>3907363311</var.gc.preBuildChecksum>
-    <var.cfi.lastOutputRoot />
-    <var.cfi.preBuildChecksum />
-    <var.outdatedOnRestore>false</var.outdatedOnRestore>
-    <var.lastUserSourceChecksum>&lt;?xml version="1.0" encoding="UTF-8" standalone="yes"?&gt;&lt;checksum&gt;&lt;includedFiles&gt;&lt;file&gt;/home/agile/Documents/MATLAB/drake-foamy/drake/examples/Foamy/foamy_parameters.m&lt;/file&gt;&lt;file&gt;/home/agile/Documents/MATLAB/drake-foamy/drake/examples/Foamy/foamy_pendulum_dynamics.m&lt;/file&gt;&lt;file&gt;/home/agile/Documents/MATLAB/drake-foamy/drake/examples/Foamy/foamy_pendulum_parameters.m&lt;/file&gt;&lt;/includedFiles&gt;&lt;value&gt;4090894037&lt;/value&gt;&lt;/checksum&gt;</var.lastUserSourceChecksum>
-    <var.sourceSetState>&lt;?xml version="1.0" encoding="UTF-8" standalone="yes"?&gt;&lt;sourceModel&gt;&lt;primarySourceFiles&gt;&lt;file&gt;/home/agile/Documents/MATLAB/drake-foamy/drake/examples/Foamy/foamy_parameters.m&lt;/file&gt;&lt;file&gt;/home/agile/Documents/MATLAB/drake-foamy/drake/examples/Foamy/foamy_pendulum_dynamics.m&lt;/file&gt;&lt;file&gt;/home/agile/Documents/MATLAB/drake-foamy/drake/examples/Foamy/foamy_pendulum_parameters.m&lt;/file&gt;&lt;/primarySourceFiles&gt;&lt;fixedPointSourceFiles/&gt;&lt;fixedPointSourceRegistered&gt;false&lt;/fixedPointSourceRegistered&gt;&lt;fixedPointSourceSelected&gt;false&lt;/fixedPointSourceSelected&gt;&lt;/sourceModel&gt;</var.sourceSetState>
->>>>>>> 806e9dac
-    <param.forceMexBuild>false</param.forceMexBuild>
-    <param.configImportActive>false</param.configImportActive>
-    <var.boundToGui>true</var.boundToGui>
-    <param.mex.outputfile>foamy_pendulum_dynamics_mex</param.mex.outputfile>
-    <param.grt.outputfile>foamy_pendulum_dynamics</param.grt.outputfile>
-    <param.artifact>option.target.artifact.mex</param.artifact>
-    <param.outputfile>${PROJECT_ROOT}/foamy_pendulum_dynamics_mex.mexa64</param.outputfile>
-    <param.EnableAutoExtrinsicCalls>true</param.EnableAutoExtrinsicCalls>
-    <param.UsePreconditions>false</param.UsePreconditions>
-    <param.FeatureFlags />
-    <param.FixedPointMode>option.FixedPointMode.None</param.FixedPointMode>
-    <param.AutoScaleLoopIndexVariables>false</param.AutoScaleLoopIndexVariables>
-    <param.ComputedFixedPointData />
-    <param.UserFixedPointData />
-    <param.DefaultWordLength>16</param.DefaultWordLength>
-    <param.DefaultFractionLength>4</param.DefaultFractionLength>
-    <param.FixedPointSafetyMargin>0</param.FixedPointSafetyMargin>
-    <param.FixedPointFimath>fimath('RoundingMethod', 'Floor', 'OverflowAction', 'Wrap', 'ProductMode', 'FullPrecision', 'MaxProductWordLength', 128, 'SumMode', 'FullPrecision', 'MaxSumWordLength', 128)</param.FixedPointFimath>
-    <param.FixedPointTypeSource>option.FixedPointTypeSource.SimAndDerived</param.FixedPointTypeSource>
-    <param.StaticAnalysisTimeout />
-    <param.StaticAnalysisGlobalRangesOnly>false</param.StaticAnalysisGlobalRangesOnly>
-    <param.LogAllIOValues>false</param.LogAllIOValues>
-    <param.DetectOverflows>false</param.DetectOverflows>
-    <param.LogHistogram>false</param.LogHistogram>
-    <param.ShowCoverage>true</param.ShowCoverage>
-    <param.ExcludedFixedPointVerificationFiles />
-    <param.ExcludedFixedPointSimulationFiles />
-    <param.InstrumentedBuildChecksum />
-    <param.FixedPointStaticAnalysisChecksum />
-    <param.InstrumentedMexFile />
-    <param.FixedPointValidationChecksum />
-    <param.FixedPointSourceCodeChecksum />
-    <param.FixedPointFunctionReplacements />
-    <param.OptimizeWholeNumbers>true</param.OptimizeWholeNumbers>
-    <param.ContainerTypes>false</param.ContainerTypes>
-    <param.GeneratedFixedPointFileSuffix>_fixpt</param.GeneratedFixedPointFileSuffix>
-    <param.PlotFunction />
-    <param.SDIPlot>false</param.SDIPlot>
-    <param.EnableCodeEfficiencyChecks>false</param.EnableCodeEfficiencyChecks>
-    <param.DefaultFixedPointSignedness>option.DefaultFixedPointSignedness.Automatic</param.DefaultFixedPointSignedness>
-    <param.FixedPointTypeProposalMode>option.FixedPointTypeProposalMode.ProposeFractionLengths</param.FixedPointTypeProposalMode>
-    <param.EnableFixedPointStep>false</param.EnableFixedPointStep>
-    <var.lastFixedPointAction>option.fixedPointAction.none</var.lastFixedPointAction>
-    <var.lastSimContext />
-    <var.lastVerifyContext />
-    <param.fpDataRoot />
-    <param.fpUserFileChecksum />
-    <var.snapshotChecksum />
-    <var.functionBlockSid />
-    <param.fptSignedness>false</param.fptSignedness>
-    <unset>
-      <param.DefaultImportExportVariable />
-      <param.UseGlobals />
-      <param.outputfile />
-      <param.version />
-      <param.HasECoderFeatures />
-      <param.mex.mainhtml />
-      <param.grt.mainhtml />
-      <param.CallGeneratedCodeFromTest />
-      <param.AutoInferDefaultFile />
-      <param.AutoInferUseVariableSize />
-      <param.AutoInferUseUnboundedSize />
-      <param.AutoInferVariableSizeThreshold />
-      <param.AutoInferUnboundedSizeThreshold />
-      <param.EnableFixedPointStep />
-      <param.EnableScreener />
-      <var.LegacyTarget />
-      <var.MirrorOnOpen />
-      <param.FixedPointEnabled />
-      <var.redirectedInputTypeData />
-      <param.unifiedParamStorage />
-      <var.cfi.lastOutputRoot />
-      <var.cfi.preBuildChecksum />
-      <var.outdatedOnRestore />
-      <param.configImportActive />
-      <param.mex.outputfile />
-      <param.grt.outputfile />
-      <param.EnableAutoExtrinsicCalls />
-      <param.UsePreconditions />
-      <param.FeatureFlags />
-      <param.FixedPointMode />
-      <param.AutoScaleLoopIndexVariables />
-      <param.ComputedFixedPointData />
-      <param.UserFixedPointData />
-      <param.DefaultWordLength />
-      <param.DefaultFractionLength />
-      <param.FixedPointSafetyMargin />
-      <param.FixedPointFimath />
-      <param.FixedPointTypeSource />
-      <param.StaticAnalysisTimeout />
-      <param.StaticAnalysisGlobalRangesOnly />
-      <param.LogAllIOValues />
-      <param.DetectOverflows />
-      <param.LogHistogram />
-      <param.ShowCoverage />
-      <param.ExcludedFixedPointVerificationFiles />
-      <param.ExcludedFixedPointSimulationFiles />
-      <param.InstrumentedBuildChecksum />
-      <param.FixedPointStaticAnalysisChecksum />
-      <param.InstrumentedMexFile />
-      <param.FixedPointValidationChecksum />
-      <param.FixedPointSourceCodeChecksum />
-      <param.FixedPointFunctionReplacements />
-      <param.OptimizeWholeNumbers />
-      <param.ContainerTypes />
-      <param.GeneratedFixedPointFileSuffix />
-      <param.PlotFunction />
-      <param.SDIPlot />
-      <param.EnableCodeEfficiencyChecks />
-      <param.DefaultFixedPointSignedness />
-      <param.FixedPointTypeProposalMode />
-      <var.lastFixedPointAction />
-      <var.lastSimContext />
-      <var.lastVerifyContext />
-      <param.fpDataRoot />
-      <param.fpUserFileChecksum />
-      <var.snapshotChecksum />
-      <var.functionBlockSid />
-      <param.fptSignedness />
-    </unset>
-    <fileset.entrypoints>
-      <file custom-data-expanded="false" value="${PROJECT_ROOT}/foamy_pendulum_dynamics.m">
-        <Marker>1507601198791</Marker>
-      </file>
-    </fileset.entrypoints>
-    <fileset.testbench />
-    <fileset.inputtypes>
-      <file custom-data-expanded="false" value="${PROJECT_ROOT}/foamy_pendulum_dynamics.m">
-        <Inputs fileName="foamy_pendulum_dynamics.m" functionName="foamy_pendulum_dynamics">
-          <Input Name="t" typeId="0" />
-          <Input Name="x" typeId="1" />
-          <Input Name="u" typeId="2" />
-          <idpTable>
-            <type typeId="0">
-              <Class>double</Class>
-              <Size>1 x 1</Size>
-              <Value />
-              <InitialValue />
-              <UserDefined>true</UserDefined>
-              <Complex>false</Complex>
-            </type>
-            <type typeId="1">
-              <Class>double</Class>
-              <Size>26 x 1</Size>
-              <Value />
-              <InitialValue />
-              <UserDefined>true</UserDefined>
-              <Complex>false</Complex>
-            </type>
-            <type typeId="2">
-              <Class>double</Class>
-              <Size>4 x 1</Size>
-              <Value />
-              <InitialValue />
-              <UserDefined>true</UserDefined>
-              <Complex>false</Complex>
-            </type>
-          </idpTable>
-        </Inputs>
-      </file>
-    </fileset.inputtypes>
-    <build-deliverables>
-      <file location="/home/agile/Documents/MATLAB/drake-foamy/drake/examples/Foamy" name="foamy_pendulum_dynamics_mex.mexa64" optional="false">/home/agile/Documents/MATLAB/drake-foamy/drake/examples/Foamy/foamy_pendulum_dynamics_mex.mexa64</file>
-    </build-deliverables>
-    <workflow />
-    <matlab>
-      <root>/usr/local/MATLAB/R2016a</root>
-      <toolboxes>
-        <toolbox name="fixedpoint" />
-        <toolbox name="matlabcoder" />
-        <toolbox name="embeddedcoder" />
-      </toolboxes>
-      <toolbox>
-        <fixedpoint>
-          <enabled>true</enabled>
-        </fixedpoint>
-      </toolbox>
-      <toolbox>
-        <matlabcoder>
-          <enabled>true</enabled>
-        </matlabcoder>
-      </toolbox>
-      <toolbox>
-        <embeddedcoder>
-          <enabled>true</enabled>
-        </embeddedcoder>
-      </toolbox>
-    </matlab>
-    <platform>
-      <unix>true</unix>
-      <mac>false</mac>
-      <windows>false</windows>
-      <win2k>false</win2k>
-      <winxp>false</winxp>
-      <vista>false</vista>
-      <linux>true</linux>
-      <solaris>false</solaris>
-      <osver>4.4.0-97-generic</osver>
-      <os32>false</os32>
-      <os64>true</os64>
-      <arch>glnxa64</arch>
-      <matlab>true</matlab>
-    </platform>
-  </configuration>
+<deployment-project plugin="plugin.coder" plugin-version="R2016a">
+  <configuration build-checksum="3980404586" file="/home/agile/Documents/MATLAB/drake-foamy/drake/examples/Foamy/foamy_pendulum_dynamics.prj" location="/home/agile/Documents/MATLAB/drake-foamy/drake/examples/Foamy" name="foamy_pendulum_dynamics" target="target.unifiedcoder" target-name="MATLAB Coder">
+    <profile key="profile.mex">
+      <param.BuiltInstrumentedMex>false</param.BuiltInstrumentedMex>
+      <param.RanInstrumentedMex>false</param.RanInstrumentedMex>
+      <param.WorkingFolder>option.WorkingFolder.Project</param.WorkingFolder>
+      <param.SpecifiedWorkingFolder />
+      <param.BuildFolder>option.BuildFolder.Project</param.BuildFolder>
+      <param.SpecifiedBuildFolder />
+      <param.SearchPaths />
+      <param.ResponsivenessChecks>true</param.ResponsivenessChecks>
+      <param.ExtrinsicCalls>true</param.ExtrinsicCalls>
+      <param.IntegrityChecks>true</param.IntegrityChecks>
+      <param.SaturateOnIntegerOverflow>true</param.SaturateOnIntegerOverflow>
+      <param.GlobalDataSyncMethod>option.GlobalDataSyncMethod.SyncAlways</param.GlobalDataSyncMethod>
+      <param.EnableVariableSizing>true</param.EnableVariableSizing>
+      <param.DynamicMemoryAllocation>option.DynamicMemoryAllocation.Threshold</param.DynamicMemoryAllocation>
+      <param.DynamicMemoryAllocationThreshold>65536</param.DynamicMemoryAllocationThreshold>
+      <param.StackUsageMax>200000</param.StackUsageMax>
+      <param.FilePartitionMethod>option.FilePartitionMethod.MapMFileToCFile</param.FilePartitionMethod>
+      <param.GenerateComments>true</param.GenerateComments>
+      <param.MATLABSourceComments>false</param.MATLABSourceComments>
+      <param.ReservedNameArray />
+      <param.EnableDebugging>false</param.EnableDebugging>
+      <param.GenerateReport>true</param.GenerateReport>
+      <param.LaunchReport>false</param.LaunchReport>
+      <param.DefaultTestFile />
+      <param.MergeInstrumentationResults>false</param.MergeInstrumentationResults>
+      <param.VerificationMode>option.VerificationMode.None</param.VerificationMode>
+      <param.VerificationStatus>option.VerificationStatus.Inactive</param.VerificationStatus>
+      <param.CustomSourceCode />
+      <param.CustomHeaderCode />
+      <param.CustomInitializer />
+      <param.CustomTerminator />
+      <param.CustomInclude />
+      <param.CustomSource />
+      <param.CustomLibrary />
+      <param.PostCodeGenCommand />
+      <param.mex.GenCodeOnly>false</param.mex.GenCodeOnly>
+      <param.ConstantFoldingTimeout>40000</param.ConstantFoldingTimeout>
+      <param.RecursionLimit>100</param.RecursionLimit>
+      <param.PreserveVariableNames>option.PreserveVariableNames.UserNames</param.PreserveVariableNames>
+      <param.TargetLang>option.TargetLang.C</param.TargetLang>
+      <param.EchoExpressions>true</param.EchoExpressions>
+      <param.InlineThreshold>10</param.InlineThreshold>
+      <param.InlineThresholdMax>200</param.InlineThresholdMax>
+      <param.InlineStackLimit>4000</param.InlineStackLimit>
+      <param.EnableMemcpy>true</param.EnableMemcpy>
+      <param.MemcpyThreshold>64</param.MemcpyThreshold>
+      <param.EnableOpenMP>true</param.EnableOpenMP>
+      <param.InitFltsAndDblsToZero>true</param.InitFltsAndDblsToZero>
+      <param.ConstantInputs>option.ConstantInputs.CheckValues</param.ConstantInputs>
+      <param.EnableCRICodeCoverage>true</param.EnableCRICodeCoverage>
+      <unset>
+        <param.BuiltInstrumentedMex />
+        <param.RanInstrumentedMex />
+        <param.WorkingFolder />
+        <param.SpecifiedWorkingFolder />
+        <param.BuildFolder />
+        <param.SpecifiedBuildFolder />
+        <param.SearchPaths />
+        <param.ResponsivenessChecks />
+        <param.ExtrinsicCalls />
+        <param.IntegrityChecks />
+        <param.SaturateOnIntegerOverflow />
+        <param.GlobalDataSyncMethod />
+        <param.EnableVariableSizing />
+        <param.DynamicMemoryAllocation />
+        <param.DynamicMemoryAllocationThreshold />
+        <param.StackUsageMax />
+        <param.FilePartitionMethod />
+        <param.GenerateComments />
+        <param.MATLABSourceComments />
+        <param.ReservedNameArray />
+        <param.EnableDebugging />
+        <param.GenerateReport />
+        <param.LaunchReport />
+        <param.DefaultTestFile />
+        <param.MergeInstrumentationResults />
+        <param.VerificationStatus />
+        <param.CustomSourceCode />
+        <param.CustomHeaderCode />
+        <param.CustomInitializer />
+        <param.CustomTerminator />
+        <param.CustomInclude />
+        <param.CustomSource />
+        <param.CustomLibrary />
+        <param.PostCodeGenCommand />
+        <param.ConstantFoldingTimeout />
+        <param.RecursionLimit />
+        <param.PreserveVariableNames />
+        <param.TargetLang />
+        <param.EchoExpressions />
+        <param.InlineThreshold />
+        <param.InlineThresholdMax />
+        <param.InlineStackLimit />
+        <param.EnableMemcpy />
+        <param.MemcpyThreshold />
+        <param.EnableOpenMP />
+        <param.InitFltsAndDblsToZero />
+        <param.ConstantInputs />
+        <param.EnableCRICodeCoverage />
+      </unset>
+    </profile>
+    <profile key="profile.c">
+      <param.grt.GenCodeOnly>false</param.grt.GenCodeOnly>
+      <param.WorkingFolder>option.WorkingFolder.Project</param.WorkingFolder>
+      <param.SpecifiedWorkingFolder />
+      <param.BuildFolder>option.BuildFolder.Project</param.BuildFolder>
+      <param.SpecifiedBuildFolder />
+      <param.SearchPaths />
+      <param.SaturateOnIntegerOverflow>true</param.SaturateOnIntegerOverflow>
+      <param.PurelyIntegerCode />
+      <param.SupportNonFinite />
+      <param.EnableVariableSizing>true</param.EnableVariableSizing>
+      <param.DynamicMemoryAllocation>option.DynamicMemoryAllocation.Threshold</param.DynamicMemoryAllocation>
+      <param.DynamicMemoryAllocationThreshold>65536</param.DynamicMemoryAllocationThreshold>
+      <param.StackUsageMax>200000</param.StackUsageMax>
+      <param.MultiInstanceCode />
+      <param.FilePartitionMethod>option.FilePartitionMethod.MapMFileToCFile</param.FilePartitionMethod>
+      <param.GenerateComments>true</param.GenerateComments>
+      <param.CommentStyle />
+      <param.MATLABSourceComments>false</param.MATLABSourceComments>
+      <param.MATLABFcnDesc />
+      <param.DataTypeReplacement />
+      <param.ConvertIfToSwitch />
+      <param.PreserveExternInFcnDecls />
+      <param.EnableSignedLeftShifts />
+      <param.EnableSignedRightShifts />
+      <param.ParenthesesLevel />
+      <param.MaxIdLength />
+      <param.CustomSymbolStrGlobalVar>$M$N</param.CustomSymbolStrGlobalVar>
+      <param.CustomSymbolStrType>$M$N</param.CustomSymbolStrType>
+      <param.CustomSymbolStrField>$M$N</param.CustomSymbolStrField>
+      <param.CustomSymbolStrFcn>$M$N</param.CustomSymbolStrFcn>
+      <param.CustomSymbolStrTmpVar>$M$N</param.CustomSymbolStrTmpVar>
+      <param.CustomSymbolStrMacro>$M$N</param.CustomSymbolStrMacro>
+      <param.CustomSymbolStrEMXArray>emxArray_$M$N</param.CustomSymbolStrEMXArray>
+      <param.CustomSymbolStrEMXArrayFcn />
+      <param.ReservedNameArray />
+      <param.RuntimeChecks />
+      <param.Verbose />
+      <param.GenerateReport>true</param.GenerateReport>
+      <param.GenerateCodeMetricsReport />
+      <param.GenerateCodeReplacementReport />
+      <param.HighlightPotentialDataTypeIssues />
+      <param.LaunchReport>false</param.LaunchReport>
+      <param.SILDebugging />
+      <param.CodeExecutionProfiling />
+      <param.DefaultTestFile />
+      <param.MergeInstrumentationResults>false</param.MergeInstrumentationResults>
+      <param.RanPilSilVerification>false</param.RanPilSilVerification>
+      <param.VerificationMode />
+      <param.VerificationStatus>option.VerificationStatus.Inactive</param.VerificationStatus>
+      <param.CustomSourceCode />
+      <param.CustomHeaderCode />
+      <param.CustomInitializer />
+      <param.CustomTerminator />
+      <param.CustomInclude />
+      <param.CustomSource />
+      <param.CustomLibrary />
+      <param.PostCodeGenCommand />
+      <param.TargetLangStandard />
+      <param.CodeReplacementLibrary />
+      <param.DeprecatedCRLFlag />
+      <param.SameHardware>true</param.SameHardware>
+      <param.Toolchain>Automatically locate an installed toolchain</param.Toolchain>
+      <param.BuildConfiguration />
+      <param.CustomToolchainOptions />
+      <var.ToolchainSettingsVisible />
+      <param.target.Data />
+      <param.target.ActiveType>option.target.TargetType.MatlabHost</param.target.ActiveType>
+      <param.target.ActiveTarget />
+      <param.HardwareVendor.Production>Generic</param.HardwareVendor.Production>
+      <param.HardwareType.Production>MATLAB Host Computer</param.HardwareType.Production>
+      <param.HWDeviceType.Production />
+      <var.instance.enabled.Production>true</var.instance.enabled.Production>
+      <param.HardwareSizeChar.Production>8</param.HardwareSizeChar.Production>
+      <param.HardwareSizeShort.Production>16</param.HardwareSizeShort.Production>
+      <param.HardwareSizeInt.Production>32</param.HardwareSizeInt.Production>
+      <param.HardwareSizeLong.Production>64</param.HardwareSizeLong.Production>
+      <param.HardwareSizeLongLong.Production>64</param.HardwareSizeLongLong.Production>
+      <param.HardwareSizeFloat.Production>32</param.HardwareSizeFloat.Production>
+      <param.HardwareSizeDouble.Production>64</param.HardwareSizeDouble.Production>
+      <param.HardwareSizeWord.Production>64</param.HardwareSizeWord.Production>
+      <param.HardwareSizePointer.Production>64</param.HardwareSizePointer.Production>
+      <param.HardwareEndianness.Production>option.HardwareEndianness.Little</param.HardwareEndianness.Production>
+      <param.HardwareArithmeticRightShift.Production>true</param.HardwareArithmeticRightShift.Production>
+      <param.HardwareLongLongMode.Production>true</param.HardwareLongLongMode.Production>
+      <param.HardwareAtomicIntegerSize.Production>option.HardwareAtomicIntegerSize.Char</param.HardwareAtomicIntegerSize.Production>
+      <param.HardwareAtomicFloatSize.Production>option.HardwareAtomicFloatSize.None</param.HardwareAtomicFloatSize.Production>
+      <param.HardwareDivisionRounding.Production>option.HardwareDivisionRounding.Zero</param.HardwareDivisionRounding.Production>
+      <param.HardwareVendor.Target>Generic</param.HardwareVendor.Target>
+      <param.HardwareType.Target>MATLAB Host Computer</param.HardwareType.Target>
+      <param.HWDeviceType.Target />
+      <var.instance.enabled.Target>false</var.instance.enabled.Target>
+      <param.HardwareSizeChar.Target>8</param.HardwareSizeChar.Target>
+      <param.HardwareSizeShort.Target>16</param.HardwareSizeShort.Target>
+      <param.HardwareSizeInt.Target>32</param.HardwareSizeInt.Target>
+      <param.HardwareSizeLong.Target>64</param.HardwareSizeLong.Target>
+      <param.HardwareSizeLongLong.Target>64</param.HardwareSizeLongLong.Target>
+      <param.HardwareSizeFloat.Target>32</param.HardwareSizeFloat.Target>
+      <param.HardwareSizeDouble.Target>64</param.HardwareSizeDouble.Target>
+      <param.HardwareSizeWord.Target>64</param.HardwareSizeWord.Target>
+      <param.HardwareSizePointer.Target>64</param.HardwareSizePointer.Target>
+      <param.HardwareEndianness.Target>option.HardwareEndianness.Little</param.HardwareEndianness.Target>
+      <param.HardwareArithmeticRightShift.Target>true</param.HardwareArithmeticRightShift.Target>
+      <param.HardwareLongLongMode.Target>true</param.HardwareLongLongMode.Target>
+      <param.HardwareAtomicIntegerSize.Target>option.HardwareAtomicIntegerSize.Char</param.HardwareAtomicIntegerSize.Target>
+      <param.HardwareAtomicFloatSize.Target>option.HardwareAtomicFloatSize.None</param.HardwareAtomicFloatSize.Target>
+      <param.HardwareDivisionRounding.Target>option.HardwareDivisionRounding.Zero</param.HardwareDivisionRounding.Target>
+      <param.CastingMode />
+      <param.IndentStyle />
+      <param.IndentSize />
+      <param.ConstantFoldingTimeout>40000</param.ConstantFoldingTimeout>
+      <param.RecursionLimit>100</param.RecursionLimit>
+      <param.IncludeTerminateFcn />
+      <param.GenerateExampleMain>option.GenerateExampleMain.GenerateCodeOnly</param.GenerateExampleMain>
+      <param.PreserveVariableNames>option.PreserveVariableNames.UserNames</param.PreserveVariableNames>
+      <param.TargetLang>option.TargetLang.C</param.TargetLang>
+      <param.CCompilerOptimization />
+      <param.CCompilerCustomOptimizations />
+      <param.GenerateMakefile />
+      <param.BuildToolEnable>false</param.BuildToolEnable>
+      <param.MakeCommand />
+      <param.TemplateMakefile />
+      <param.BuildToolConfiguration />
+      <param.InlineThreshold>10</param.InlineThreshold>
+      <param.InlineThresholdMax>200</param.InlineThresholdMax>
+      <param.InlineStackLimit>4000</param.InlineStackLimit>
+      <param.EnableMemcpy>true</param.EnableMemcpy>
+      <param.MemcpyThreshold>64</param.MemcpyThreshold>
+      <param.EnableOpenMP>true</param.EnableOpenMP>
+      <param.InitFltsAndDblsToZero>true</param.InitFltsAndDblsToZero>
+      <param.PassStructByReference />
+      <param.CustomLAPACKCallback />
+      <param.UseECoderFeatures />
+      <unset>
+        <param.WorkingFolder />
+        <param.SpecifiedWorkingFolder />
+        <param.BuildFolder />
+        <param.SpecifiedBuildFolder />
+        <param.SearchPaths />
+        <param.SaturateOnIntegerOverflow />
+        <param.PurelyIntegerCode />
+        <param.SupportNonFinite />
+        <param.EnableVariableSizing />
+        <param.DynamicMemoryAllocation />
+        <param.DynamicMemoryAllocationThreshold />
+        <param.StackUsageMax />
+        <param.MultiInstanceCode />
+        <param.FilePartitionMethod />
+        <param.GenerateComments />
+        <param.CommentStyle />
+        <param.MATLABSourceComments />
+        <param.MATLABFcnDesc />
+        <param.DataTypeReplacement />
+        <param.ConvertIfToSwitch />
+        <param.PreserveExternInFcnDecls />
+        <param.EnableSignedLeftShifts />
+        <param.EnableSignedRightShifts />
+        <param.ParenthesesLevel />
+        <param.MaxIdLength />
+        <param.CustomSymbolStrGlobalVar />
+        <param.CustomSymbolStrType />
+        <param.CustomSymbolStrField />
+        <param.CustomSymbolStrFcn />
+        <param.CustomSymbolStrTmpVar />
+        <param.CustomSymbolStrMacro />
+        <param.CustomSymbolStrEMXArray />
+        <param.CustomSymbolStrEMXArrayFcn />
+        <param.ReservedNameArray />
+        <param.RuntimeChecks />
+        <param.Verbose />
+        <param.GenerateReport />
+        <param.GenerateCodeMetricsReport />
+        <param.GenerateCodeReplacementReport />
+        <param.HighlightPotentialDataTypeIssues />
+        <param.LaunchReport />
+        <param.SILDebugging />
+        <param.CodeExecutionProfiling />
+        <param.DefaultTestFile />
+        <param.MergeInstrumentationResults />
+        <param.RanPilSilVerification />
+        <param.VerificationMode />
+        <param.VerificationStatus />
+        <param.CustomSourceCode />
+        <param.CustomHeaderCode />
+        <param.CustomInitializer />
+        <param.CustomTerminator />
+        <param.CustomInclude />
+        <param.CustomSource />
+        <param.CustomLibrary />
+        <param.PostCodeGenCommand />
+        <param.TargetLangStandard />
+        <param.CodeReplacementLibrary />
+        <param.DeprecatedCRLFlag />
+        <param.SameHardware />
+        <param.Toolchain />
+        <param.BuildConfiguration />
+        <param.CustomToolchainOptions />
+        <var.ToolchainSettingsVisible />
+        <param.target.Data />
+        <param.target.ActiveType />
+        <param.target.ActiveTarget />
+        <param.HardwareVendor.Production />
+        <param.HardwareType.Production />
+        <param.HWDeviceType.Production />
+        <var.instance.enabled.Production />
+        <param.HardwareVendor.Target />
+        <param.HardwareType.Target />
+        <param.HWDeviceType.Target />
+        <var.instance.enabled.Target />
+        <param.CastingMode />
+        <param.IndentStyle />
+        <param.IndentSize />
+        <param.ConstantFoldingTimeout />
+        <param.RecursionLimit />
+        <param.IncludeTerminateFcn />
+        <param.GenerateExampleMain />
+        <param.PreserveVariableNames />
+        <param.TargetLang />
+        <param.CCompilerOptimization />
+        <param.CCompilerCustomOptimizations />
+        <param.GenerateMakefile />
+        <param.BuildToolEnable />
+        <param.MakeCommand />
+        <param.TemplateMakefile />
+        <param.BuildToolConfiguration />
+        <param.InlineThreshold />
+        <param.InlineThresholdMax />
+        <param.InlineStackLimit />
+        <param.EnableMemcpy />
+        <param.MemcpyThreshold />
+        <param.EnableOpenMP />
+        <param.InitFltsAndDblsToZero />
+        <param.PassStructByReference />
+        <param.CustomLAPACKCallback />
+        <param.UseECoderFeatures />
+      </unset>
+    </profile>
+    <profile key="profile.hdl">
+      <param.hdl.Workflow />
+      <param.hdl.TargetLanguage />
+      <param.hdl.TargetPlatform />
+      <param.hdl.SynthesisTool />
+      <param.hdl.InputFrequency />
+      <param.hdl.TargetFrequency />
+      <param.hdl.IPCoreName />
+      <param.hdl.IPCoreVersion />
+      <param.hdl.AdditionalIPFiles />
+      <param.hdl.ExecutionMode />
+      <param.hdl.SynthesisToolChipFamily />
+      <param.hdl.SynthesisToolDeviceName />
+      <param.hdl.SynthesisToolPackageName />
+      <param.hdl.SynthesisToolSpeedValue />
+      <param.hdl.TargetInterface />
+      <param.hdl.CheckConformance />
+      <param.hdl.LaunchConformanceReport />
+      <param.hdl.GenerateEDAScripts />
+      <param.hdl.GenerateHDLCode />
+      <param.hdl.AdditionalSynthesisProjectFiles />
+      <param.hdl.CriticalPathSource />
+      <param.hdl.EmbeddedSystemTool />
+      <param.hdl.EmbeddedSystemProjectFolder />
+      <param.hdl.BitstreamBuildMode />
+      <param.hdl.ReferenceDesign />
+      <param.hdl.ReferenceDesignPath />
+      <param.hdl.LegacyDefaultTestFile />
+      <param.WorkingFolder>option.WorkingFolder.Project</param.WorkingFolder>
+      <param.SpecifiedWorkingFolder />
+      <param.BuildFolder>option.BuildFolder.Project</param.BuildFolder>
+      <param.SpecifiedBuildFolder />
+      <param.SearchPaths />
+      <param.hdl.MapPersistentVarsToRAM />
+      <param.hdl.RAMThreshold />
+      <param.hdl.MapPipelineDelaysToRAM />
+      <param.hdl.RAMVariableNames />
+      <param.hdl.RegisterInputs />
+      <param.hdl.RegisterOutputs />
+      <param.hdl.DistributedPipelining />
+      <param.hdl.DistributedPipeliningPriority />
+      <param.hdl.PreserveDesignDelays />
+      <param.hdl.InputPipeline />
+      <param.hdl.OutputPipeline />
+      <param.hdl.PipelineVariables />
+      <param.hdl.ResourceSharing />
+      <param.hdl.ConstantMultiplierOptimization />
+      <param.hdl.LoopOptimization />
+      <param.GenerateComments>true</param.GenerateComments>
+      <param.MATLABSourceComments>false</param.MATLABSourceComments>
+      <param.hdl.VHDLFileExt />
+      <param.hdl.VerilogFileExt />
+      <param.hdl.DateComment />
+      <param.hdl.UserComment />
+      <param.hdl.ModulePrefix />
+      <param.hdl.PackagePostfix />
+      <param.hdl.EntityConflictPostfix />
+      <param.hdl.ReservedWordPostfix />
+      <param.hdl.ClockProcessPostfix />
+      <param.hdl.ComplexRealPostfix />
+      <param.hdl.ComplexImagPostfix />
+      <param.hdl.PipelinePostfix />
+      <param.hdl.EnablePrefix />
+      <param.hdl.InlineConfigurations />
+      <param.hdl.UseRisingEdge />
+      <param.hdl.UseMatrixTypesInHDL />
+      <param.hdl.HDLCompileFilePostfix />
+      <param.hdl.HDLCompileInit />
+      <param.hdl.HDLCompileVHDLCmd />
+      <param.hdl.HDLCompileVerilogCmd />
+      <param.hdl.HDLCompileTerm />
+      <param.hdl.HDLSimFilePostfix />
+      <param.hdl.HDLSimInit />
+      <param.hdl.HDLSimCmd />
+      <param.hdl.HDLSimViewWaveCmd />
+      <param.hdl.HDLSimTerm />
+      <param.hdl.HDLSynthTool />
+      <var.hasSynthesisToolScript />
+      <var.toolSpecificEDAScript />
+      <param.hdl.HDLSynthFilePostfix />
+      <param.hdl.HDLSynthInit />
+      <param.hdl.HDLSynthCmd />
+      <param.hdl.HDLSynthTerm />
+      <param.hdl.HDLLintTool />
+      <var.LintToolScript />
+      <var.hasHDLLintTool />
+      <param.hdl.HDLLintInit />
+      <param.hdl.HDLLintCmd />
+      <param.hdl.HDLLintTerm />
+      <param.hdl.ResetType />
+      <param.hdl.ResetAssertedLevel />
+      <param.hdl.ResetInputPort />
+      <param.hdl.ClockInputPort />
+      <param.hdl.ClockEdge />
+      <param.hdl.ClockEnableInputPort />
+      <param.hdl.Oversampling />
+      <param.hdl.EnableRate />
+      <param.hdl.InputType />
+      <param.hdl.OutputType />
+      <param.hdl.ClockEnableOutputPort />
+      <param.hdl.ScalarizePorts />
+      <param.hdl.HDLCodingStandard />
+      <var.HDLCodingStandard_FilterPassingRules_enable />
+      <var.HDLCodingStandard_DetectDuplicateNamesCheck_enable />
+      <var.HDLCodingStandard_HDLKeywords_enable />
+      <var.HDLCodingStandard_ModuleInstanceEntityNameLength_enable />
+      <var.HDLCodingStandard_ModuleInstanceEntityNameLength_min />
+      <var.HDLCodingStandard_ModuleInstanceEntityNameLength_max />
+      <var.HDLCodingStandard_SignalPortParamNameLength_enable />
+      <var.HDLCodingStandard_SignalPortParamNameLength_min />
+      <var.HDLCodingStandard_SignalPortParamNameLength_max />
+      <var.HDLCodingStandard_MinimizeVariableUsage_enable />
+      <var.HDLCodingStandard_InitialStatements_enable />
+      <var.HDLCodingStandard_IfElseChain_enable />
+      <var.HDLCodingStandard_IfElseChain_length />
+      <var.HDLCodingStandard_IfElseNesting_enable />
+      <var.HDLCodingStandard_IfElseNesting_depth />
+      <var.HDLCodingStandard_MultiplierBitWidth_enable />
+      <var.HDLCodingStandard_MultiplierBitWidth_width />
+      <var.HDLCodingStandard_NonIntegerTypes_enable />
+      <var.HDLCodingStandard_LineLength_enable />
+      <var.HDLCodingStandard_LineLength_length />
+      <param.hdl.GenerateCosimTestBench />
+      <param.hdl.CosimLogOutputs />
+      <param.hdl.CosimTool />
+      <param.hdl.CosimRunMode />
+      <param.hdl.SimulateCosimTestBench />
+      <param.hdl.CosimClockHighTime />
+      <param.hdl.CosimClockLowTime />
+      <param.hdl.CosimHoldTime />
+      <param.hdl.CosimClockEnableDelay />
+      <param.hdl.CosimResetLength />
+      <param.hdl.GenerateFILTestBench />
+      <param.hdl.FILLogOutputs />
+      <param.hdl.FILBoardName />
+      <param.hdl.FILConnection />
+      <param.hdl.FILBoardIPAddress />
+      <param.hdl.FILBoardMACAddress />
+      <param.hdl.FILAdditionalFiles />
+      <param.hdl.SimulateFILTestBench />
+      <var.hasTestBench />
+      <param.hdl.GenerateHDLTestBench />
+      <param.hdl.SimulateGeneratedCode />
+      <param.hdl.SimulationTool />
+      <param.hdl.TestBenchPostfix />
+      <param.hdl.ForceClock />
+      <param.hdl.ClockHighTime />
+      <param.hdl.ClockLowTime />
+      <param.hdl.HoldTime />
+      <param.hdl.ForceClockEnable />
+      <param.hdl.TestBenchClockEnableDelay />
+      <param.hdl.ForceReset />
+      <param.hdl.ResetLength />
+      <param.hdl.HoldInputDataBetweenSamples />
+      <param.hdl.InputDataInterval />
+      <param.hdl.InitializeTestBenchInputs />
+      <param.hdl.MultifileTestBench />
+      <param.hdl.TestBenchDataPostfix />
+      <param.hdl.TestReferencePostfix />
+      <param.hdl.UseFileIOInTestBench />
+      <param.hdl.IgnoreDataChecking />
+      <param.hdl.SimulationIterationLimit />
+      <param.hdl.UseFiAccelForTestBench />
+      <param.hdl.hdlVariables />
+      <param.hdl.hdlComputedVariables />
+      <param.hdl.InitializeBlockRAM />
+      <param.hdl.RAMArchitecture />
+      <param.hdl.PartitionFunctions />
+      <param.hdl.GenerateMLFcnBlock />
+      <param.hdl.GenerateXSGBlock />
+      <unset>
+        <param.hdl.Workflow />
+        <param.hdl.TargetLanguage />
+        <param.hdl.TargetPlatform />
+        <param.hdl.SynthesisTool />
+        <param.hdl.InputFrequency />
+        <param.hdl.TargetFrequency />
+        <param.hdl.IPCoreName />
+        <param.hdl.IPCoreVersion />
+        <param.hdl.AdditionalIPFiles />
+        <param.hdl.ExecutionMode />
+        <param.hdl.SynthesisToolChipFamily />
+        <param.hdl.SynthesisToolDeviceName />
+        <param.hdl.SynthesisToolPackageName />
+        <param.hdl.SynthesisToolSpeedValue />
+        <param.hdl.TargetInterface />
+        <param.hdl.CheckConformance />
+        <param.hdl.LaunchConformanceReport />
+        <param.hdl.GenerateEDAScripts />
+        <param.hdl.GenerateHDLCode />
+        <param.hdl.AdditionalSynthesisProjectFiles />
+        <param.hdl.CriticalPathSource />
+        <param.hdl.EmbeddedSystemTool />
+        <param.hdl.EmbeddedSystemProjectFolder />
+        <param.hdl.BitstreamBuildMode />
+        <param.hdl.ReferenceDesign />
+        <param.hdl.ReferenceDesignPath />
+        <param.hdl.LegacyDefaultTestFile />
+        <param.WorkingFolder />
+        <param.SpecifiedWorkingFolder />
+        <param.BuildFolder />
+        <param.SpecifiedBuildFolder />
+        <param.SearchPaths />
+        <param.hdl.MapPersistentVarsToRAM />
+        <param.hdl.RAMThreshold />
+        <param.hdl.MapPipelineDelaysToRAM />
+        <param.hdl.RAMVariableNames />
+        <param.hdl.RegisterInputs />
+        <param.hdl.RegisterOutputs />
+        <param.hdl.DistributedPipelining />
+        <param.hdl.DistributedPipeliningPriority />
+        <param.hdl.PreserveDesignDelays />
+        <param.hdl.InputPipeline />
+        <param.hdl.OutputPipeline />
+        <param.hdl.PipelineVariables />
+        <param.hdl.ResourceSharing />
+        <param.hdl.ConstantMultiplierOptimization />
+        <param.hdl.LoopOptimization />
+        <param.GenerateComments />
+        <param.MATLABSourceComments />
+        <param.hdl.VHDLFileExt />
+        <param.hdl.VerilogFileExt />
+        <param.hdl.DateComment />
+        <param.hdl.UserComment />
+        <param.hdl.ModulePrefix />
+        <param.hdl.PackagePostfix />
+        <param.hdl.EntityConflictPostfix />
+        <param.hdl.ReservedWordPostfix />
+        <param.hdl.ClockProcessPostfix />
+        <param.hdl.ComplexRealPostfix />
+        <param.hdl.ComplexImagPostfix />
+        <param.hdl.PipelinePostfix />
+        <param.hdl.EnablePrefix />
+        <param.hdl.InlineConfigurations />
+        <param.hdl.UseRisingEdge />
+        <param.hdl.UseMatrixTypesInHDL />
+        <param.hdl.HDLCompileFilePostfix />
+        <param.hdl.HDLCompileInit />
+        <param.hdl.HDLCompileVHDLCmd />
+        <param.hdl.HDLCompileVerilogCmd />
+        <param.hdl.HDLCompileTerm />
+        <param.hdl.HDLSimFilePostfix />
+        <param.hdl.HDLSimInit />
+        <param.hdl.HDLSimCmd />
+        <param.hdl.HDLSimViewWaveCmd />
+        <param.hdl.HDLSimTerm />
+        <param.hdl.HDLSynthTool />
+        <var.hasSynthesisToolScript />
+        <var.toolSpecificEDAScript />
+        <param.hdl.HDLSynthFilePostfix />
+        <param.hdl.HDLSynthInit />
+        <param.hdl.HDLSynthCmd />
+        <param.hdl.HDLSynthTerm />
+        <param.hdl.HDLLintTool />
+        <var.LintToolScript />
+        <var.hasHDLLintTool />
+        <param.hdl.HDLLintInit />
+        <param.hdl.HDLLintCmd />
+        <param.hdl.HDLLintTerm />
+        <param.hdl.ResetType />
+        <param.hdl.ResetAssertedLevel />
+        <param.hdl.ResetInputPort />
+        <param.hdl.ClockInputPort />
+        <param.hdl.ClockEdge />
+        <param.hdl.ClockEnableInputPort />
+        <param.hdl.Oversampling />
+        <param.hdl.EnableRate />
+        <param.hdl.InputType />
+        <param.hdl.OutputType />
+        <param.hdl.ClockEnableOutputPort />
+        <param.hdl.ScalarizePorts />
+        <param.hdl.HDLCodingStandard />
+        <var.HDLCodingStandard_FilterPassingRules_enable />
+        <var.HDLCodingStandard_DetectDuplicateNamesCheck_enable />
+        <var.HDLCodingStandard_HDLKeywords_enable />
+        <var.HDLCodingStandard_ModuleInstanceEntityNameLength_enable />
+        <var.HDLCodingStandard_ModuleInstanceEntityNameLength_min />
+        <var.HDLCodingStandard_ModuleInstanceEntityNameLength_max />
+        <var.HDLCodingStandard_SignalPortParamNameLength_enable />
+        <var.HDLCodingStandard_SignalPortParamNameLength_min />
+        <var.HDLCodingStandard_SignalPortParamNameLength_max />
+        <var.HDLCodingStandard_MinimizeVariableUsage_enable />
+        <var.HDLCodingStandard_InitialStatements_enable />
+        <var.HDLCodingStandard_IfElseChain_enable />
+        <var.HDLCodingStandard_IfElseChain_length />
+        <var.HDLCodingStandard_IfElseNesting_enable />
+        <var.HDLCodingStandard_IfElseNesting_depth />
+        <var.HDLCodingStandard_MultiplierBitWidth_enable />
+        <var.HDLCodingStandard_MultiplierBitWidth_width />
+        <var.HDLCodingStandard_NonIntegerTypes_enable />
+        <var.HDLCodingStandard_LineLength_enable />
+        <var.HDLCodingStandard_LineLength_length />
+        <param.hdl.GenerateCosimTestBench />
+        <param.hdl.CosimLogOutputs />
+        <param.hdl.CosimTool />
+        <param.hdl.CosimRunMode />
+        <param.hdl.SimulateCosimTestBench />
+        <param.hdl.CosimClockHighTime />
+        <param.hdl.CosimClockLowTime />
+        <param.hdl.CosimHoldTime />
+        <param.hdl.CosimClockEnableDelay />
+        <param.hdl.CosimResetLength />
+        <param.hdl.GenerateFILTestBench />
+        <param.hdl.FILLogOutputs />
+        <param.hdl.FILBoardName />
+        <param.hdl.FILConnection />
+        <param.hdl.FILBoardIPAddress />
+        <param.hdl.FILBoardMACAddress />
+        <param.hdl.FILAdditionalFiles />
+        <param.hdl.SimulateFILTestBench />
+        <var.hasTestBench />
+        <param.hdl.GenerateHDLTestBench />
+        <param.hdl.SimulateGeneratedCode />
+        <param.hdl.SimulationTool />
+        <param.hdl.TestBenchPostfix />
+        <param.hdl.ForceClock />
+        <param.hdl.ClockHighTime />
+        <param.hdl.ClockLowTime />
+        <param.hdl.HoldTime />
+        <param.hdl.ForceClockEnable />
+        <param.hdl.TestBenchClockEnableDelay />
+        <param.hdl.ForceReset />
+        <param.hdl.ResetLength />
+        <param.hdl.HoldInputDataBetweenSamples />
+        <param.hdl.InputDataInterval />
+        <param.hdl.InitializeTestBenchInputs />
+        <param.hdl.MultifileTestBench />
+        <param.hdl.TestBenchDataPostfix />
+        <param.hdl.TestReferencePostfix />
+        <param.hdl.UseFileIOInTestBench />
+        <param.hdl.IgnoreDataChecking />
+        <param.hdl.SimulationIterationLimit />
+        <param.hdl.UseFiAccelForTestBench />
+        <param.hdl.hdlVariables />
+        <param.hdl.hdlComputedVariables />
+        <param.hdl.InitializeBlockRAM />
+        <param.hdl.RAMArchitecture />
+        <param.hdl.PartitionFunctions />
+        <param.hdl.GenerateMLFcnBlock />
+        <param.hdl.GenerateXSGBlock />
+      </unset>
+    </profile>
+    <param.objective>option.objective.c</param.objective>
+    <param.WorkflowStep>workflowSummary</param.WorkflowStep>
+    <param.TestSnippets />
+    <param.DefaultImportExportVariable>config</param.DefaultImportExportVariable>
+    <param.UseGlobals>option.UseGlobals.No</param.UseGlobals>
+    <param.outputfile>${PROJECT_ROOT}/foamy_pendulum_dynamics_mex.mexa64</param.outputfile>
+    <param.version>R2012a</param.version>
+    <param.HasECoderFeatures>true</param.HasECoderFeatures>
+    <param.mex.mainhtml />
+    <param.grt.mainhtml />
+    <param.CallGeneratedCodeFromTest>true</param.CallGeneratedCodeFromTest>
+    <param.AutoInferDefaultFile />
+    <param.AutoInferUseVariableSize>false</param.AutoInferUseVariableSize>
+    <param.AutoInferUseUnboundedSize>false</param.AutoInferUseUnboundedSize>
+    <param.AutoInferVariableSizeThreshold>1024</param.AutoInferVariableSizeThreshold>
+    <param.AutoInferUnboundedSizeThreshold>2048</param.AutoInferUnboundedSizeThreshold>
+    <param.EnableFixedPointStep>false</param.EnableFixedPointStep>
+    <param.EnableScreener>true</param.EnableScreener>
+    <param.AnnotationChecksum>3382257884</param.AnnotationChecksum>
+    <var.LegacyTarget />
+    <var.MirrorOnOpen>false</var.MirrorOnOpen>
+    <param.FixedPointEnabled>false</param.FixedPointEnabled>
+    <var.redirectedInputTypeData />
+    <var.DismissScreener>true</var.DismissScreener>
+    <param.unifiedParamStorage />
+    <var.gc.lastOutputRoot>codegen/mex/foamy_pendulum_dynamics</var.gc.lastOutputRoot>
+    <var.gc.preBuildChecksum>3907363311</var.gc.preBuildChecksum>
+    <var.cfi.lastOutputRoot />
+    <var.cfi.preBuildChecksum />
+    <var.outdatedOnRestore>false</var.outdatedOnRestore>
+    <var.lastUserSourceChecksum>&lt;?xml version="1.0" encoding="UTF-8" standalone="yes"?&gt;&lt;checksum&gt;&lt;includedFiles&gt;&lt;file&gt;/home/agile/Documents/MATLAB/drake-foamy/drake/examples/Foamy/foamy_parameters.m&lt;/file&gt;&lt;file&gt;/home/agile/Documents/MATLAB/drake-foamy/drake/examples/Foamy/foamy_pendulum_dynamics.m&lt;/file&gt;&lt;file&gt;/home/agile/Documents/MATLAB/drake-foamy/drake/examples/Foamy/foamy_pendulum_parameters.m&lt;/file&gt;&lt;/includedFiles&gt;&lt;value&gt;4090894037&lt;/value&gt;&lt;/checksum&gt;</var.lastUserSourceChecksum>
+    <var.sourceSetState>&lt;?xml version="1.0" encoding="UTF-8" standalone="yes"?&gt;&lt;sourceModel&gt;&lt;primarySourceFiles&gt;&lt;file&gt;/home/agile/Documents/MATLAB/drake-foamy/drake/examples/Foamy/foamy_parameters.m&lt;/file&gt;&lt;file&gt;/home/agile/Documents/MATLAB/drake-foamy/drake/examples/Foamy/foamy_pendulum_dynamics.m&lt;/file&gt;&lt;file&gt;/home/agile/Documents/MATLAB/drake-foamy/drake/examples/Foamy/foamy_pendulum_parameters.m&lt;/file&gt;&lt;/primarySourceFiles&gt;&lt;fixedPointSourceFiles/&gt;&lt;fixedPointSourceRegistered&gt;false&lt;/fixedPointSourceRegistered&gt;&lt;fixedPointSourceSelected&gt;false&lt;/fixedPointSourceSelected&gt;&lt;/sourceModel&gt;</var.sourceSetState>
+    <param.forceMexBuild>false</param.forceMexBuild>
+    <param.configImportActive>false</param.configImportActive>
+    <var.boundToGui>true</var.boundToGui>
+    <param.mex.outputfile>foamy_pendulum_dynamics_mex</param.mex.outputfile>
+    <param.grt.outputfile>foamy_pendulum_dynamics</param.grt.outputfile>
+    <param.artifact>option.target.artifact.mex</param.artifact>
+    <param.outputfile>${PROJECT_ROOT}/foamy_pendulum_dynamics_mex.mexa64</param.outputfile>
+    <param.EnableAutoExtrinsicCalls>true</param.EnableAutoExtrinsicCalls>
+    <param.UsePreconditions>false</param.UsePreconditions>
+    <param.FeatureFlags />
+    <param.FixedPointMode>option.FixedPointMode.None</param.FixedPointMode>
+    <param.AutoScaleLoopIndexVariables>false</param.AutoScaleLoopIndexVariables>
+    <param.ComputedFixedPointData />
+    <param.UserFixedPointData />
+    <param.DefaultWordLength>16</param.DefaultWordLength>
+    <param.DefaultFractionLength>4</param.DefaultFractionLength>
+    <param.FixedPointSafetyMargin>0</param.FixedPointSafetyMargin>
+    <param.FixedPointFimath>fimath('RoundingMethod', 'Floor', 'OverflowAction', 'Wrap', 'ProductMode', 'FullPrecision', 'MaxProductWordLength', 128, 'SumMode', 'FullPrecision', 'MaxSumWordLength', 128)</param.FixedPointFimath>
+    <param.FixedPointTypeSource>option.FixedPointTypeSource.SimAndDerived</param.FixedPointTypeSource>
+    <param.StaticAnalysisTimeout />
+    <param.StaticAnalysisGlobalRangesOnly>false</param.StaticAnalysisGlobalRangesOnly>
+    <param.LogAllIOValues>false</param.LogAllIOValues>
+    <param.DetectOverflows>false</param.DetectOverflows>
+    <param.LogHistogram>false</param.LogHistogram>
+    <param.ShowCoverage>true</param.ShowCoverage>
+    <param.ExcludedFixedPointVerificationFiles />
+    <param.ExcludedFixedPointSimulationFiles />
+    <param.InstrumentedBuildChecksum />
+    <param.FixedPointStaticAnalysisChecksum />
+    <param.InstrumentedMexFile />
+    <param.FixedPointValidationChecksum />
+    <param.FixedPointSourceCodeChecksum />
+    <param.FixedPointFunctionReplacements />
+    <param.OptimizeWholeNumbers>true</param.OptimizeWholeNumbers>
+    <param.ContainerTypes>false</param.ContainerTypes>
+    <param.GeneratedFixedPointFileSuffix>_fixpt</param.GeneratedFixedPointFileSuffix>
+    <param.PlotFunction />
+    <param.SDIPlot>false</param.SDIPlot>
+    <param.EnableCodeEfficiencyChecks>false</param.EnableCodeEfficiencyChecks>
+    <param.DefaultFixedPointSignedness>option.DefaultFixedPointSignedness.Automatic</param.DefaultFixedPointSignedness>
+    <param.FixedPointTypeProposalMode>option.FixedPointTypeProposalMode.ProposeFractionLengths</param.FixedPointTypeProposalMode>
+    <param.EnableFixedPointStep>false</param.EnableFixedPointStep>
+    <var.lastFixedPointAction>option.fixedPointAction.none</var.lastFixedPointAction>
+    <var.lastSimContext />
+    <var.lastVerifyContext />
+    <param.fpDataRoot />
+    <param.fpUserFileChecksum />
+    <var.snapshotChecksum />
+    <var.functionBlockSid />
+    <param.fptSignedness>false</param.fptSignedness>
+    <unset>
+      <param.DefaultImportExportVariable />
+      <param.UseGlobals />
+      <param.outputfile />
+      <param.version />
+      <param.HasECoderFeatures />
+      <param.mex.mainhtml />
+      <param.grt.mainhtml />
+      <param.CallGeneratedCodeFromTest />
+      <param.AutoInferDefaultFile />
+      <param.AutoInferUseVariableSize />
+      <param.AutoInferUseUnboundedSize />
+      <param.AutoInferVariableSizeThreshold />
+      <param.AutoInferUnboundedSizeThreshold />
+      <param.EnableFixedPointStep />
+      <param.EnableScreener />
+      <var.LegacyTarget />
+      <var.MirrorOnOpen />
+      <param.FixedPointEnabled />
+      <var.redirectedInputTypeData />
+      <param.unifiedParamStorage />
+      <var.cfi.lastOutputRoot />
+      <var.cfi.preBuildChecksum />
+      <var.outdatedOnRestore />
+      <param.configImportActive />
+      <param.mex.outputfile />
+      <param.grt.outputfile />
+      <param.EnableAutoExtrinsicCalls />
+      <param.UsePreconditions />
+      <param.FeatureFlags />
+      <param.FixedPointMode />
+      <param.AutoScaleLoopIndexVariables />
+      <param.ComputedFixedPointData />
+      <param.UserFixedPointData />
+      <param.DefaultWordLength />
+      <param.DefaultFractionLength />
+      <param.FixedPointSafetyMargin />
+      <param.FixedPointFimath />
+      <param.FixedPointTypeSource />
+      <param.StaticAnalysisTimeout />
+      <param.StaticAnalysisGlobalRangesOnly />
+      <param.LogAllIOValues />
+      <param.DetectOverflows />
+      <param.LogHistogram />
+      <param.ShowCoverage />
+      <param.ExcludedFixedPointVerificationFiles />
+      <param.ExcludedFixedPointSimulationFiles />
+      <param.InstrumentedBuildChecksum />
+      <param.FixedPointStaticAnalysisChecksum />
+      <param.InstrumentedMexFile />
+      <param.FixedPointValidationChecksum />
+      <param.FixedPointSourceCodeChecksum />
+      <param.FixedPointFunctionReplacements />
+      <param.OptimizeWholeNumbers />
+      <param.ContainerTypes />
+      <param.GeneratedFixedPointFileSuffix />
+      <param.PlotFunction />
+      <param.SDIPlot />
+      <param.EnableCodeEfficiencyChecks />
+      <param.DefaultFixedPointSignedness />
+      <param.FixedPointTypeProposalMode />
+      <var.lastFixedPointAction />
+      <var.lastSimContext />
+      <var.lastVerifyContext />
+      <param.fpDataRoot />
+      <param.fpUserFileChecksum />
+      <var.snapshotChecksum />
+      <var.functionBlockSid />
+      <param.fptSignedness />
+    </unset>
+    <fileset.entrypoints>
+      <file custom-data-expanded="false" value="${PROJECT_ROOT}/foamy_pendulum_dynamics.m">
+        <Marker>1507601198791</Marker>
+      </file>
+    </fileset.entrypoints>
+    <fileset.testbench />
+    <fileset.inputtypes>
+      <file custom-data-expanded="false" value="${PROJECT_ROOT}/foamy_pendulum_dynamics.m">
+        <Inputs fileName="foamy_pendulum_dynamics.m" functionName="foamy_pendulum_dynamics">
+          <Input Name="t" typeId="0" />
+          <Input Name="x" typeId="1" />
+          <Input Name="u" typeId="2" />
+          <idpTable>
+            <type typeId="0">
+              <Class>double</Class>
+              <Size>1 x 1</Size>
+              <Value />
+              <InitialValue />
+              <UserDefined>true</UserDefined>
+              <Complex>false</Complex>
+            </type>
+            <type typeId="1">
+              <Class>double</Class>
+              <Size>26 x 1</Size>
+              <Value />
+              <InitialValue />
+              <UserDefined>true</UserDefined>
+              <Complex>false</Complex>
+            </type>
+            <type typeId="2">
+              <Class>double</Class>
+              <Size>4 x 1</Size>
+              <Value />
+              <InitialValue />
+              <UserDefined>true</UserDefined>
+              <Complex>false</Complex>
+            </type>
+          </idpTable>
+        </Inputs>
+      </file>
+    </fileset.inputtypes>
+    <build-deliverables>
+      <file location="/home/agile/Documents/MATLAB/drake-foamy/drake/examples/Foamy" name="foamy_pendulum_dynamics_mex.mexa64" optional="false">/home/agile/Documents/MATLAB/drake-foamy/drake/examples/Foamy/foamy_pendulum_dynamics_mex.mexa64</file>
+    </build-deliverables>
+    <workflow />
+    <matlab>
+      <root>/usr/local/MATLAB/R2016a</root>
+      <toolboxes>
+        <toolbox name="fixedpoint" />
+        <toolbox name="matlabcoder" />
+        <toolbox name="embeddedcoder" />
+      </toolboxes>
+      <toolbox>
+        <fixedpoint>
+          <enabled>true</enabled>
+        </fixedpoint>
+      </toolbox>
+      <toolbox>
+        <matlabcoder>
+          <enabled>true</enabled>
+        </matlabcoder>
+      </toolbox>
+      <toolbox>
+        <embeddedcoder>
+          <enabled>true</enabled>
+        </embeddedcoder>
+      </toolbox>
+    </matlab>
+    <platform>
+      <unix>true</unix>
+      <mac>false</mac>
+      <windows>false</windows>
+      <win2k>false</win2k>
+      <winxp>false</winxp>
+      <vista>false</vista>
+      <linux>true</linux>
+      <solaris>false</solaris>
+      <osver>4.4.0-97-generic</osver>
+      <os32>false</os32>
+      <os64>true</os64>
+      <arch>glnxa64</arch>
+      <matlab>true</matlab>
+    </platform>
+  </configuration>
 </deployment-project>