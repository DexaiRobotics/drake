--- conflicted
+++ resolved
@@ -6,13 +6,10 @@
 #include "drake/common/drake_throw.h"
 #include "drake/common/eigen_autodiff_types.h"
 #include "drake/examples/Acrobot/gen/acrobot_state_vector.h"
-<<<<<<< HEAD
-=======
 #include "drake/systems/controllers/linear_quadratic_regulator.h"
 #include "drake/systems/framework/diagram.h"
 #include "drake/systems/framework/diagram_builder.h"
 #include "drake/systems/sensors/rotary_encoders.h"
->>>>>>> 5ae177de
 
 namespace drake {
 namespace examples {
@@ -47,7 +44,7 @@
 
   const AcrobotStateVector<T>& x = dynamic_cast<const AcrobotStateVector<T>&>(
       context.get_continuous_state_vector());
-  const T tau = this->EvalVectorInput(context, 0)->GetAtIndex(0);
+  const T& tau = this->EvalVectorInput(context, 0)->GetAtIndex(0);
 
   const double I1 = Ic1 + m1 * lc1 * lc1;
   const double I2 = Ic2 + m2 * lc2 * lc2;
@@ -109,8 +106,6 @@
 template class AcrobotPlant<double>;
 template class AcrobotPlant<AutoDiffXd>;
 
-<<<<<<< HEAD
-=======
 template <typename T>
 AcrobotWEncoder<T>::AcrobotWEncoder(bool acrobot_state_as_second_output) {
   systems::DiagramBuilder<T> builder;
@@ -168,7 +163,6 @@
   return systems::LinearQuadraticRegulator(*acrobot, *context, Q, R);
 }
 
->>>>>>> 5ae177de
 }  // namespace acrobot
 }  // namespace examples
 }  // namespace drake