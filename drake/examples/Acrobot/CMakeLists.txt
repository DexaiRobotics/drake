--- conflicted
+++ resolved
@@ -1,25 +1,17 @@
 add_library_with_exports(LIB_NAME drakeAcrobotPlant
     SOURCE_FILES acrobot_plant.cc)
-<<<<<<< HEAD
-target_link_libraries(drakeAcrobotPlant drakeSystemFramework)
-=======
 target_link_libraries(drakeAcrobotPlant
     drakeLinearControl
     drakeMultibodyParsers
     drakeSensors
     drakeSystemFramework)
->>>>>>> 5ae177de
 
 if(lcm_FOUND)
-  add_executable(acrobot_run_dynamics acrobot_run_dynamics.cc)
-  target_link_libraries(acrobot_run_dynamics
+  add_executable(acrobot_run_passive acrobot_run_passive.cc)
+  target_link_libraries(acrobot_run_passive
       drakeAcrobotPlant
       drakeRigidBodyPlant
       drakeSystemAnalysis)
-<<<<<<< HEAD
-  drake_add_test(NAME acrobot_run_dynamics
-      COMMAND acrobot_run_dynamics)
-=======
   drake_add_test(NAME acrobot_run_passive COMMAND acrobot_run_passive -realtime_factor 0.0)
 
   add_executable(acrobot_run_lqr acrobot_run_lqr.cc)
@@ -40,7 +32,6 @@
       drakeSystemAnalysis)
   drake_add_test(NAME acrobot_run_lqr_w_estimator COMMAND acrobot_run_lqr_w_estimator -realtime_factor 0.0)
 
->>>>>>> 5ae177de
 endif(lcm_FOUND)
 
 drake_add_matlab_test(NAME examples/Acrobot/runLQR COMMAND runLQR)
