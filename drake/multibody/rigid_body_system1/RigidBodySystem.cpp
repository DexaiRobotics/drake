#include "drake/multibody/rigid_body_system1/RigidBodySystem.h"

#include <algorithm>
#include <limits>
#include <list>
#include <stdexcept>
#include <utility>

#include "drake/common/drake_assert.h"
#include "drake/math/quaternion.h"
#include "drake/multibody/constraint_wrappers.h"
#include "drake/multibody/constraint/rigid_body_constraint.h"
#include "drake/multibody/joints/floating_base_types.h"
#include "drake/multibody/parsers/model_instance_id_table.h"
#include "drake/multibody/parsers/sdf_parser.h"
#include "drake/multibody/parsers/urdf_parser.h"
#include "drake/multibody/parsers/xml_util.h"
#include "drake/multibody/pose_map.h"
#include "drake/solvers/mathematical_program.h"
#include "drake/util/drakeGeometryUtil.h"

#include "spruce.hh"

using Eigen::Isometry3d;
using Eigen::Matrix;
using Eigen::MatrixXd;
using Eigen::Vector2d;
using Eigen::Vector3d;
using Eigen::Vector4d;
using Eigen::VectorXd;
using Eigen::Matrix3Xd;

using std::allocate_shared;
using std::default_random_engine;
using std::make_shared;
using std::numeric_limits;
using std::runtime_error;
using std::shared_ptr;
using std::string;

using tinyxml2::XMLDocument;
using tinyxml2::XMLElement;
using tinyxml2::XML_SUCCESS;

namespace drake {

using math::quatRotateVec;
using multibody::joints::FloatingBaseType;
using parsers::ModelInstanceIdTable;

size_t RigidBodySystem::getNumStates() const {
  return tree->get_num_positions() + tree->get_num_velocities();
}

// TODO(sam.creasey) This whole file should be in this namespace.
using drake::systems::plants::SingleTimeKinematicConstraintWrapper;
using drake::systems::plants::KinematicsCacheHelper;

size_t RigidBodySystem::getNumInputs(void) const {
  size_t num = tree->actuators.size();
  for (auto const& f : force_elements) {
    num += f->getNumInputs();
  }
  return num;
}

size_t RigidBodySystem::getNumOutputs() const {
  size_t n = getNumStates();
  for (const auto& s : sensors) {
    n += s->getNumOutputs();
  }
  return n;
}

int RigidBodySystem::get_num_positions() const {
  return tree->get_num_positions();
}

// TODO(liang.fok) Remove this deprecated method prior to release 1.0.
#ifndef SWIG
  DRAKE_DEPRECATED("Please use get_num_positions().")
#endif
int RigidBodySystem::number_of_positions() const {
  return get_num_positions();
}

int RigidBodySystem::get_num_velocities() const {
  return tree->get_num_velocities();
}

// TODO(liang.fok) Remove this deprecated method prior to release 1.0.
#ifndef SWIG
  DRAKE_DEPRECATED("Please use get_num_velocities().")
#endif
int RigidBodySystem::number_of_velocities() const {
  return get_num_velocities();
}

void RigidBodySystem::addSensor(std::shared_ptr<RigidBodySensor> s) {
  if (s->isDirectFeedthrough()) {
    direct_feedthrough = true;
  }
  sensors.push_back(s);
}

RigidBodySystem::StateVector<double> RigidBodySystem::dynamics(
    const double& t, const RigidBodySystem::StateVector<double>& x,
    const RigidBodySystem::InputVector<double>& u) const {
  using namespace std;  // NOLINT(build/namespaces)
  using namespace Eigen;  // NOLINT(build/namespaces)

  // todo: make kinematics cache once and re-use it (but have to make one per
  // type)
  auto nq = tree->get_num_positions();
  auto nv = tree->get_num_velocities();
  auto num_actuators = tree->actuators.size();
  auto q = x.topRows(nq);
  auto v = x.bottomRows(nv);
  auto kinsol = tree->doKinematics(q, v);

  // todo: preallocate the optimization problem and constraints, and simply
  // update them then solve on each function eval.
  // happily, this clunkier version seems fast enough for now
  // the optimization framework should support this (though it has not been
  // tested thoroughly yet)
  drake::solvers::MathematicalProgram prog;
<<<<<<< HEAD
  auto const& vdot = prog.AddContinuousVariables(nv, "vdot");
=======
  drake::solvers::DecisionVariableVectorX vdot =
      prog.NewContinuousVariables(nv, "vdot");
>>>>>>> 5ae177de

  auto H = tree->massMatrix(kinsol);
  Eigen::MatrixXd H_and_neg_JT = H;

  const RigidBodyTree<double>::BodyToWrenchMap no_external_wrenches;
  VectorXd C = tree->dynamicsBiasTerm(kinsol, no_external_wrenches);
  if (num_actuators > 0) C -= tree->B * u.topRows(num_actuators);

  // loop through rigid body force elements
  {
    // todo: distinguish between AppliedForce and ConstraintForce

    size_t u_index = 0;
    for (auto const& f : force_elements) {
      size_t num_inputs = f->getNumInputs();
      VectorXd force_input(u.middleRows(u_index, num_inputs));
      C -= f->output(t, force_input, kinsol);
      u_index += num_inputs;
    }
  }

  // apply joint limit forces
  {
    for (auto const& b : tree->bodies) {
      if (!b->has_parent_body()) continue;
      auto const& joint = b->getJoint();
      if (joint.get_num_positions() == 1 &&
          joint.get_num_velocities() ==
              1) {  // taking advantage of only single-axis joints having joint
                    // limits makes things easier/faster here
        double qmin = joint.getJointLimitMin()(0),
               qmax = joint.getJointLimitMax()(0);
        // tau = k*(qlimit-q) - b(qdot)
        if (q(b->get_position_start_index()) < qmin)
          C(b->get_velocity_start_index()) -=
              penetration_stiffness * (qmin - q(b->get_position_start_index()))
              - penetration_damping * v(b->get_velocity_start_index());
        else if (q(b->get_position_start_index()) > qmax)
          C(b->get_velocity_start_index()) -=
              penetration_stiffness * (qmax - q(b->get_position_start_index()))
              - penetration_damping * v(b->get_velocity_start_index());
      }
    }
  }

  // apply contact forces
  {
    VectorXd phi;
    Matrix3Xd normal, xA, xB;
    vector<int> bodyA_idx, bodyB_idx;
    if (use_multi_contact)
      tree->potentialCollisions(kinsol, phi, normal, xA, xB, bodyA_idx,
                                bodyB_idx);
    else
      tree->collisionDetect(kinsol, phi, normal, xA, xB, bodyA_idx, bodyB_idx);

    for (int i = 0; i < phi.rows(); i++) {
      if (phi(i) < 0.0) {  // then i have contact
        // todo: move this entire block to a shared an updated "contactJacobian"
        // method in RigidBodyTree
        auto JA = tree->transformPointsJacobian(kinsol, xA.col(i), bodyA_idx[i],
                                                0, false);
        auto JB = tree->transformPointsJacobian(kinsol, xB.col(i), bodyB_idx[i],
                                                0, false);
        Vector3d this_normal = normal.col(i);

        // compute the surface tangent basis
        Vector3d tangent1;
        if (1.0 - this_normal(2) < EPSILON) {  // handle the unit-normal case
                                               // (since it's unit length, just
                                               // check z)
          tangent1 << 1.0, 0.0, 0.0;
        } else if (1 + this_normal(2) < EPSILON) {
          tangent1 << -1.0, 0.0, 0.0;  // same for the reflected case
        } else {                       // now the general case
          tangent1 << this_normal(1), -this_normal(0), 0.0;
          tangent1 /= sqrt(this_normal(1) * this_normal(1) +
                           this_normal(0) * this_normal(0));
        }
        Vector3d tangent2 = this_normal.cross(tangent1);
        Matrix3d R;  // rotation into normal coordinates
        R.row(0) = tangent1;
        R.row(1) = tangent2;
        R.row(2) = this_normal;
        auto J = R * (JA - JB);          // J = [ D1; D2; n ]
        auto relative_velocity = J * v;  // [ tangent1dot; tangent2dot; phidot ]

        {
          // spring law for normal force:  fA_normal = -k*phi - b*phidot
          // and damping for tangential force:  fA_tangent = -b*tangentdot
          // (bounded by the friction cone)
          Vector3d fA;
          fA(2) =
              std::max<double>(-penetration_stiffness * phi(i) -
                                   penetration_damping * relative_velocity(2),
                               0.0);
          fA.head(2) =
              -std::min<double>(
                  penetration_damping,
                  friction_coefficient * fA(2) /
                      (relative_velocity.head(2).norm() + EPSILON)) *
              relative_velocity.head(2);  // epsilon to avoid divide by zero

          // equal and opposite: fB = -fA.
          // tau = (R*JA)^T fA + (R*JB)^T fB = J^T fA
          C -= J.transpose() * fA;
        }
      }
    }
  }

  if (tree->getNumPositionConstraints()) {
    size_t nc = tree->getNumPositionConstraints();
    const double alpha = 5.0;  // 1/time constant of position constraint
                               // satisfaction (see my latex rigid body notes)

    prog.NewContinuousVariables(
        nc, "position constraint force");  // don't actually need to use the
                                           // decision variable reference that
                                           // would be returned...

    // then compute the constraint force
    auto phi = tree->positionConstraints(kinsol);
    auto J = tree->positionConstraintsJacobian(kinsol, false);
    auto Jdotv = tree->positionConstraintsJacDotTimesV(kinsol);

    // phiddot = -2 alpha phidot - alpha^2 phi  (0 + critically damped
    // stabilization term)
    prog.AddLinearEqualityConstraint(
        J, -(Jdotv + 2 * alpha * J * v + alpha * alpha * phi), {vdot});
    H_and_neg_JT.conservativeResize(NoChange, H_and_neg_JT.cols() + J.rows());
    H_and_neg_JT.rightCols(J.rows()) = -J.transpose();
  }

  // add [H,-J^T]*[vdot;f] = -C
  prog.AddLinearEqualityConstraint(H_and_neg_JT, -C);

  prog.Solve();
  //      prog.PrintSolution();

  StateVector<double> dot(nq + nv);
<<<<<<< HEAD
  dot << kinsol.transformQDotMappingToVelocityMapping(
      Eigen::Matrix<double, Eigen::Dynamic, Eigen::Dynamic>::Identity(
          nq, nq)) *
=======

  // TODO(amcastro-tri): Remove .eval() below once RigidBodyTree is fully
  // templatized.
  Eigen::VectorXd vdot_value = prog.GetSolution(vdot);
  dot << tree->transformQDotMappingToVelocityMapping(kinsol,
             Eigen::Matrix<double, Eigen::Dynamic, Eigen::Dynamic>::Identity(
                 nq, nq).eval()) *
>>>>>>> 5ae177de
             v,
      vdot.value();
  return dot;
}

RigidBodySystem::OutputVector<double> RigidBodySystem::output(
    const double& t, const RigidBodySystem::StateVector<double>& x,
    const RigidBodySystem::InputVector<double>& u) const {
  auto kinsol = tree->doKinematics(x.topRows(tree->get_num_positions()),
                                   x.bottomRows(tree->get_num_velocities()));
  Eigen::VectorXd y(getNumOutputs());

  DRAKE_ASSERT(static_cast<int>(getNumStates()) == x.size());
  DRAKE_ASSERT(static_cast<int>(getNumInputs()) == u.size());

  y.segment(0, getNumStates()) << x;
  size_t index = getNumStates();
  for (const auto& s : sensors) {
    y.segment(index, s->getNumOutputs()) = s->output(t, kinsol, u);
    index += s->getNumOutputs();
  }
  return y;
}

std::vector<const RigidBodySensor*> RigidBodySystem::GetSensors() const {
  std::vector<const RigidBodySensor*> result;
  for (size_t ii = 0; ii < sensors.size(); ii++) {
    result.push_back(sensors[ii].get());
  }
  return result;
}

RigidBodySystem::StateVector<double> getInitialState(
    const RigidBodySystem& sys) {
  VectorXd x0(sys.tree->get_num_positions() +
              sys.tree->get_num_velocities());

  default_random_engine generator;
  x0 << sys.tree->getRandomConfiguration(generator),
      VectorXd::Random(sys.tree->get_num_velocities());

  // todo: implement joint limits, etc.

  if (sys.tree->getNumPositionConstraints()) {
    // todo: move this up to the system level?

    drake::solvers::MathematicalProgram prog;
    std::vector<RigidBodyLoop<double>,
                Eigen::aligned_allocator<RigidBodyLoop<double>>> const&
        loops = sys.tree->loops;

    int nq = sys.tree->get_num_positions();
    auto qvar = prog.NewContinuousVariables(nq);

    Matrix<double, 7, 1> bTbp = Matrix<double, 7, 1>::Zero();
    bTbp(3) = 1.0;
    Vector2d tspan;
    tspan << -std::numeric_limits<double>::infinity(),
        std::numeric_limits<double>::infinity();
    Vector3d zero = Vector3d::Zero();
    KinematicsCacheHelper<double> kin_helper(sys.tree->bodies);
    std::list<RelativePositionConstraint> constraints;
    for (const auto& loop : loops) {
      constraints.push_back(RelativePositionConstraint(
          sys.tree.get(), zero, zero, zero, loop.frameA_->get_frame_index(),
          loop.frameB_->get_frame_index(), bTbp, tspan));
      std::shared_ptr<SingleTimeKinematicConstraintWrapper> con1wrapper(
          new SingleTimeKinematicConstraintWrapper(&constraints.back(),
                                                   &kin_helper));
      prog.AddConstraint(con1wrapper, {qvar});
      constraints.push_back(RelativePositionConstraint(
          sys.tree.get(), loop.axis_, loop.axis_, loop.axis_,
          loop.frameA_->get_frame_index(), loop.frameB_->get_frame_index(),
          bTbp, tspan));
      std::shared_ptr<SingleTimeKinematicConstraintWrapper> con2wrapper(
          new SingleTimeKinematicConstraintWrapper(&constraints.back(),
                                                   &kin_helper));
      prog.AddConstraint(con2wrapper, {qvar});
    }

    VectorXd q_guess = x0.topRows(nq);
    prog.AddQuadraticCost(MatrixXd::Identity(nq, nq), q_guess);
    prog.Solve();

<<<<<<< HEAD
    x0 << qvar.value(), VectorXd::Zero(sys.tree->get_num_velocities());
=======
    const VectorXd& qvar_value = prog.GetSolution(qvar);
    x0 << qvar_value, VectorXd::Zero(sys.tree->get_num_velocities());
>>>>>>> 5ae177de
  }
  return x0;
}

RigidBodyPropellor::RigidBodyPropellor(RigidBodySystem& sys, XMLElement* node,
                                       const std::string& name,
                                       int model_instance_id)
    : RigidBodyForceElement(sys, name, model_instance_id),
      scale_factor_thrust(1.0),
      scale_factor_moment(1.0),
      lower_limit(-numeric_limits<double>::infinity()),
      upper_limit(numeric_limits<double>::infinity()) {
  auto tree = sys.getRigidBodyTree();

  XMLElement* parent_node = node->FirstChildElement("parent");
  if (!parent_node)
    throw runtime_error("propellor " + name + " is missing the parent node");
  frame = drake::parsers::urdf::MakeRigidBodyFrameFromUrdfNode(
      *tree, *parent_node, node->FirstChildElement("origin"), name + "Frame",
      model_instance_id);
  tree->addFrame(frame);

  axis << 1.0, 0.0, 0.0;
  XMLElement* axis_node = node->FirstChildElement("axis");
  if (axis_node) {
    parseVectorAttribute(axis_node, "xyz", axis);
    if (axis.norm() < 1e-8)
      throw runtime_error("ERROR: axis is zero.  don't do that");
    axis.normalize();
  }

  parseScalarAttribute(node, "scale_factor_thrust", scale_factor_thrust);
  parseScalarAttribute(node, "scale_factor_moment", scale_factor_moment);
  parseScalarAttribute(node, "lower_limit", lower_limit);
  parseScalarAttribute(node, "upper_limit", upper_limit);

  // todo: parse visual info?
}

RigidBodySpringDamper::RigidBodySpringDamper(RigidBodySystem& sys,
                                             XMLElement* node,
                                             const std::string& name,
                                             int model_instance_id)
    : RigidBodyForceElement(sys, name, model_instance_id),
      stiffness(0.0),
      damping(0.0),
      rest_length(0.0) {
  auto tree = sys.getRigidBodyTree();

  parseScalarAttribute(node, "rest_length", rest_length);
  parseScalarAttribute(node, "stiffness", stiffness);
  parseScalarAttribute(node, "damping", damping);

  XMLElement* link_ref_node = node->FirstChildElement("link1");
  if (!link_ref_node)
    throw runtime_error("linear_spring_damper " + name +
                        " is missing the link1 node");
  frameA = drake::parsers::urdf::MakeRigidBodyFrameFromUrdfNode(
      *tree, *link_ref_node, link_ref_node, name + "FrameA",
      model_instance_id);
  tree->addFrame(frameA);

  link_ref_node = node->FirstChildElement("link2");
  if (!link_ref_node)
    throw runtime_error("linear_spring_damper " + name +
                        " is missing the link2 node");
  frameB = drake::parsers::urdf::MakeRigidBodyFrameFromUrdfNode(
      *tree, *link_ref_node, link_ref_node, name + "FrameB",
      model_instance_id);
  tree->addFrame(frameB);
}

const std::string& RigidBodySensor::get_model_name() const {
  return frame_->get_rigid_body().get_model_name();
}

const RigidBodyFrame<double>& RigidBodySensor::get_frame() const {
  return *frame_.get();
}

/// Returns the rigid body system to which this sensor attaches.
const RigidBodySystem& RigidBodySensor::get_rigid_body_system() const {
  return sys_;
}

RigidBodyMagnetometer::RigidBodyMagnetometer(
    RigidBodySystem const& sys, const std::string& name,
    const std::shared_ptr<RigidBodyFrame<double>> frame, double declination)
    : RigidBodySensor(sys, name, frame) {
  setDeclination(declination);
}

RigidBodyAccelerometer::RigidBodyAccelerometer(
    RigidBodySystem const& sys, const std::string& name,
<<<<<<< HEAD
    const std::shared_ptr<RigidBodyFrame> frame)
    : RigidBodySensor(sys, name, frame),
      gravity_compensation(false) {}
=======
    const std::shared_ptr<RigidBodyFrame<double>> frame)
    : RigidBodySensor(sys, name, frame), gravity_compensation(false) {}
>>>>>>> 5ae177de

Eigen::VectorXd RigidBodyAccelerometer::output(
    const double& t, const KinematicsCache<double>& rigid_body_state,
    const RigidBodySystem::InputVector<double>& u) const {
  VectorXd x = rigid_body_state.getX();
  auto xdd = get_rigid_body_system().dynamics(t, x, u);
  auto const& tree = get_rigid_body_system().getRigidBodyTree();
  auto v_dot = xdd.bottomRows(rigid_body_state.get_num_velocities());

  Vector3d sensor_origin =
      Vector3d::Zero();  // assumes sensor coincides with the frame's origin;
  auto J = tree->transformPointsJacobian(rigid_body_state, sensor_origin,
                                         get_frame().get_frame_index(), 0,
                                         false);
  auto Jdot_times_v = tree->transformPointsJacobianDotTimesV(
      rigid_body_state, sensor_origin, get_frame().get_frame_index(), 0);

  Vector4d quat_world_to_body =
      tree->relativeQuaternion(rigid_body_state, 0,
          get_frame().get_frame_index());

  Vector3d accel_base = Jdot_times_v + J * v_dot;
  Vector3d accel_body = quatRotateVec(quat_world_to_body, accel_base);

  if (gravity_compensation) {
    Vector3d gravity(0, 0, 9.81);
    accel_body += quatRotateVec(quat_world_to_body, gravity);
  }

  return noise_model ? noise_model->generateNoise(accel_body) : accel_body;
}

RigidBodyGyroscope::RigidBodyGyroscope(
    RigidBodySystem const& sys, const std::string& name,
    const std::shared_ptr<RigidBodyFrame<double>> frame)
    : RigidBodySensor(sys, name, frame) {}

Eigen::VectorXd RigidBodyMagnetometer::output(
    const double& t, const KinematicsCache<double>& rigid_body_state,
    const RigidBodySystem::InputVector<double>& u) const {
  auto const& tree = get_rigid_body_system().getRigidBodyTree();

  Vector4d quat_world_to_body =
      tree->relativeQuaternion(rigid_body_state, 0,
          get_frame().get_frame_index());

  Vector3d mag_body = quatRotateVec(quat_world_to_body, magnetic_north);

  return noise_model ? noise_model->generateNoise(mag_body) : mag_body;
}

Eigen::VectorXd RigidBodyGyroscope::output(
    const double& t, const KinematicsCache<double>& rigid_body_state,
    const RigidBodySystem::InputVector<double>& u) const {
  // relative twist of body with respect to world expressed in body
  auto const& tree = get_rigid_body_system().getRigidBodyTree();
  auto relative_twist = tree->relativeTwist(
      rigid_body_state, 0, get_frame().get_frame_index(),
          get_frame().get_frame_index());
  Eigen::Vector3d angular_rates = relative_twist.head<3>();

  return noise_model ? noise_model->generateNoise(angular_rates)
                     : angular_rates;
}

RigidBodyDepthSensor::RigidBodyDepthSensor(
    RigidBodySystem const& sys, const std::string& name,
    const std::shared_ptr<RigidBodyFrame<double>> frame, std::size_t samples,
    double min_angle, double max_angle, double range)
    : RigidBodySensor(sys, name, frame),
      min_yaw_(min_angle),
      max_yaw_(max_angle),
      num_pixel_cols_(samples),
      max_range_(range) {
  CheckValidConfiguration();
  cacheRaycastEndpoints();
}

RigidBodyDepthSensor::RigidBodyDepthSensor(
    RigidBodySystem const& sys, const std::string& name,
    std::shared_ptr<RigidBodyFrame<double>> frame, tinyxml2::XMLElement* node)
    : RigidBodySensor(sys, name, frame) {
  string type(node->Attribute("type"));

  if (type.compare("ray") == 0) {
    XMLElement* ray_node = node->FirstChildElement("ray");
    if (!ray_node)
      throw std::runtime_error("Ray sensor does not have a ray element");
    XMLElement* scan_node = ray_node->FirstChildElement("scan");
    if (!scan_node)
      throw std::runtime_error("Ray element does not have a scan element");

    XMLElement* horizontal_node = scan_node->FirstChildElement("horizontal");
    if (horizontal_node) {  // it's required by the xml spec, but don't actually
                            // require it here
      parseScalarValue(horizontal_node, "samples", num_pixel_cols_);
      parseScalarValue(horizontal_node, "min_angle", min_yaw_);
      parseScalarValue(horizontal_node, "max_angle", max_yaw_);
      double resolution;
      parseScalarValue(horizontal_node, "resolution", resolution);
      num_pixel_cols_ = static_cast<int>(resolution * num_pixel_cols_);
    }

    XMLElement* vertical_node = scan_node->FirstChildElement("vertical");
    if (vertical_node) {
      parseScalarValue(vertical_node, "samples", num_pixel_rows_);
      parseScalarValue(vertical_node, "min_angle", min_pitch_);
      parseScalarValue(vertical_node, "max_angle", max_pitch_);
      double resolution;
      parseScalarValue(vertical_node, "resolution", resolution);
      num_pixel_rows_ = static_cast<int>(resolution * num_pixel_rows_);
    }

    XMLElement* range_node = ray_node->FirstChildElement("range");
    if (!range_node)
      throw std::runtime_error("ray sensor does not have a range element");
    parseScalarValue(range_node, "min", min_range_);
    parseScalarValue(range_node, "max", max_range_);
  }

  CheckValidConfiguration();
  cacheRaycastEndpoints();
}

void RigidBodyDepthSensor::CheckValidConfiguration() {
  // Verifies that the minimum pitch is less than or equal to the maximum pitch.
  if (min_pitch_ > max_pitch_) {
    std::stringstream error_msg;
    error_msg
        << "ERROR: RigidBodyDepthSensor: min pitch is greater than max pitch!"
        << std::endl
        << "  - sensor name: " << get_name() << std::endl
        << "  - model name: " << get_model_name() << std::endl
        << "  - min pitch: " << min_pitch_ << std::endl
        << "  - max pitch: " << max_pitch_ << std::endl
        << std::endl;
    throw std::runtime_error(error_msg.str());
  }

  // Verifies that the minimum yaw is less than or equal to the maximum yaw.
  if (min_yaw_ > max_yaw_) {
    std::stringstream error_msg;
    error_msg << "ERROR: RigidBodyDepthSensor: min yaw is greater than max yaw!"
              << std::endl
              << "  - sensor name: " << get_name() << std::endl
              << "  - model name: " << get_model_name() << std::endl
              << "  - min yaw: " << min_yaw_ << std::endl
              << "  - max yaw: " << max_yaw_ << std::endl
              << std::endl;
    throw std::runtime_error(error_msg.str());
  }

  // Verifies that if the min or max pitch is non-zero that there is a non-zero
  // number of pixels per row.
  if (((min_pitch_ != 0) || (max_pitch_ != 0)) && (num_pixel_rows_ == 0)) {
    std::stringstream error_msg;
    error_msg << "ERROR: RigidBodyDepthSensor: Configuration problem. "
                 "Contradiction between min/max pitch and number of pixels per "
                 "row."
              << std::endl
              << "  - sensor name: " << get_name() << std::endl
              << "  - model name: " << get_model_name() << std::endl
              << "  - min pitch: " << min_pitch_ << std::endl
              << "  - max pitch: " << max_pitch_ << std::endl
              << "  - number of pixels per row: " << num_pixel_rows_
              << std::endl;
    throw std::runtime_error(error_msg.str());
  }

  // Verifies that if the min or max yaw is non-zero that there is a non-zero
  // number of pixels per column.
  if (((min_yaw_ != 0) || (max_yaw_ != 0)) && (num_pixel_cols_ == 0)) {
    std::stringstream error_msg;
    error_msg << "ERROR: RigidBodyDepthSensor: Configuration problem. "
                 "Contradiction between min/max yaw and number of pixels per "
                 "column."
              << std::endl
              << "  - sensor name: " << get_name() << std::endl
              << "  - model name: " << get_model_name() << std::endl
              << "  - min yaw: " << min_yaw_ << std::endl
              << "  - max yaw: " << max_yaw_ << std::endl
              << "  - number of pixels per row: " << num_pixel_cols_
              << std::endl;
    throw std::runtime_error(error_msg.str());
  }
}

void RigidBodyDepthSensor::cacheRaycastEndpoints() {
  raycast_endpoints.resize(3, num_pixel_rows_ * num_pixel_cols_);
  for (size_t i = 0; i < num_pixel_rows_; i++) {
    double pitch =
        min_pitch_ +
        (num_pixel_rows_ > 1 ? static_cast<double>(i) / (num_pixel_rows_ - 1)
                             : 0.0) *
            (max_pitch_ - min_pitch_);
    for (size_t j = 0; j < num_pixel_cols_; j++) {
      double yaw =
          min_yaw_ +
          (num_pixel_cols_ > 1 ? static_cast<double>(j) / (num_pixel_cols_ - 1)
                               : 0.0) *
              (max_yaw_ - min_yaw_);
      raycast_endpoints.col(num_pixel_cols_ * i + j) =
          max_range_ *
          Vector3d(
              cos(yaw) * cos(pitch), sin(yaw),
              -cos(yaw) *
                  sin(pitch));  // rolled out from roty(pitch)*rotz(yaw)*[1;0;0]
    }
  }
}

Eigen::VectorXd RigidBodyDepthSensor::output(
    const double& t, const KinematicsCache<double>& rigid_body_state,
    const RigidBodySystem::InputVector<double>& u) const {
  const size_t num_distances = num_pixel_cols_ * num_pixel_rows_;
  VectorXd distances(num_distances);

  // Computes the origin of the rays in the world frame. The origin of
  // of the rays in the frame of the sensor is [0,0,0] (the Vector3d::Zero()).
  Vector3d origin = get_rigid_body_system().getRigidBodyTree()->transformPoints(
      rigid_body_state, Vector3d::Zero(), get_frame().get_frame_index(), 0);

  // Computes the end of the casted rays in the world frame.
  Matrix3Xd raycast_endpoints_world =
      get_rigid_body_system().getRigidBodyTree()->transformPoints(
          rigid_body_state, raycast_endpoints, get_frame().get_frame_index(),
              0);

  get_rigid_body_system().getRigidBodyTree()->collisionRaycast(
      rigid_body_state, origin, raycast_endpoints_world, distances);

  for (size_t i = 0; i < num_distances; i++) {
    if (distances[i] < 0.0 || distances[i] > max_range_) {
      distances[i] = max_range_;
    } else if (distances[i] < min_range_) {
      distances[i] = min_range_;
    }
  }

  return distances;
}

size_t RigidBodyDepthSensor::getNumOutputs() const {
  return num_pixel_rows_ * num_pixel_cols_;
}

bool RigidBodyDepthSensor::is_horizontal_scanner() const {
  return num_pixel_cols_ > 1;
}

bool RigidBodyDepthSensor::is_vertical_scanner() const {
  return num_pixel_rows_ > 1;
}

size_t RigidBodyDepthSensor::num_pixel_rows() const { return num_pixel_rows_; }

size_t RigidBodyDepthSensor::num_pixel_cols() const { return num_pixel_cols_; }

double RigidBodyDepthSensor::min_pitch() const { return min_pitch_; }

double RigidBodyDepthSensor::max_pitch() const { return max_pitch_; }

double RigidBodyDepthSensor::min_yaw() const { return min_yaw_; }

double RigidBodyDepthSensor::max_yaw() const { return max_yaw_; }

double RigidBodyDepthSensor::min_range() const { return min_range_; }

double RigidBodyDepthSensor::max_range() const { return max_range_; }

// TODO(#2274) Fix NOLINTNEXTLINE(runtime/references).
void ParseUrdfForceElement(RigidBodySystem& sys, XMLElement* node,
    int model_instance_id) {
  string name = node->Attribute("name");

  if (XMLElement* propellor_node = node->FirstChildElement("propellor")) {
    sys.addForceElement(allocate_shared<RigidBodyPropellor>(
        Eigen::aligned_allocator<RigidBodyPropellor>(), sys, propellor_node,
        name, model_instance_id));
  } else if (XMLElement* spring_damper_node =
                 node->FirstChildElement("linear_spring_damper")) {
    sys.addForceElement(allocate_shared<RigidBodySpringDamper>(
        Eigen::aligned_allocator<RigidBodySpringDamper>(), sys,
        spring_damper_node, name, model_instance_id));
  }
}

// TODO(#2274) Fix NOLINTNEXTLINE(runtime/references).
void ParseUrdfModel(RigidBodySystem& sys, XMLElement* node,
    const ModelInstanceIdTable& model_instance_id_table) {

  if (!node->Attribute("name"))
    throw runtime_error("Error: the model must have a name attribute");
  string model_name = node->Attribute("name");

  // Obtains the model instance ID. Throws an exception if the model instance ID
  // cannot be determined.
  if (model_instance_id_table.find(model_name) ==
      model_instance_id_table.end()) {
    throw std::runtime_error("Model named \"" + model_name + "\" does not "
        "exist in the model_instance_id_table.");
  }
  int model_instance_id = model_instance_id_table.at(model_name);

  // Parses the force elements in the model.
  for (XMLElement* force_node = node->FirstChildElement("force_element");
       force_node; force_node = force_node->NextSiblingElement("force_element"))
    ParseUrdfForceElement(sys, force_node, model_instance_id);
}

// Parses a single model from a URDF specification. Adds it to @p sys.
//
// @param[out] sys The `RigidBodySystem` to which the modeling elements should
// be added.
//
// @param[in] xml_doc The XML document containing the URDF specification.
//
// @param[out] model_instance_id_table A reference to a map storing model
// names and their instance IDs.
// TODO(#2274) Fix NOLINTNEXTLINE(runtime/references).
void ParseUrdf(RigidBodySystem& sys, XMLDocument* xml_doc,
    const ModelInstanceIdTable& model_instance_id_table) {
  XMLElement* node = xml_doc->FirstChildElement("robot");
  if (!node)
    throw std::runtime_error("ERROR: This urdf does not contain a robot tag");
  ParseUrdfModel(sys, node, model_instance_id_table);
}

// TODO(#2274) Fix NOLINTNEXTLINE(runtime/references).
void parseSdfJoint(RigidBodySystem& sys, int model_instance_id,
                   // TODO(#2274) Fix NOLINTNEXTLINE(runtime/references).
                   XMLElement* node, PoseMap& pose_map) {
  // Obtains the name of the joint.
  const char* attr = node->Attribute("name");
  if (!attr) throw runtime_error("ERROR: joint tag is missing name attribute");
  string joint_name(attr);

  if (node->FirstChildElement("sensor") != nullptr) {
    // TODO(liangfok): Add support for sensors on joints.
    throw runtime_error(
        "Error: Joint sensors are not supported yet."
        "Unable to parse sensor on joint " +
        joint_name + ".");
  }
}

// TODO(#2274) Fix NOLINTNEXTLINE(runtime/references).
void parseSdfLink(RigidBodySystem& sys, int model_instance_id, XMLElement* node,
                  // TODO(#2274) Fix NOLINTNEXTLINE(runtime/references).
                  PoseMap& pose_map) {
  // Obtains the name of the body.
  const char* attr = node->Attribute("name");
  if (!attr) throw runtime_error("ERROR: link tag is missing name attribute");
  string body_name(attr);

  // Obtains the corresponding body from the rigid body tree.
  auto body = sys.getRigidBodyTree()->FindBody(body_name, "",
      model_instance_id);

  // Obtains the transform from the link to the model.
  Isometry3d transform_link_to_model = Isometry3d::Identity();
  XMLElement* link_pose = node->FirstChildElement("pose");
  if (link_pose) {
    poseValueToTransform(link_pose, pose_map, transform_link_to_model);
    pose_map.insert(std::pair<string, Isometry3d>(body->get_name(),
                                                  transform_link_to_model));
  }

  // Processes each sensor element within the link.
  for (XMLElement* elnode = node->FirstChildElement("sensor"); elnode;
       elnode = elnode->NextSiblingElement("sensor")) {
    attr = elnode->Attribute("name");
    if (!attr)
      throw runtime_error("ERROR: sensor tag is missing name attribute");
    string sensor_name(attr);

    attr = elnode->Attribute("type");
    if (!attr)
      throw runtime_error("ERROR: sensor tag is missing type attribute");
    string type(attr);

    Isometry3d transform_sensor_to_model = transform_link_to_model;
    XMLElement* sensor_pose = elnode->FirstChildElement("pose");
    if (sensor_pose) {
      poseValueToTransform(sensor_pose, pose_map, transform_sensor_to_model,
                           transform_link_to_model);
    }

    if (type == "ray") {
      auto frame = allocate_shared<RigidBodyFrame<double>>(
          Eigen::aligned_allocator<RigidBodyFrame<double>>(), sensor_name, body,
          transform_link_to_model.inverse() * transform_sensor_to_model);
      sys.getRigidBodyTree()->addFrame(frame);
      sys.addSensor(allocate_shared<RigidBodyDepthSensor>(
          Eigen::aligned_allocator<RigidBodyDepthSensor>(), sys, sensor_name,
          frame, elnode));
    } else {
      throw std::runtime_error(
          "ERROR: Drake C++ currently does not support sensors of type " +
          type + ".");
    }
  }
}

// TODO(#2274) Fix NOLINTNEXTLINE(runtime/references).
void parseSdfModel(RigidBodySystem& sys, XMLElement* node,
    const ModelInstanceIdTable& model_instance_id_table) {
  // A pose map is necessary since SDF specifies almost everything in the
  // global coordinate frame. The pose map contains transforms from a link's
  // coordinate frame to the model's coordinate frame.
  PoseMap pose_map;

  // Obtains the name of the model.
  if (!node->Attribute("name"))
    throw runtime_error("Error: your model must have a name attribute");
  std::string model_name = node->Attribute("name");

  // Obtains the model instance ID. Throws an exception if the model instance ID
  // cannot be determined.
  if (model_instance_id_table.find(model_name) ==
      model_instance_id_table.end()) {
    throw std::runtime_error("Model named \"" + model_name + "\" does not "
        "exist in the model_instance_id_table.");
  }
  int model_instance_id = model_instance_id_table.at(model_name);

  // Parses each link element within the model.
  for (XMLElement* elnode = node->FirstChildElement("link"); elnode;
       elnode = elnode->NextSiblingElement("link"))
    parseSdfLink(sys, model_instance_id, elnode, pose_map);

  // Parses each joint element within the model.
  for (XMLElement* elnode = node->FirstChildElement("joint"); elnode;
       elnode = elnode->NextSiblingElement("joint"))
    parseSdfJoint(sys, model_instance_id, elnode, pose_map);
}

// TODO(#2274) Fix NOLINTNEXTLINE(runtime/references).
void parseSdf(RigidBodySystem& sys, XMLDocument* xml_doc,
    const ModelInstanceIdTable& model_instance_id_table) {
  XMLElement* node = xml_doc->FirstChildElement("sdf");

  if (!node) {
    throw std::runtime_error(
        "ERROR: This xml file does not contain an sdf tag");
  }

  // Parses each model in the SDF. This includes parsing and instantiating
  // simulated sensors as specified by the SDF description.
  for (XMLElement* model_node = node->FirstChildElement("model"); model_node;
       model_node = model_node->NextSiblingElement("model")) {
    parseSdfModel(sys, model_node, model_instance_id_table);
  }
}

ModelInstanceIdTable RigidBodySystem::AddModelInstanceFromUrdfString(
    const string& urdf_string, const string& root_dir,
    const FloatingBaseType floating_base_type,
<<<<<<< HEAD
    std::shared_ptr<RigidBodyFrame> weld_to_frame) {

=======
    std::shared_ptr<RigidBodyFrame<double>> weld_to_frame) {
>>>>>>> 5ae177de
  // Adds the URDF to the RigidBodyTree.
  ModelInstanceIdTable model_instance_id_table =
      drake::parsers::urdf::AddModelInstanceFromUrdfString(urdf_string,
          root_dir, floating_base_type, weld_to_frame, tree.get());

  // Parses the additional tags understood by the RigidBodySystem. These include
  // actuators, sensors, etc.
  XMLDocument xml_doc;
  xml_doc.Parse(urdf_string.c_str());

  ParseUrdf(*this, &xml_doc, model_instance_id_table);

  return model_instance_id_table;
}

ModelInstanceIdTable RigidBodySystem::AddModelInstanceFromUrdfFile(
<<<<<<< HEAD
    const string& filename,
    const FloatingBaseType floating_base_type,
    std::shared_ptr<RigidBodyFrame> weld_to_frame) {

=======
    const string& filename, const FloatingBaseType floating_base_type,
    std::shared_ptr<RigidBodyFrame<double>> weld_to_frame) {
>>>>>>> 5ae177de
  // Adds the URDF to the rigid body tree.
  ModelInstanceIdTable model_instance_id_table =
      drake::parsers::urdf::AddModelInstanceFromUrdfFile(
          filename, floating_base_type, weld_to_frame, tree.get());

  // Parses additional tags understood by rigid body system (e.g., actuators,
  // sensors, etc).
  XMLDocument xml_doc;
  xml_doc.LoadFile(filename.data());
  if (xml_doc.ErrorID() != XML_SUCCESS) {
    throw std::runtime_error(
        "RigidBodySystem::AddModelInstanceFromUrdfFile: ERROR: Failed to parse "
        "xml in file " + filename + "\n" + xml_doc.ErrorName());
  }

  ParseUrdf(*this, &xml_doc, model_instance_id_table);

  return model_instance_id_table;
}

ModelInstanceIdTable RigidBodySystem::AddModelInstancesFromSdfFile(
<<<<<<< HEAD
    const string& filename,
    const FloatingBaseType floating_base_type,
    std::shared_ptr<RigidBodyFrame> weld_to_frame) {

=======
    const string& filename, const FloatingBaseType floating_base_type,
    std::shared_ptr<RigidBodyFrame<double>> weld_to_frame) {
>>>>>>> 5ae177de
  // Adds the robot to the rigid body tree.
  ModelInstanceIdTable model_instance_id_table =
      parsers::sdf::AddModelInstancesFromSdfFile(filename,
          floating_base_type, weld_to_frame, tree.get());

  // Parses the additional SDF elements that are understood by RigidBodySystem
  // namely (actuators, sensors, etc.).
  XMLDocument xml_doc;
  xml_doc.LoadFile(filename.data());
  if (xml_doc.ErrorID() != XML_SUCCESS) {
    throw std::runtime_error(
        "RigidBodySystem::AddModelInstancesFromSdfFile: ERROR: Failed to parse"
        "xml in file " + filename + "\n" + xml_doc.ErrorName());
  }

  parseSdf(*this, &xml_doc, model_instance_id_table);

  return model_instance_id_table;
}

ModelInstanceIdTable RigidBodySystem::AddModelInstancesFromSdfString(
<<<<<<< HEAD
    const string& sdf_string,
    const FloatingBaseType floating_base_type,
    std::shared_ptr<RigidBodyFrame> weld_to_frame) {

=======
    const string& sdf_string, const FloatingBaseType floating_base_type,
    std::shared_ptr<RigidBodyFrame<double>> weld_to_frame) {
>>>>>>> 5ae177de
  // Adds the robot to the rigid body tree.
  ModelInstanceIdTable model_instance_id_table =
      parsers::sdf::AddModelInstancesFromSdfString(sdf_string,
          floating_base_type, weld_to_frame, tree.get());

  // Parses the additional SDF elements that are understood by RigidBodySystem,
  // namely (actuators, sensors, etc.).
  XMLDocument xml_doc;
  xml_doc.Parse(sdf_string.c_str());
  if (xml_doc.ErrorID() != XML_SUCCESS) {
    throw std::runtime_error(
        "RigidBodySystem::AddModelInstancesFromSdfString: ERROR: Failed "
        " to parse XML in SDF string: " +
            std::string(xml_doc.ErrorName()));
  }
  parseSdf(*this, &xml_doc, model_instance_id_table);

  return model_instance_id_table;
}

ModelInstanceIdTable RigidBodySystem::AddModelInstanceFromFile(
<<<<<<< HEAD
    const std::string& filename,
    const FloatingBaseType floating_base_type,
    std::shared_ptr<RigidBodyFrame> weld_to_frame) {
=======
    const std::string& filename, const FloatingBaseType floating_base_type,
    std::shared_ptr<RigidBodyFrame<double>> weld_to_frame) {
>>>>>>> 5ae177de
  spruce::path p(filename);
  auto ext = p.extension();

  // Converts the file extension to be lower case.
  std::transform(ext.begin(), ext.end(), ext.begin(), ::tolower);

  ModelInstanceIdTable model_instance_id_table;

  if (ext == ".urdf") {
    model_instance_id_table = AddModelInstanceFromUrdfFile(filename,
        floating_base_type, weld_to_frame);
  } else if (ext == ".sdf") {
    model_instance_id_table = AddModelInstancesFromSdfFile(filename,
        floating_base_type, weld_to_frame);
  } else {
    throw runtime_error(
        "RigidBodySystem::AddModelInstanceFromFile: ERROR: Unknown file "
        "extension: " + ext);
  }

  return model_instance_id_table;
}

ModelInstanceIdTable RigidBodySystem::AddModelInstancesFromString(
    const std::string& string_description,
    const FloatingBaseType floating_base_type,
<<<<<<< HEAD
    std::shared_ptr<RigidBodyFrame> weld_to_frame) {

=======
    std::shared_ptr<RigidBodyFrame<double>> weld_to_frame) {
>>>>>>> 5ae177de
  // Parse the string using an XML parser.
  XMLDocument xml_doc;
  xml_doc.Parse(string_description.c_str());
  if (xml_doc.ErrorID()) {
    throw std::runtime_error("Failed to parse XML string: " +
        std::string(xml_doc.ErrorName()));
  }

  if (xml_doc.FirstChildElement("sdf") != nullptr) {
    return AddModelInstancesFromSdfString(
        string_description, floating_base_type, weld_to_frame);
  } else {
    // Assume that it is a URDF file.
    const std::string root_dir = ".";
    return AddModelInstanceFromUrdfString(
        string_description, root_dir, floating_base_type, weld_to_frame);
  }
}

Eigen::VectorXd spatialForceInFrameToJointTorque(
    const RigidBodyTree<double>* tree,
    const KinematicsCache<double>& rigid_body_state,
    const RigidBodyFrame<double>* frame,
    const Eigen::Matrix<double, 6, 1>& wrench) {
  auto T_frame_to_world =
      tree->relativeTransform(rigid_body_state, 0, frame->get_frame_index());
  auto force_in_world = transformSpatialForce(T_frame_to_world, wrench);
  std::vector<int> v_indices;
  auto J = tree->geometricJacobian(rigid_body_state, 0,
                                   frame->get_frame_index(), 0,
                                   false, &v_indices);
  Eigen::VectorXd tau = Eigen::VectorXd::Zero(tree->get_num_velocities());
  for (size_t i = 0; i < v_indices.size(); i++) {
    tau(v_indices[i]) = J.col(i).dot(force_in_world);
  }
  return tau;
}

}  // namespace drake<|MERGE_RESOLUTION|>--- conflicted
+++ resolved
@@ -8,8 +8,8 @@
 
 #include "drake/common/drake_assert.h"
 #include "drake/math/quaternion.h"
+#include "drake/multibody/constraint/rigid_body_constraint.h"
 #include "drake/multibody/constraint_wrappers.h"
-#include "drake/multibody/constraint/rigid_body_constraint.h"
 #include "drake/multibody/joints/floating_base_types.h"
 #include "drake/multibody/parsers/model_instance_id_table.h"
 #include "drake/multibody/parsers/sdf_parser.h"
@@ -78,11 +78,9 @@
 
 // TODO(liang.fok) Remove this deprecated method prior to release 1.0.
 #ifndef SWIG
-  DRAKE_DEPRECATED("Please use get_num_positions().")
+DRAKE_DEPRECATED("Please use get_num_positions().")
 #endif
-int RigidBodySystem::number_of_positions() const {
-  return get_num_positions();
-}
+int RigidBodySystem::number_of_positions() const { return get_num_positions(); }
 
 int RigidBodySystem::get_num_velocities() const {
   return tree->get_num_velocities();
@@ -90,7 +88,7 @@
 
 // TODO(liang.fok) Remove this deprecated method prior to release 1.0.
 #ifndef SWIG
-  DRAKE_DEPRECATED("Please use get_num_velocities().")
+DRAKE_DEPRECATED("Please use get_num_velocities().")
 #endif
 int RigidBodySystem::number_of_velocities() const {
   return get_num_velocities();
@@ -106,7 +104,7 @@
 RigidBodySystem::StateVector<double> RigidBodySystem::dynamics(
     const double& t, const RigidBodySystem::StateVector<double>& x,
     const RigidBodySystem::InputVector<double>& u) const {
-  using namespace std;  // NOLINT(build/namespaces)
+  using namespace std;    // NOLINT(build/namespaces)
   using namespace Eigen;  // NOLINT(build/namespaces)
 
   // todo: make kinematics cache once and re-use it (but have to make one per
@@ -124,12 +122,8 @@
   // the optimization framework should support this (though it has not been
   // tested thoroughly yet)
   drake::solvers::MathematicalProgram prog;
-<<<<<<< HEAD
-  auto const& vdot = prog.AddContinuousVariables(nv, "vdot");
-=======
   drake::solvers::DecisionVariableVectorX vdot =
       prog.NewContinuousVariables(nv, "vdot");
->>>>>>> 5ae177de
 
   auto H = tree->massMatrix(kinsol);
   Eigen::MatrixXd H_and_neg_JT = H;
@@ -165,12 +159,14 @@
         // tau = k*(qlimit-q) - b(qdot)
         if (q(b->get_position_start_index()) < qmin)
           C(b->get_velocity_start_index()) -=
-              penetration_stiffness * (qmin - q(b->get_position_start_index()))
-              - penetration_damping * v(b->get_velocity_start_index());
+              penetration_stiffness *
+                  (qmin - q(b->get_position_start_index())) -
+              penetration_damping * v(b->get_velocity_start_index());
         else if (q(b->get_position_start_index()) > qmax)
           C(b->get_velocity_start_index()) -=
-              penetration_stiffness * (qmax - q(b->get_position_start_index()))
-              - penetration_damping * v(b->get_velocity_start_index());
+              penetration_stiffness *
+                  (qmax - q(b->get_position_start_index())) -
+              penetration_damping * v(b->get_velocity_start_index());
       }
     }
   }
@@ -271,11 +267,6 @@
   //      prog.PrintSolution();
 
   StateVector<double> dot(nq + nv);
-<<<<<<< HEAD
-  dot << kinsol.transformQDotMappingToVelocityMapping(
-      Eigen::Matrix<double, Eigen::Dynamic, Eigen::Dynamic>::Identity(
-          nq, nq)) *
-=======
 
   // TODO(amcastro-tri): Remove .eval() below once RigidBodyTree is fully
   // templatized.
@@ -283,9 +274,8 @@
   dot << tree->transformQDotMappingToVelocityMapping(kinsol,
              Eigen::Matrix<double, Eigen::Dynamic, Eigen::Dynamic>::Identity(
                  nq, nq).eval()) *
->>>>>>> 5ae177de
              v,
-      vdot.value();
+      vdot_value;
   return dot;
 }
 
@@ -318,8 +308,7 @@
 
 RigidBodySystem::StateVector<double> getInitialState(
     const RigidBodySystem& sys) {
-  VectorXd x0(sys.tree->get_num_positions() +
-              sys.tree->get_num_velocities());
+  VectorXd x0(sys.tree->get_num_positions() + sys.tree->get_num_velocities());
 
   default_random_engine generator;
   x0 << sys.tree->getRandomConfiguration(generator),
@@ -368,12 +357,8 @@
     prog.AddQuadraticCost(MatrixXd::Identity(nq, nq), q_guess);
     prog.Solve();
 
-<<<<<<< HEAD
-    x0 << qvar.value(), VectorXd::Zero(sys.tree->get_num_velocities());
-=======
     const VectorXd& qvar_value = prog.GetSolution(qvar);
     x0 << qvar_value, VectorXd::Zero(sys.tree->get_num_velocities());
->>>>>>> 5ae177de
   }
   return x0;
 }
@@ -432,8 +417,7 @@
     throw runtime_error("linear_spring_damper " + name +
                         " is missing the link1 node");
   frameA = drake::parsers::urdf::MakeRigidBodyFrameFromUrdfNode(
-      *tree, *link_ref_node, link_ref_node, name + "FrameA",
-      model_instance_id);
+      *tree, *link_ref_node, link_ref_node, name + "FrameA", model_instance_id);
   tree->addFrame(frameA);
 
   link_ref_node = node->FirstChildElement("link2");
@@ -441,8 +425,7 @@
     throw runtime_error("linear_spring_damper " + name +
                         " is missing the link2 node");
   frameB = drake::parsers::urdf::MakeRigidBodyFrameFromUrdfNode(
-      *tree, *link_ref_node, link_ref_node, name + "FrameB",
-      model_instance_id);
+      *tree, *link_ref_node, link_ref_node, name + "FrameB", model_instance_id);
   tree->addFrame(frameB);
 }
 
@@ -468,14 +451,8 @@
 
 RigidBodyAccelerometer::RigidBodyAccelerometer(
     RigidBodySystem const& sys, const std::string& name,
-<<<<<<< HEAD
-    const std::shared_ptr<RigidBodyFrame> frame)
-    : RigidBodySensor(sys, name, frame),
-      gravity_compensation(false) {}
-=======
     const std::shared_ptr<RigidBodyFrame<double>> frame)
     : RigidBodySensor(sys, name, frame), gravity_compensation(false) {}
->>>>>>> 5ae177de
 
 Eigen::VectorXd RigidBodyAccelerometer::output(
     const double& t, const KinematicsCache<double>& rigid_body_state,
@@ -487,15 +464,13 @@
 
   Vector3d sensor_origin =
       Vector3d::Zero();  // assumes sensor coincides with the frame's origin;
-  auto J = tree->transformPointsJacobian(rigid_body_state, sensor_origin,
-                                         get_frame().get_frame_index(), 0,
-                                         false);
+  auto J = tree->transformPointsJacobian(
+      rigid_body_state, sensor_origin, get_frame().get_frame_index(), 0, false);
   auto Jdot_times_v = tree->transformPointsJacobianDotTimesV(
       rigid_body_state, sensor_origin, get_frame().get_frame_index(), 0);
 
-  Vector4d quat_world_to_body =
-      tree->relativeQuaternion(rigid_body_state, 0,
-          get_frame().get_frame_index());
+  Vector4d quat_world_to_body = tree->relativeQuaternion(
+      rigid_body_state, 0, get_frame().get_frame_index());
 
   Vector3d accel_base = Jdot_times_v + J * v_dot;
   Vector3d accel_body = quatRotateVec(quat_world_to_body, accel_base);
@@ -518,9 +493,8 @@
     const RigidBodySystem::InputVector<double>& u) const {
   auto const& tree = get_rigid_body_system().getRigidBodyTree();
 
-  Vector4d quat_world_to_body =
-      tree->relativeQuaternion(rigid_body_state, 0,
-          get_frame().get_frame_index());
+  Vector4d quat_world_to_body = tree->relativeQuaternion(
+      rigid_body_state, 0, get_frame().get_frame_index());
 
   Vector3d mag_body = quatRotateVec(quat_world_to_body, magnetic_north);
 
@@ -532,9 +506,9 @@
     const RigidBodySystem::InputVector<double>& u) const {
   // relative twist of body with respect to world expressed in body
   auto const& tree = get_rigid_body_system().getRigidBodyTree();
-  auto relative_twist = tree->relativeTwist(
-      rigid_body_state, 0, get_frame().get_frame_index(),
-          get_frame().get_frame_index());
+  auto relative_twist =
+      tree->relativeTwist(rigid_body_state, 0, get_frame().get_frame_index(),
+                          get_frame().get_frame_index());
   Eigen::Vector3d angular_rates = relative_twist.head<3>();
 
   return noise_model ? noise_model->generateNoise(angular_rates)
@@ -702,7 +676,7 @@
   Matrix3Xd raycast_endpoints_world =
       get_rigid_body_system().getRigidBodyTree()->transformPoints(
           rigid_body_state, raycast_endpoints, get_frame().get_frame_index(),
-              0);
+          0);
 
   get_rigid_body_system().getRigidBodyTree()->collisionRaycast(
       rigid_body_state, origin, raycast_endpoints_world, distances);
@@ -748,7 +722,7 @@
 
 // TODO(#2274) Fix NOLINTNEXTLINE(runtime/references).
 void ParseUrdfForceElement(RigidBodySystem& sys, XMLElement* node,
-    int model_instance_id) {
+                           int model_instance_id) {
   string name = node->Attribute("name");
 
   if (XMLElement* propellor_node = node->FirstChildElement("propellor")) {
@@ -765,8 +739,7 @@
 
 // TODO(#2274) Fix NOLINTNEXTLINE(runtime/references).
 void ParseUrdfModel(RigidBodySystem& sys, XMLElement* node,
-    const ModelInstanceIdTable& model_instance_id_table) {
-
+                    const ModelInstanceIdTable& model_instance_id_table) {
   if (!node->Attribute("name"))
     throw runtime_error("Error: the model must have a name attribute");
   string model_name = node->Attribute("name");
@@ -775,8 +748,9 @@
   // cannot be determined.
   if (model_instance_id_table.find(model_name) ==
       model_instance_id_table.end()) {
-    throw std::runtime_error("Model named \"" + model_name + "\" does not "
-        "exist in the model_instance_id_table.");
+    throw std::runtime_error("Model named \"" + model_name +
+                             "\" does not "
+                             "exist in the model_instance_id_table.");
   }
   int model_instance_id = model_instance_id_table.at(model_name);
 
@@ -797,7 +771,7 @@
 // names and their instance IDs.
 // TODO(#2274) Fix NOLINTNEXTLINE(runtime/references).
 void ParseUrdf(RigidBodySystem& sys, XMLDocument* xml_doc,
-    const ModelInstanceIdTable& model_instance_id_table) {
+               const ModelInstanceIdTable& model_instance_id_table) {
   XMLElement* node = xml_doc->FirstChildElement("robot");
   if (!node)
     throw std::runtime_error("ERROR: This urdf does not contain a robot tag");
@@ -832,8 +806,8 @@
   string body_name(attr);
 
   // Obtains the corresponding body from the rigid body tree.
-  auto body = sys.getRigidBodyTree()->FindBody(body_name, "",
-      model_instance_id);
+  auto body =
+      sys.getRigidBodyTree()->FindBody(body_name, "", model_instance_id);
 
   // Obtains the transform from the link to the model.
   Isometry3d transform_link_to_model = Isometry3d::Identity();
@@ -882,7 +856,7 @@
 
 // TODO(#2274) Fix NOLINTNEXTLINE(runtime/references).
 void parseSdfModel(RigidBodySystem& sys, XMLElement* node,
-    const ModelInstanceIdTable& model_instance_id_table) {
+                   const ModelInstanceIdTable& model_instance_id_table) {
   // A pose map is necessary since SDF specifies almost everything in the
   // global coordinate frame. The pose map contains transforms from a link's
   // coordinate frame to the model's coordinate frame.
@@ -897,8 +871,9 @@
   // cannot be determined.
   if (model_instance_id_table.find(model_name) ==
       model_instance_id_table.end()) {
-    throw std::runtime_error("Model named \"" + model_name + "\" does not "
-        "exist in the model_instance_id_table.");
+    throw std::runtime_error("Model named \"" + model_name +
+                             "\" does not "
+                             "exist in the model_instance_id_table.");
   }
   int model_instance_id = model_instance_id_table.at(model_name);
 
@@ -915,7 +890,7 @@
 
 // TODO(#2274) Fix NOLINTNEXTLINE(runtime/references).
 void parseSdf(RigidBodySystem& sys, XMLDocument* xml_doc,
-    const ModelInstanceIdTable& model_instance_id_table) {
+              const ModelInstanceIdTable& model_instance_id_table) {
   XMLElement* node = xml_doc->FirstChildElement("sdf");
 
   if (!node) {
@@ -934,16 +909,11 @@
 ModelInstanceIdTable RigidBodySystem::AddModelInstanceFromUrdfString(
     const string& urdf_string, const string& root_dir,
     const FloatingBaseType floating_base_type,
-<<<<<<< HEAD
-    std::shared_ptr<RigidBodyFrame> weld_to_frame) {
-
-=======
     std::shared_ptr<RigidBodyFrame<double>> weld_to_frame) {
->>>>>>> 5ae177de
   // Adds the URDF to the RigidBodyTree.
   ModelInstanceIdTable model_instance_id_table =
-      drake::parsers::urdf::AddModelInstanceFromUrdfString(urdf_string,
-          root_dir, floating_base_type, weld_to_frame, tree.get());
+      drake::parsers::urdf::AddModelInstanceFromUrdfString(
+          urdf_string, root_dir, floating_base_type, weld_to_frame, tree.get());
 
   // Parses the additional tags understood by the RigidBodySystem. These include
   // actuators, sensors, etc.
@@ -956,15 +926,8 @@
 }
 
 ModelInstanceIdTable RigidBodySystem::AddModelInstanceFromUrdfFile(
-<<<<<<< HEAD
-    const string& filename,
-    const FloatingBaseType floating_base_type,
-    std::shared_ptr<RigidBodyFrame> weld_to_frame) {
-
-=======
     const string& filename, const FloatingBaseType floating_base_type,
     std::shared_ptr<RigidBodyFrame<double>> weld_to_frame) {
->>>>>>> 5ae177de
   // Adds the URDF to the rigid body tree.
   ModelInstanceIdTable model_instance_id_table =
       drake::parsers::urdf::AddModelInstanceFromUrdfFile(
@@ -977,7 +940,8 @@
   if (xml_doc.ErrorID() != XML_SUCCESS) {
     throw std::runtime_error(
         "RigidBodySystem::AddModelInstanceFromUrdfFile: ERROR: Failed to parse "
-        "xml in file " + filename + "\n" + xml_doc.ErrorName());
+        "xml in file " +
+        filename + "\n" + xml_doc.ErrorName());
   }
 
   ParseUrdf(*this, &xml_doc, model_instance_id_table);
@@ -986,15 +950,8 @@
 }
 
 ModelInstanceIdTable RigidBodySystem::AddModelInstancesFromSdfFile(
-<<<<<<< HEAD
-    const string& filename,
-    const FloatingBaseType floating_base_type,
-    std::shared_ptr<RigidBodyFrame> weld_to_frame) {
-
-=======
     const string& filename, const FloatingBaseType floating_base_type,
     std::shared_ptr<RigidBodyFrame<double>> weld_to_frame) {
->>>>>>> 5ae177de
   // Adds the robot to the rigid body tree.
   ModelInstanceIdTable model_instance_id_table =
       parsers::sdf::AddModelInstancesFromSdfFile(filename,
@@ -1007,7 +964,8 @@
   if (xml_doc.ErrorID() != XML_SUCCESS) {
     throw std::runtime_error(
         "RigidBodySystem::AddModelInstancesFromSdfFile: ERROR: Failed to parse"
-        "xml in file " + filename + "\n" + xml_doc.ErrorName());
+        "xml in file " +
+        filename + "\n" + xml_doc.ErrorName());
   }
 
   parseSdf(*this, &xml_doc, model_instance_id_table);
@@ -1016,15 +974,8 @@
 }
 
 ModelInstanceIdTable RigidBodySystem::AddModelInstancesFromSdfString(
-<<<<<<< HEAD
-    const string& sdf_string,
-    const FloatingBaseType floating_base_type,
-    std::shared_ptr<RigidBodyFrame> weld_to_frame) {
-
-=======
     const string& sdf_string, const FloatingBaseType floating_base_type,
     std::shared_ptr<RigidBodyFrame<double>> weld_to_frame) {
->>>>>>> 5ae177de
   // Adds the robot to the rigid body tree.
   ModelInstanceIdTable model_instance_id_table =
       parsers::sdf::AddModelInstancesFromSdfString(sdf_string,
@@ -1038,7 +989,7 @@
     throw std::runtime_error(
         "RigidBodySystem::AddModelInstancesFromSdfString: ERROR: Failed "
         " to parse XML in SDF string: " +
-            std::string(xml_doc.ErrorName()));
+        std::string(xml_doc.ErrorName()));
   }
   parseSdf(*this, &xml_doc, model_instance_id_table);
 
@@ -1046,14 +997,8 @@
 }
 
 ModelInstanceIdTable RigidBodySystem::AddModelInstanceFromFile(
-<<<<<<< HEAD
-    const std::string& filename,
-    const FloatingBaseType floating_base_type,
-    std::shared_ptr<RigidBodyFrame> weld_to_frame) {
-=======
     const std::string& filename, const FloatingBaseType floating_base_type,
     std::shared_ptr<RigidBodyFrame<double>> weld_to_frame) {
->>>>>>> 5ae177de
   spruce::path p(filename);
   auto ext = p.extension();
 
@@ -1063,15 +1008,16 @@
   ModelInstanceIdTable model_instance_id_table;
 
   if (ext == ".urdf") {
-    model_instance_id_table = AddModelInstanceFromUrdfFile(filename,
-        floating_base_type, weld_to_frame);
+    model_instance_id_table = AddModelInstanceFromUrdfFile(
+        filename, floating_base_type, weld_to_frame);
   } else if (ext == ".sdf") {
-    model_instance_id_table = AddModelInstancesFromSdfFile(filename,
-        floating_base_type, weld_to_frame);
+    model_instance_id_table = AddModelInstancesFromSdfFile(
+        filename, floating_base_type, weld_to_frame);
   } else {
     throw runtime_error(
         "RigidBodySystem::AddModelInstanceFromFile: ERROR: Unknown file "
-        "extension: " + ext);
+        "extension: " +
+        ext);
   }
 
   return model_instance_id_table;
@@ -1080,28 +1026,23 @@
 ModelInstanceIdTable RigidBodySystem::AddModelInstancesFromString(
     const std::string& string_description,
     const FloatingBaseType floating_base_type,
-<<<<<<< HEAD
-    std::shared_ptr<RigidBodyFrame> weld_to_frame) {
-
-=======
     std::shared_ptr<RigidBodyFrame<double>> weld_to_frame) {
->>>>>>> 5ae177de
   // Parse the string using an XML parser.
   XMLDocument xml_doc;
   xml_doc.Parse(string_description.c_str());
   if (xml_doc.ErrorID()) {
     throw std::runtime_error("Failed to parse XML string: " +
-        std::string(xml_doc.ErrorName()));
+                             std::string(xml_doc.ErrorName()));
   }
 
   if (xml_doc.FirstChildElement("sdf") != nullptr) {
-    return AddModelInstancesFromSdfString(
-        string_description, floating_base_type, weld_to_frame);
+    return AddModelInstancesFromSdfString(string_description,
+                                          floating_base_type, weld_to_frame);
   } else {
     // Assume that it is a URDF file.
     const std::string root_dir = ".";
-    return AddModelInstanceFromUrdfString(
-        string_description, root_dir, floating_base_type, weld_to_frame);
+    return AddModelInstanceFromUrdfString(string_description, root_dir,
+                                          floating_base_type, weld_to_frame);
   }
 }
 
@@ -1114,9 +1055,8 @@
       tree->relativeTransform(rigid_body_state, 0, frame->get_frame_index());
   auto force_in_world = transformSpatialForce(T_frame_to_world, wrench);
   std::vector<int> v_indices;
-  auto J = tree->geometricJacobian(rigid_body_state, 0,
-                                   frame->get_frame_index(), 0,
-                                   false, &v_indices);
+  auto J = tree->geometricJacobian(
+      rigid_body_state, 0, frame->get_frame_index(), 0, false, &v_indices);
   Eigen::VectorXd tau = Eigen::VectorXd::Zero(tree->get_num_velocities());
   for (size_t i = 0; i < v_indices.size(); i++) {
     tau(v_indices[i]) = J.col(i).dot(force_in_world);
