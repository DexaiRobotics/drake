#include <iostream>
#include <memory>

#include <gtest/gtest.h>
#include <Eigen/Geometry>

#include "drake/common/drake_path.h"
#include "drake/common/eigen_types.h"
#include "drake/math/roll_pitch_yaw.h"
#include "drake/multibody/joints/prismatic_joint.h"
#include "drake/multibody/joints/quaternion_floating_joint.h"
#include "drake/multibody/parsers/model_instance_id_table.h"
#include "drake/multibody/parsers/sdf_parser.h"
#include "drake/multibody/parsers/urdf_parser.h"
#include "drake/multibody/rigid_body_plant/rigid_body_plant.h"

using Eigen::Isometry3d;
using Eigen::Quaterniond;
using Eigen::Vector3d;
using Eigen::Vector4d;
using Eigen::VectorXd;
using std::make_unique;
using std::move;
using std::unique_ptr;

namespace drake {

using multibody::joints::kFixed;
using parsers::sdf::AddModelInstancesFromSdfFile;

namespace systems {
namespace plants {
namespace rigid_body_plant {
namespace test {
namespace {

<<<<<<< HEAD
template <class T>
std::unique_ptr<FreestandingInputPort> MakeInput(
    std::unique_ptr<BasicVector<T>> data) {
  return make_unique<FreestandingInputPort>(std::move(data));
}

// Tests the ability to load a URDF model instance into the world of a rigid
// body system.
GTEST_TEST(RigidBodyPlantTest, TestLoadURDFWorld) {
  // Instantiates an Multibody Dynamics (MBD) model of the world.
=======
// Tests the ability to load an instance of a URDF model into a RigidBodyPlant.
GTEST_TEST(RigidBodyPlantTest, TestLoadUrdf) {
>>>>>>> 5ae177de
  auto tree_ptr = make_unique<RigidBodyTree<double>>();
  drake::parsers::urdf::AddModelInstanceFromUrdfFile(
      drake::GetDrakePath() + "/multibody/rigid_body_plant/test/world.urdf",
      drake::multibody::joints::kFixed, nullptr /* weld to frame */,
      tree_ptr.get());

  // Instantiates a RigidBodyPlant from an MBD model of the world.
  RigidBodyPlant<double> plant(move(tree_ptr));

  // Verifies that the number of states, inputs, and outputs are all zero.
  EXPECT_EQ(plant.get_num_states(), 0);
  EXPECT_EQ(plant.get_input_size(), 0);
  EXPECT_EQ(plant.get_output_size(), 0);

  // Obtains a const pointer to the underlying multibody world in the system.
  const RigidBodyTree<double>& tree = plant.get_rigid_body_tree();

  // Checks that the bodies in the multibody world can be obtained by name and
  // that they have the correct model name.
  for (auto& body_name :
       {"floor", "ramp_1", "ramp_2", "box_1", "box_2", "box_3", "box_4"}) {
    RigidBody<double>* body = tree.FindBody(body_name);
    EXPECT_NE(body, nullptr);
    EXPECT_EQ(body->get_model_name(), "dual_ramps");
  }
}

// Unit tests the generalized velocities to generalized coordinates time
// derivatives for a free body with a quaternion base.
GTEST_TEST(RigidBodyPlantTest, MapVelocityToConfigurationDerivativesAndBack) {
  const double kTol = 1e-10;     // Test succeeds at one order of magnitude
                                 // greater tolerance on my machine.
  const int kNumPositions = 7;   // One quaternion + 3d position.
  const int kNumVelocities = 6;  // Angular velocity + linear velocity.
  const int kNumStates = kNumPositions + kNumVelocities;
  // Instantiates a Multibody Dynamics (MBD) model of the world.
  auto tree = make_unique<RigidBodyTree<double>>();

  // Add a single free body with a quaternion base.
  RigidBody<double>* body;
  tree->add_rigid_body(
      unique_ptr<RigidBody<double>>(body = new RigidBody<double>()));
  body->set_name("free_body");
  // Sets body to have a non-zero spatial inertia. Otherwise the body gets
  // welded by a fixed joint to the world by RigidBodyTree::compile().
  body->set_mass(1.0);
  body->set_spatial_inertia(Matrix6<double>::Identity());

  body->add_joint(&tree->world(), make_unique<QuaternionFloatingJoint>(
                                      "base", Isometry3d::Identity()));

  tree->compile();

  // Verifies the correct number of DOF's.
  EXPECT_EQ(tree->get_num_bodies(), 2);
  EXPECT_EQ(tree->get_num_positions(), kNumPositions);
  // There are two bodies: the "world" and "free_body".
  EXPECT_EQ(tree->get_num_velocities(), kNumVelocities);

  // Instantiates a RigidBodyPlant from an MBD model of the world.
  RigidBodyPlant<double> plant(move(tree));
  auto context = plant.CreateDefaultContext();

  // Verifies the number of states, inputs, and outputs.
  EXPECT_EQ(plant.get_num_states(), kNumStates);
  EXPECT_EQ(plant.get_num_positions(), kNumPositions);
  EXPECT_EQ(plant.get_num_velocities(), kNumVelocities);
  EXPECT_EQ(plant.get_input_size(), 0);  // There are no actuators.
  EXPECT_EQ(plant.get_output_size(), kNumStates);

  Vector3d v0(1, 2, 3);    // Linear velocity in body's frame.
  Vector3d w0(-4, 5, -6);  // Angular velocity in body's frame.
  BasicVector<double> generalized_velocities(plant.get_num_velocities());
  generalized_velocities.get_mutable_value() << w0, v0;
  BasicVector<double> positions_derivatives(plant.get_num_positions());

  ASSERT_EQ(positions_derivatives.size(), kNumPositions);
  ASSERT_EQ(generalized_velocities.size(), kNumVelocities);

  // Transform the generalized velocities to time derivative of generalized
  // coordinates.
  plant.MapVelocityToQDot(*context, generalized_velocities,
                          &positions_derivatives);

  // For zero rotation the velocity vector in the body's frame and in the
  // world's frame is the same.
  EXPECT_EQ(v0[0], positions_derivatives.GetAtIndex(0));
  EXPECT_EQ(v0[1], positions_derivatives.GetAtIndex(1));
  EXPECT_EQ(v0[2], positions_derivatives.GetAtIndex(2));

  // Loop over roll-pitch-yaw values: this will run approximately 1,000 tests.
  const double kAngleInc = 10.0 * M_PI / 180.0;  // 10 degree increments
  for (double roll = 0; roll <= M_PI_2; roll += kAngleInc) {
    for (double pitch = 0; pitch <= M_PI_2; pitch += kAngleInc) {
      for (double yaw = 0; yaw <= M_PI_2; yaw += kAngleInc) {
        // Get the mutable state.
        VectorBase<double>* xc = context->get_mutable_state()
                                     ->get_mutable_continuous_state()
                                     ->get_mutable_generalized_position();

        // Update the orientation.
        Quaterniond q = Eigen::AngleAxisd(roll, Vector3d::UnitZ()) *
                        Eigen::AngleAxisd(pitch, Vector3d::UnitY()) *
                        Eigen::AngleAxisd(yaw, Vector3d::UnitX());

        // Verify normalization.
        DRAKE_ASSERT(std::abs(q.norm() - 1.0) < 1e-15);
        xc->SetAtIndex(3, q.w());
        xc->SetAtIndex(4, q.x());
        xc->SetAtIndex(5, q.y());
        xc->SetAtIndex(6, q.z());

        // Transform the generalized velocities to time derivative of
        // generalized coordinates.
        plant.MapVelocityToQDot(*context, generalized_velocities,
                                &positions_derivatives);

        // Test q * qdot near zero
        Quaterniond qdot(xc->GetAtIndex(3), xc->GetAtIndex(4),
                         xc->GetAtIndex(5), xc->GetAtIndex(6));

        // TODO(edrumwri): Uncomment this test when quaternion derivative
        // code is correct.
        //        DRAKE_ASSERT(std::abs(q.dot(qdot)) < 1e-14);

        // Map time derivative of generalized configuration back to generalized
        // velocity.
        plant.MapQDotToVelocity(*context, positions_derivatives,
                                &generalized_velocities);

        EXPECT_NEAR(w0[0], generalized_velocities.GetAtIndex(0), kTol);
        EXPECT_NEAR(w0[1], generalized_velocities.GetAtIndex(1), kTol);
        EXPECT_NEAR(w0[2], generalized_velocities.GetAtIndex(2), kTol);
        EXPECT_NEAR(v0[0], generalized_velocities.GetAtIndex(3), kTol);
        EXPECT_NEAR(v0[1], generalized_velocities.GetAtIndex(4), kTol);
        EXPECT_NEAR(v0[2], generalized_velocities.GetAtIndex(5), kTol);
      }
    }
  }
}

class KukaArmTest : public ::testing::Test {
 protected:
  void SetUp() override {
    // Instantiates an MBD model of the world.
    auto tree = make_unique<RigidBodyTree<double>>();
    drake::parsers::urdf::AddModelInstanceFromUrdfFile(
        drake::GetDrakePath() + "/examples/kuka_iiwa_arm/urdf/iiwa14.urdf",
        drake::multibody::joints::kFixed, nullptr /* weld to frame */,
        tree.get());

    // Instantiates a RigidBodyPlant from an MBD model of the world.
    kuka_system_ = make_unique<RigidBodyPlant<double>>(move(tree));

    context_ = kuka_system_->CreateDefaultContext();
    output_ = kuka_system_->AllocateOutput(*context_);
    derivatives_ = kuka_system_->AllocateTimeDerivatives();
  }

  const int kNumPositions_{7};
  const int kNumVelocities_{7};
  const int kNumActuators_{kNumPositions_};
  const int kNumStates_{kNumPositions_ + kNumVelocities_};

  unique_ptr<RigidBodyPlant<double>> kuka_system_;
  std::unique_ptr<Context<double>> context_;
  std::unique_ptr<SystemOutput<double>> output_;
  std::unique_ptr<ContinuousState<double>> derivatives_;
};

// Tests that the KukaArm system allocates a continuous state of the proper
// size in the context.
TEST_F(KukaArmTest, StateHasTheRightSizes) {
  const VectorBase<double>& xc =
      context_->get_continuous_state()->get_generalized_position();
  const VectorBase<double>& vc =
      context_->get_continuous_state()->get_generalized_velocity();
  const VectorBase<double>& zc =
      context_->get_continuous_state()->get_misc_continuous_state();

  EXPECT_EQ(kNumPositions_, xc.size());
  EXPECT_EQ(kNumVelocities_, vc.size());
  EXPECT_EQ(0, zc.size());
}

// Tests the method that obtains the zero configuration of the system for a
// Kuka arm model. In this case the zero configuration corresponds to all joint
// angles and velocities being zero.
// The system configuration is written to a context.
TEST_F(KukaArmTest, SetDefaultState) {
  // Connect to a "fake" free standing input.
  // TODO(amcastro-tri): Connect to a ConstantVectorSource once Diagrams have
  // derivatives per #3218.
<<<<<<< HEAD
  context_->SetInputPort(0, MakeInput(make_unique<BasicVector<double>>(
                                kuka_system_->get_num_actuators())));

  kuka_system_->SetZeroConfiguration(context_.get());
=======
  context_->FixInputPort(0, make_unique<BasicVector<double>>(
                                kuka_plant_->get_num_actuators()));
>>>>>>> 5ae177de

  // Asserts that for this case the zero configuration corresponds to a state
  // vector with all entries equal to zero.
  VectorXd xc = context_->get_continuous_state()->CopyToVector();
  ASSERT_EQ(kNumStates_, xc.size());
  ASSERT_EQ(xc, VectorXd::Zero(xc.size()));
}

<<<<<<< HEAD
// Tests RigidBodyPlant<T>::EvalOutput() for a Kuka arm model.
=======
// Tests RigidBodyPlant<T>::CalcOutput() for a KUKA iiwa arm model.
>>>>>>> 5ae177de
// For a RigidBodyPlant<T> the first output of the system should equal the
// state vector. The second output from this system should correspond to a
// RigidBodyPlant<T>::VectorOfPoses containing the poses of all bodies in the
// system.
TEST_F(KukaArmTest, EvalOutput) {
  auto& tree = kuka_system_->get_rigid_body_tree();

  // Checks that the number of input and output ports in the system and context
  // are consistent.
<<<<<<< HEAD
  ASSERT_EQ(1, kuka_system_->get_num_input_ports());
  ASSERT_EQ(1, context_->get_num_input_ports());

  // Checks the size of the input ports to match the number of generalized
  // forces that can be applied.
  ASSERT_EQ(kNumPositions_, kuka_system_->get_num_positions());
  ASSERT_EQ(kNumVelocities_, kuka_system_->get_num_velocities());
  ASSERT_EQ(kNumStates_, kuka_system_->get_num_states());
  ASSERT_EQ(kNumActuators_, kuka_system_->get_num_actuators());
  ASSERT_EQ(kNumActuators_, kuka_system_->get_input_port(0).get_size());
=======
  ASSERT_EQ(2, kuka_plant_->get_num_input_ports());
  ASSERT_EQ(2, context_->get_num_input_ports());
  ASSERT_EQ(1, kuka_plant_->get_num_model_instances());

  // Checks the size of the input ports to match the number of generalized
  // forces that can be applied.
  ASSERT_EQ(kNumPositions_, kuka_plant_->get_num_positions());
  ASSERT_EQ(kNumPositions_, kuka_plant_->get_num_positions(0));
  ASSERT_EQ(kNumVelocities_, kuka_plant_->get_num_velocities());
  ASSERT_EQ(kNumVelocities_, kuka_plant_->get_num_velocities(0));
  ASSERT_EQ(kNumStates_, kuka_plant_->get_num_states());
  ASSERT_EQ(kNumStates_, kuka_plant_->get_num_states(0));
  ASSERT_EQ(kNumActuators_, kuka_plant_->get_num_actuators());
  ASSERT_EQ(kNumActuators_, kuka_plant_->get_num_actuators(0));
  ASSERT_EQ(kNumActuators_, kuka_plant_->get_input_port(0).size());
  ASSERT_EQ(kNumActuators_, kuka_plant_->model_input_port(0).size());
>>>>>>> 5ae177de

  // Connect to a "fake" free standing input.
  // TODO(amcastro-tri): Connect to a ConstantVectorSource once Diagrams have
  // derivatives per #3218.
<<<<<<< HEAD
  context_->SetInputPort(0, MakeInput(make_unique<BasicVector<double>>(
                                kuka_system_->get_num_actuators())));

  // Zeroes the state.
  kuka_system_->SetZeroConfiguration(context_.get());
=======
  context_->FixInputPort(0, make_unique<BasicVector<double>>(
                                kuka_plant_->get_num_actuators()));
>>>>>>> 5ae177de

  // Sets the state to a non-zero value.
  VectorXd desired_angles(kNumPositions_);
  desired_angles << 0.5, 0.1, -0.1, 0.2, 0.3, -0.2, 0.15;
  for (int i = 0; i < kNumPositions_; ++i) {
    kuka_system_->set_position(context_.get(), i, desired_angles[i]);
  }
  VectorXd desired_state(kNumStates_);
  desired_state << desired_angles, VectorXd::Zero(kNumVelocities_);
  VectorXd xc = context_->get_continuous_state()->CopyToVector();
  ASSERT_EQ(xc, desired_state);

  // 3 outputs: state, kinematic results, contact results
  ASSERT_EQ(4, output_->get_num_ports());
  const BasicVector<double>* output_state = output_->get_vector_data(0);
  ASSERT_NE(nullptr, output_state);

<<<<<<< HEAD
  kuka_system_->EvalOutput(*context_, output_.get());
=======
  kuka_plant_->CalcOutput(*context_, output_.get());
>>>>>>> 5ae177de

  // Asserts the output equals the state.
  EXPECT_EQ(desired_state, output_state->get_value());

  // Check that the per-instance port (we should only have one) equals
  // the expected state.
  const BasicVector<double>* instance_output =
      output_->get_vector_data(
          kuka_plant_->model_state_output_port(0).get_index());
  ASSERT_NE(nullptr, instance_output);
  EXPECT_EQ(desired_state, instance_output->get_value());

  // Evaluates the correctness of the kinematics results port.
  auto& kinematics_results =
      output_->get_data(1)->GetValue<KinematicsResults<double>>();
  ASSERT_EQ(kinematics_results.get_num_positions(), kNumPositions_);
  ASSERT_EQ(kinematics_results.get_num_velocities(), kNumVelocities_);

  VectorXd q = xc.topRows(kNumPositions_);
  VectorXd v = xc.bottomRows(kNumVelocities_);
  auto cache = tree.doKinematics(q, v);

  for (int ibody = 0; ibody < kuka_system_->get_num_bodies(); ++ibody) {
    Isometry3d pose = tree.relativeTransform(cache, 0, ibody);
    Vector4d quat_vector = drake::math::rotmat2quat(pose.linear());
    // Note that Eigen quaternion elements are not laid out in memory in the
    // same way Drake currently aligns them. See issue #3470.
    // When solved we will not need to instantiate a temporary Quaternion below
    // just to perform a comparison.
    Quaterniond quat(quat_vector[0], quat_vector[1], quat_vector[2],
                     quat_vector[3]);
    Vector3d position = pose.translation();
    EXPECT_TRUE(quat.isApprox(kinematics_results.get_body_orientation(ibody)));
    EXPECT_TRUE(position.isApprox(kinematics_results.get_body_position(ibody)));
  }
}

GTEST_TEST(rigid_body_plant_test, TestJointLimitForcesFormula) {
  typedef RigidBodyPlant<double> RBP;
  const double lower_limit = 10.;
  const double upper_limit = 20.;
  const double stiffness = 10.;
  const double dissipation = 0.5;
  const double delta = 1e-6;  // Perturbation used for continuity test.
  const double epsilon = 1e-4;

  // The joint limit force formula is quite complex.  This test checks each of
  // its modes, to ensure that we didn't flip a sign somewhere.
  PrismaticJoint joint("test_joint", Isometry3d::Identity(), Vector3d(1, 0, 0));
  joint.setJointLimits(lower_limit, upper_limit);
  joint.SetJointLimitDynamics(stiffness, dissipation);

  // Force should be continuously near zero at the limit.
  EXPECT_EQ(RBP::JointLimitForce(joint, lower_limit + delta, 0), 0);
  EXPECT_EQ(RBP::JointLimitForce(joint, lower_limit, 0), 0);
  EXPECT_NEAR(RBP::JointLimitForce(joint, lower_limit - delta, 0), 0, epsilon);
  EXPECT_GT(RBP::JointLimitForce(joint, lower_limit - delta, 0), 0);
  EXPECT_NEAR(RBP::JointLimitForce(joint, upper_limit + delta, 0), 0, epsilon);
  EXPECT_LT(RBP::JointLimitForce(joint, upper_limit + delta, 0), 0);
  EXPECT_EQ(RBP::JointLimitForce(joint, upper_limit, 0), 0);
  EXPECT_EQ(RBP::JointLimitForce(joint, upper_limit - delta, 0), 0);

  // At zero velocity, expect a spring force law.
  EXPECT_NEAR(RBP::JointLimitForce(joint, lower_limit - 1, 0), stiffness,
              epsilon);
  EXPECT_NEAR(RBP::JointLimitForce(joint, upper_limit + 1, 0), -stiffness,
              epsilon);

  // At outward velocity, a much stiffer counterforce (ie, not "squishy").
  EXPECT_NEAR(RBP::JointLimitForce(joint, lower_limit - 1, -1),
              stiffness * (1 + dissipation), epsilon);
  EXPECT_NEAR(RBP::JointLimitForce(joint, upper_limit + 1, 1),
              -stiffness * (1 + dissipation), epsilon);

  // At inward velocity, a looser counterforce (ie, not "bouncy").
  EXPECT_NEAR(RBP::JointLimitForce(joint, lower_limit - 1, 1),
              stiffness * (1 - dissipation), epsilon);
  EXPECT_NEAR(RBP::JointLimitForce(joint, upper_limit + 1, -1),
              -stiffness * (1 - dissipation), epsilon);

  // At rapid inward velocity, no negative counterforce (ie, not "sticky").
  EXPECT_EQ(RBP::JointLimitForce(joint, lower_limit - 1, 10), 0);
  EXPECT_EQ(RBP::JointLimitForce(joint, upper_limit + 1, -10), 0);
}

/// Given a starting @p position and @p applied_force, @return the resulting
/// acceleration of the joint described in `limited_prismatic.sdf`.
double GetPrismaticJointLimitAccel(double position, double applied_force) {
  // Build two links connected by a limited prismatic joint.
  auto tree = std::make_unique<RigidBodyTree<double>>();
  AddModelInstancesFromSdfFile(drake::GetDrakePath() +
      "/multibody/rigid_body_plant/test/limited_prismatic.sdf",
      kFixed, nullptr /* weld to frame */, tree.get());
  RigidBodyPlant<double> plant(move(tree));

  auto context = plant.CreateDefaultContext();
  context->get_mutable_continuous_state()
      ->get_mutable_generalized_position()
      ->SetAtIndex(0, position);

  // Apply a constant force on the input.
  Vector1d input;
  input << applied_force;
  auto input_vector = std::make_unique<BasicVector<double>>(1);
  input_vector->set_value(input);
  context->FixInputPort(0, move(input_vector));

  // Obtain the time derivatives; test that speed is zero, return acceleration.
  auto derivatives = plant.AllocateTimeDerivatives();
  plant.CalcTimeDerivatives(*context, derivatives.get());
  auto xdot = derivatives->CopyToVector();
  EXPECT_EQ(xdot(0), 0.);  // Not moving.
  return xdot(1);
}

GTEST_TEST(rigid_body_plant_test, TestJointLimitForces) {
  // Test that joint limit forces are applied correctly in the rigid body
  // tree.  This tests for a sign error at rigid_body_plant.cc@417b03e:240.

  // Past the lower limit, acceleration should be upward.
  EXPECT_GT(GetPrismaticJointLimitAccel(-1.05, 0.), 0.);

  // Between the limits, acceleration should equal force (the moving mass in
  // the SDF is 1kg).
  EXPECT_EQ(GetPrismaticJointLimitAccel(0., -1.), -1.);
  EXPECT_EQ(GetPrismaticJointLimitAccel(0., 0), 0.);
  EXPECT_EQ(GetPrismaticJointLimitAccel(0., 1.), 1.);

  // Past the upper limit, acceleration should be downward.
  EXPECT_LT(GetPrismaticJointLimitAccel(1.05, 0.), 0.);
}

<<<<<<< HEAD
=======
// Tests that the given 3x3 matrix is orthonormal.
void ExpectOrthonormal(const Matrix3<double>& R) {
  const double kEpsilon = Eigen::NumTraits<double>::dummy_precision();
  // Confirms normal length.
  EXPECT_NEAR(1.0, R.col(0).norm(), kEpsilon);
  EXPECT_NEAR(1.0, R.col(1).norm(), kEpsilon);
  EXPECT_NEAR(1.0, R.col(2).norm(), kEpsilon);
  // Confirms orthogonality.
  EXPECT_NEAR(0.0, R.col(0).dot(R.col(1)), kEpsilon);
  EXPECT_NEAR(0.0, R.col(0).dot(R.col(2)), kEpsilon);
  EXPECT_NEAR(0.0, R.col(1).dot(R.col(2)), kEpsilon);
  // Test right-handedness.
  EXPECT_TRUE(R.col(0).isApprox(R.col(1).cross(R.col(2))));
  EXPECT_TRUE(R.col(1).isApprox(R.col(2).cross(R.col(0))));
  EXPECT_TRUE(R.col(2).isApprox(R.col(0).cross(R.col(1))));
}

// Tests the contact frame to confirm that a robust, right-handed orthonormal
// frame is generated.
GTEST_TEST(rigid_body_plant_test, TestContactFrameCreation) {
  Vector3<double> z;

  // Case 1: z-axis is simply world aligned.
  z << 1, 0, 0;
  Matrix3<double> R_WL = RigidBodyPlant<double>::ComputeBasisFromZ(z);
  ExpectOrthonormal(R_WL);
  EXPECT_EQ(z, R_WL.col(2));

  // Case 2: z-axis is *slightly* off of z-axis.
  z << 1, 0.01, 0.01;
  z = z.normalized();
  R_WL = RigidBodyPlant<double>::ComputeBasisFromZ(z);
  ExpectOrthonormal(R_WL);
  EXPECT_EQ(z, R_WL.col(2));

  // Case 3: z-axis points into the "middle" of the "first" quadrant.
  z << 1, 1, 1;
  z = z.normalized();
  R_WL = RigidBodyPlant<double>::ComputeBasisFromZ(z);
  ExpectOrthonormal(R_WL);
  EXPECT_EQ(z, R_WL.col(2));

  // Case 4: z-axis points in direction with negative components.
  z << -1, -1, 1;
  z = z.normalized();
  R_WL = RigidBodyPlant<double>::ComputeBasisFromZ(z);
  ExpectOrthonormal(R_WL);
  EXPECT_EQ(z, R_WL.col(2));
}

GTEST_TEST(RigidBodyPlanTest, InstancePortTest) {
  auto tree_ptr = make_unique<RigidBodyTree<double>>();
  drake::parsers::urdf::AddModelInstanceFromUrdfFile(
      drake::GetDrakePath() +
      "/multibody/test/rigid_body_tree/three_dof_robot.urdf",
      drake::multibody::joints::kFixed, nullptr /* weld to frame */,
      tree_ptr.get());
  auto weld_to_frame = std::allocate_shared<RigidBodyFrame<double>>(
      Eigen::aligned_allocator<RigidBodyFrame<double>>(), "world", nullptr,
      Vector3d(1., 1., 0));
  drake::parsers::urdf::AddModelInstanceFromUrdfFile(
      drake::GetDrakePath() +
      "/multibody/test/rigid_body_tree/four_dof_robot.urdf",
      drake::multibody::joints::kFixed, weld_to_frame,
      tree_ptr.get());

  RigidBodyPlant<double> plant(move(tree_ptr));

  EXPECT_EQ(plant.get_num_states(), 14);
  EXPECT_EQ(plant.get_input_size(), 7);
  EXPECT_EQ(plant.get_output_size(), 14);

  EXPECT_EQ(plant.get_num_actuators(0), 3);
  EXPECT_EQ(plant.get_num_positions(0), 3);
  EXPECT_EQ(plant.get_num_velocities(0), 3);
  EXPECT_EQ(plant.get_num_states(0), 6);
  EXPECT_EQ(plant.get_num_actuators(1), 4);
  EXPECT_EQ(plant.get_num_positions(1), 4);
  EXPECT_EQ(plant.get_num_velocities(1), 4);
  EXPECT_EQ(plant.get_num_states(1), 8);

  const RigidBodyTree<double>& tree = plant.get_rigid_body_tree();
  const int joint4_world = tree.computePositionNameToIndexMap()["joint4"];
  ASSERT_EQ(joint4_world, 6);
  const int joint4_instance = plant.FindInstancePositionIndexFromWorldIndex(
      1, joint4_world);
  EXPECT_EQ(joint4_instance, 3);
  EXPECT_ANY_THROW(
      plant.FindInstancePositionIndexFromWorldIndex(0, joint4_world));
};


>>>>>>> 5ae177de
}  // namespace
}  // namespace test
}  // namespace rigid_body_plant
}  // namespace plants
}  // namespace systems
}  // namespace drake<|MERGE_RESOLUTION|>--- conflicted
+++ resolved
@@ -34,28 +34,14 @@
 namespace test {
 namespace {
 
-<<<<<<< HEAD
-template <class T>
-std::unique_ptr<FreestandingInputPort> MakeInput(
-    std::unique_ptr<BasicVector<T>> data) {
-  return make_unique<FreestandingInputPort>(std::move(data));
-}
-
-// Tests the ability to load a URDF model instance into the world of a rigid
-// body system.
-GTEST_TEST(RigidBodyPlantTest, TestLoadURDFWorld) {
-  // Instantiates an Multibody Dynamics (MBD) model of the world.
-=======
 // Tests the ability to load an instance of a URDF model into a RigidBodyPlant.
 GTEST_TEST(RigidBodyPlantTest, TestLoadUrdf) {
->>>>>>> 5ae177de
   auto tree_ptr = make_unique<RigidBodyTree<double>>();
   drake::parsers::urdf::AddModelInstanceFromUrdfFile(
       drake::GetDrakePath() + "/multibody/rigid_body_plant/test/world.urdf",
       drake::multibody::joints::kFixed, nullptr /* weld to frame */,
       tree_ptr.get());
 
-  // Instantiates a RigidBodyPlant from an MBD model of the world.
   RigidBodyPlant<double> plant(move(tree_ptr));
 
   // Verifies that the number of states, inputs, and outputs are all zero.
@@ -63,11 +49,12 @@
   EXPECT_EQ(plant.get_input_size(), 0);
   EXPECT_EQ(plant.get_output_size(), 0);
 
-  // Obtains a const pointer to the underlying multibody world in the system.
+  // Obtains a const reference to the underlying RigidBodyTree within the
+  // RigidBodyPlant.
   const RigidBodyTree<double>& tree = plant.get_rigid_body_tree();
 
-  // Checks that the bodies in the multibody world can be obtained by name and
-  // that they have the correct model name.
+  // Checks that the bodies can be obtained by name and that they have the
+  // correct model name.
   for (auto& body_name :
        {"floor", "ramp_1", "ramp_2", "box_1", "box_2", "box_3", "box_4"}) {
     RigidBody<double>* body = tree.FindBody(body_name);
@@ -76,18 +63,18 @@
   }
 }
 
-// Unit tests the generalized velocities to generalized coordinates time
+// Tests the generalized velocities to generalized coordinates time
 // derivatives for a free body with a quaternion base.
 GTEST_TEST(RigidBodyPlantTest, MapVelocityToConfigurationDerivativesAndBack) {
   const double kTol = 1e-10;     // Test succeeds at one order of magnitude
                                  // greater tolerance on my machine.
-  const int kNumPositions = 7;   // One quaternion + 3d position.
+  const int kNumPositions = 7;   // One quaternion + 3D position.
   const int kNumVelocities = 6;  // Angular velocity + linear velocity.
   const int kNumStates = kNumPositions + kNumVelocities;
-  // Instantiates a Multibody Dynamics (MBD) model of the world.
+
   auto tree = make_unique<RigidBodyTree<double>>();
 
-  // Add a single free body with a quaternion base.
+  // Adds a single free body with a quaternion base.
   RigidBody<double>* body;
   tree->add_rigid_body(
       unique_ptr<RigidBody<double>>(body = new RigidBody<double>()));
@@ -108,7 +95,8 @@
   // There are two bodies: the "world" and "free_body".
   EXPECT_EQ(tree->get_num_velocities(), kNumVelocities);
 
-  // Instantiates a RigidBodyPlant from an MBD model of the world.
+  // Instantiates a RigidBodyPlant from the previously instantiated
+  // RigidBodyTree.
   RigidBodyPlant<double> plant(move(tree));
   auto context = plant.CreateDefaultContext();
 
@@ -119,8 +107,8 @@
   EXPECT_EQ(plant.get_input_size(), 0);  // There are no actuators.
   EXPECT_EQ(plant.get_output_size(), kNumStates);
 
-  Vector3d v0(1, 2, 3);    // Linear velocity in body's frame.
-  Vector3d w0(-4, 5, -6);  // Angular velocity in body's frame.
+  const Vector3d v0(1, 2, 3);    // Linear velocity in body's frame.
+  const Vector3d w0(-4, 5, -6);  // Angular velocity in body's frame.
   BasicVector<double> generalized_velocities(plant.get_num_velocities());
   generalized_velocities.get_mutable_value() << w0, v0;
   BasicVector<double> positions_derivatives(plant.get_num_positions());
@@ -128,7 +116,7 @@
   ASSERT_EQ(positions_derivatives.size(), kNumPositions);
   ASSERT_EQ(generalized_velocities.size(), kNumVelocities);
 
-  // Transform the generalized velocities to time derivative of generalized
+  // Transforms the generalized velocities to time derivative of generalized
   // coordinates.
   plant.MapVelocityToQDot(*context, generalized_velocities,
                           &positions_derivatives);
@@ -139,20 +127,20 @@
   EXPECT_EQ(v0[1], positions_derivatives.GetAtIndex(1));
   EXPECT_EQ(v0[2], positions_derivatives.GetAtIndex(2));
 
-  // Loop over roll-pitch-yaw values: this will run approximately 1,000 tests.
+  // Loop over roll-pitch-yaw values. This will run approximately 1,000 tests.
   const double kAngleInc = 10.0 * M_PI / 180.0;  // 10 degree increments
   for (double roll = 0; roll <= M_PI_2; roll += kAngleInc) {
     for (double pitch = 0; pitch <= M_PI_2; pitch += kAngleInc) {
       for (double yaw = 0; yaw <= M_PI_2; yaw += kAngleInc) {
         // Get the mutable state.
         VectorBase<double>* xc = context->get_mutable_state()
-                                     ->get_mutable_continuous_state()
-                                     ->get_mutable_generalized_position();
+                                        ->get_mutable_continuous_state()
+                                        ->get_mutable_generalized_position();
 
         // Update the orientation.
-        Quaterniond q = Eigen::AngleAxisd(roll, Vector3d::UnitZ()) *
-                        Eigen::AngleAxisd(pitch, Vector3d::UnitY()) *
-                        Eigen::AngleAxisd(yaw, Vector3d::UnitX());
+        const Quaterniond q = Eigen::AngleAxisd(roll, Vector3d::UnitZ()) *
+                              Eigen::AngleAxisd(pitch, Vector3d::UnitY()) *
+                              Eigen::AngleAxisd(yaw, Vector3d::UnitX());
 
         // Verify normalization.
         DRAKE_ASSERT(std::abs(q.norm() - 1.0) < 1e-15);
@@ -166,13 +154,13 @@
         plant.MapVelocityToQDot(*context, generalized_velocities,
                                 &positions_derivatives);
 
-        // Test q * qdot near zero
-        Quaterniond qdot(xc->GetAtIndex(3), xc->GetAtIndex(4),
-                         xc->GetAtIndex(5), xc->GetAtIndex(6));
-
-        // TODO(edrumwri): Uncomment this test when quaternion derivative
-        // code is correct.
-        //        DRAKE_ASSERT(std::abs(q.dot(qdot)) < 1e-14);
+        // TODO(edrumwri): Uncomment the following test when the quaternion
+        // derivative code is correct. See #4121.
+
+        // Test q * qdot near zero.
+        // Quaterniond qdot(xc->GetAtIndex(3), xc->GetAtIndex(4),
+        //                  xc->GetAtIndex(5), xc->GetAtIndex(6));
+        // DRAKE_ASSERT(std::abs(q.dot(qdot)) < 1e-14);
 
         // Map time derivative of generalized configuration back to generalized
         // velocity.
@@ -193,19 +181,17 @@
 class KukaArmTest : public ::testing::Test {
  protected:
   void SetUp() override {
-    // Instantiates an MBD model of the world.
     auto tree = make_unique<RigidBodyTree<double>>();
     drake::parsers::urdf::AddModelInstanceFromUrdfFile(
         drake::GetDrakePath() + "/examples/kuka_iiwa_arm/urdf/iiwa14.urdf",
         drake::multibody::joints::kFixed, nullptr /* weld to frame */,
         tree.get());
 
-    // Instantiates a RigidBodyPlant from an MBD model of the world.
-    kuka_system_ = make_unique<RigidBodyPlant<double>>(move(tree));
-
-    context_ = kuka_system_->CreateDefaultContext();
-    output_ = kuka_system_->AllocateOutput(*context_);
-    derivatives_ = kuka_system_->AllocateTimeDerivatives();
+    kuka_plant_ = make_unique<RigidBodyPlant<double>>(move(tree));
+
+    context_ = kuka_plant_->CreateDefaultContext();
+    output_ = kuka_plant_->AllocateOutput(*context_);
+    derivatives_ = kuka_plant_->AllocateTimeDerivatives();
   }
 
   const int kNumPositions_{7};
@@ -213,14 +199,14 @@
   const int kNumActuators_{kNumPositions_};
   const int kNumStates_{kNumPositions_ + kNumVelocities_};
 
-  unique_ptr<RigidBodyPlant<double>> kuka_system_;
+  unique_ptr<RigidBodyPlant<double>> kuka_plant_;
   std::unique_ptr<Context<double>> context_;
   std::unique_ptr<SystemOutput<double>> output_;
   std::unique_ptr<ContinuousState<double>> derivatives_;
 };
 
-// Tests that the KukaArm system allocates a continuous state of the proper
-// size in the context.
+// Tests that the KUKA iiwa arm's RigidBodyPlant allocates a continuous state
+// of the proper size in the context.
 TEST_F(KukaArmTest, StateHasTheRightSizes) {
   const VectorBase<double>& xc =
       context_->get_continuous_state()->get_generalized_position();
@@ -242,15 +228,8 @@
   // Connect to a "fake" free standing input.
   // TODO(amcastro-tri): Connect to a ConstantVectorSource once Diagrams have
   // derivatives per #3218.
-<<<<<<< HEAD
-  context_->SetInputPort(0, MakeInput(make_unique<BasicVector<double>>(
-                                kuka_system_->get_num_actuators())));
-
-  kuka_system_->SetZeroConfiguration(context_.get());
-=======
   context_->FixInputPort(0, make_unique<BasicVector<double>>(
                                 kuka_plant_->get_num_actuators()));
->>>>>>> 5ae177de
 
   // Asserts that for this case the zero configuration corresponds to a state
   // vector with all entries equal to zero.
@@ -259,32 +238,16 @@
   ASSERT_EQ(xc, VectorXd::Zero(xc.size()));
 }
 
-<<<<<<< HEAD
-// Tests RigidBodyPlant<T>::EvalOutput() for a Kuka arm model.
-=======
 // Tests RigidBodyPlant<T>::CalcOutput() for a KUKA iiwa arm model.
->>>>>>> 5ae177de
 // For a RigidBodyPlant<T> the first output of the system should equal the
 // state vector. The second output from this system should correspond to a
 // RigidBodyPlant<T>::VectorOfPoses containing the poses of all bodies in the
 // system.
 TEST_F(KukaArmTest, EvalOutput) {
-  auto& tree = kuka_system_->get_rigid_body_tree();
+  auto& tree = kuka_plant_->get_rigid_body_tree();
 
   // Checks that the number of input and output ports in the system and context
   // are consistent.
-<<<<<<< HEAD
-  ASSERT_EQ(1, kuka_system_->get_num_input_ports());
-  ASSERT_EQ(1, context_->get_num_input_ports());
-
-  // Checks the size of the input ports to match the number of generalized
-  // forces that can be applied.
-  ASSERT_EQ(kNumPositions_, kuka_system_->get_num_positions());
-  ASSERT_EQ(kNumVelocities_, kuka_system_->get_num_velocities());
-  ASSERT_EQ(kNumStates_, kuka_system_->get_num_states());
-  ASSERT_EQ(kNumActuators_, kuka_system_->get_num_actuators());
-  ASSERT_EQ(kNumActuators_, kuka_system_->get_input_port(0).get_size());
-=======
   ASSERT_EQ(2, kuka_plant_->get_num_input_ports());
   ASSERT_EQ(2, context_->get_num_input_ports());
   ASSERT_EQ(1, kuka_plant_->get_num_model_instances());
@@ -301,27 +264,18 @@
   ASSERT_EQ(kNumActuators_, kuka_plant_->get_num_actuators(0));
   ASSERT_EQ(kNumActuators_, kuka_plant_->get_input_port(0).size());
   ASSERT_EQ(kNumActuators_, kuka_plant_->model_input_port(0).size());
->>>>>>> 5ae177de
 
   // Connect to a "fake" free standing input.
   // TODO(amcastro-tri): Connect to a ConstantVectorSource once Diagrams have
   // derivatives per #3218.
-<<<<<<< HEAD
-  context_->SetInputPort(0, MakeInput(make_unique<BasicVector<double>>(
-                                kuka_system_->get_num_actuators())));
-
-  // Zeroes the state.
-  kuka_system_->SetZeroConfiguration(context_.get());
-=======
   context_->FixInputPort(0, make_unique<BasicVector<double>>(
                                 kuka_plant_->get_num_actuators()));
->>>>>>> 5ae177de
 
   // Sets the state to a non-zero value.
   VectorXd desired_angles(kNumPositions_);
   desired_angles << 0.5, 0.1, -0.1, 0.2, 0.3, -0.2, 0.15;
   for (int i = 0; i < kNumPositions_; ++i) {
-    kuka_system_->set_position(context_.get(), i, desired_angles[i]);
+    kuka_plant_->set_position(context_.get(), i, desired_angles[i]);
   }
   VectorXd desired_state(kNumStates_);
   desired_state << desired_angles, VectorXd::Zero(kNumVelocities_);
@@ -333,11 +287,7 @@
   const BasicVector<double>* output_state = output_->get_vector_data(0);
   ASSERT_NE(nullptr, output_state);
 
-<<<<<<< HEAD
-  kuka_system_->EvalOutput(*context_, output_.get());
-=======
   kuka_plant_->CalcOutput(*context_, output_.get());
->>>>>>> 5ae177de
 
   // Asserts the output equals the state.
   EXPECT_EQ(desired_state, output_state->get_value());
@@ -360,7 +310,7 @@
   VectorXd v = xc.bottomRows(kNumVelocities_);
   auto cache = tree.doKinematics(q, v);
 
-  for (int ibody = 0; ibody < kuka_system_->get_num_bodies(); ++ibody) {
+  for (int ibody = 0; ibody < kuka_plant_->get_num_bodies(); ++ibody) {
     Isometry3d pose = tree.relativeTransform(cache, 0, ibody);
     Vector4d quat_vector = drake::math::rotmat2quat(pose.linear());
     // Note that Eigen quaternion elements are not laid out in memory in the
@@ -453,10 +403,9 @@
   return xdot(1);
 }
 
+// Tests that joint limit forces are applied correctly in the rigid body
+// tree.  This tests for a sign error at rigid_body_plant.cc@417b03e:240.
 GTEST_TEST(rigid_body_plant_test, TestJointLimitForces) {
-  // Test that joint limit forces are applied correctly in the rigid body
-  // tree.  This tests for a sign error at rigid_body_plant.cc@417b03e:240.
-
   // Past the lower limit, acceleration should be upward.
   EXPECT_GT(GetPrismaticJointLimitAccel(-1.05, 0.), 0.);
 
@@ -470,8 +419,6 @@
   EXPECT_LT(GetPrismaticJointLimitAccel(1.05, 0.), 0.);
 }
 
-<<<<<<< HEAD
-=======
 // Tests that the given 3x3 matrix is orthonormal.
 void ExpectOrthonormal(const Matrix3<double>& R) {
   const double kEpsilon = Eigen::NumTraits<double>::dummy_precision();
@@ -564,7 +511,6 @@
 };
 
 
->>>>>>> 5ae177de
 }  // namespace
 }  // namespace test
 }  // namespace rigid_body_plant
