#include "drake/multibody/rigid_body_plant/rigid_body_plant.h"

#include <algorithm>
#include <memory>
#include <stdexcept>
#include <vector>

#include "drake/common/drake_assert.h"
#include "drake/common/eigen_autodiff_types.h"
#include "drake/common/eigen_types.h"
#include "drake/multibody/kinematics_cache.h"
#include "drake/multibody/rigid_body_plant/contact_resultant_force_calculator.h"
#include "drake/solvers/mathematical_program.h"
#include "drake/multibody/collision/element.h"

using std::make_unique;
using std::move;
using std::string;
using std::unique_ptr;
using std::vector;

using DrakeCollision::ElementId;

namespace drake {
namespace systems {
namespace {
// Constant used to indicate that a model instance doesn't have an
// input/output port associated with it.
const int kInvalidPortIdentifier = -1;
}  // namespace

template <typename T>
RigidBodyPlant<T>::RigidBodyPlant(std::unique_ptr<const RigidBodyTree<T>> tree)
    : tree_(move(tree)) {
  DRAKE_DEMAND(tree_ != nullptr);

  // The first input to this system is a vector containing the
  // generalized forces commanded on the actuators.
  System<T>::DeclareInputPort(kVectorValued, get_num_actuators());
  // The first output of the system is the state vector.
  state_output_port_id_ =
      this->DeclareOutputPort(kVectorValued, get_num_states()).get_index();
  // Declares an abstract valued port for kinematics results.
  kinematics_output_port_id_ = this->DeclareAbstractOutputPort().get_index();
  contact_output_port_id_ = this->DeclareAbstractOutputPort().get_index();

  const int num_instances = tree_->get_num_model_instances();
  const std::pair<int, int> default_entry =
      std::pair<int, int>(kInvalidPortIdentifier, 0);
  input_map_.resize(num_instances, kInvalidPortIdentifier);
  actuator_map_.resize(num_instances, default_entry);
  output_map_.resize(num_instances, kInvalidPortIdentifier);
  position_map_.resize(num_instances, default_entry);
  velocity_map_.resize(num_instances, default_entry);

  if (num_instances != 0) {
    // Figure out which actuators belong to which model instance, and
    // create the appropriate maps and input ports.  We demand that
    // the tree be constructed such that all actuator, positions, and
    // velocity indices are contiguous for each model instance.
    for (int actuator_index = 0; actuator_index < tree_->get_num_actuators();
         ++actuator_index) {
      const RigidBody<double>* body = tree_->actuators[actuator_index].body_;
      const int instance_id = body->get_model_instance_id();
      if (actuator_map_[instance_id].first == kInvalidPortIdentifier) {
        actuator_map_[instance_id] = std::pair<int, int>(actuator_index, 1);
      } else {
        std::pair<int, int> map_entry = actuator_map_[instance_id];
        DRAKE_DEMAND(actuator_index == map_entry.first + map_entry.second);
        ++map_entry.second;
        actuator_map_[instance_id] = map_entry;
      }
    }

    for (int i = 0; i < num_instances; ++i) {
      if (get_num_actuators(i) == 0) { continue; }
      input_map_[i] = this->DeclareInputPort(
          kVectorValued, actuator_map_[i].second).get_index();
    }

    // Now create the appropriate maps for the position and velocity
    // components.
    for (const auto& body : tree_->bodies) {
      if (!body->has_parent_body()) { continue; }
      const int instance_id = body->get_model_instance_id();
      const int position_start_index = body->get_position_start_index();
      const int num_positions = body->getJoint().get_num_positions();
      if (num_positions) {
        if (position_map_[instance_id].first == kInvalidPortIdentifier) {
          position_map_[instance_id] =
              std::pair<int, int>(position_start_index, num_positions);
        } else {
          std::pair<int, int> map_entry = position_map_[instance_id];
          DRAKE_DEMAND(position_start_index ==
                       map_entry.first + map_entry.second);
          map_entry.second += num_positions;
          position_map_[instance_id] = map_entry;
        }
      }

      const int velocity_start_index = body->get_velocity_start_index();
      const int num_velocities = body->getJoint().get_num_velocities();
      if (num_velocities) {
        if (velocity_map_[instance_id].first == kInvalidPortIdentifier) {
          velocity_map_[instance_id] =
              std::pair<int, int>(velocity_start_index, num_velocities);
        } else {
          std::pair<int, int> map_entry = velocity_map_[instance_id];
          DRAKE_DEMAND(velocity_start_index ==
                       map_entry.first + map_entry.second);
          map_entry.second += num_velocities;
          velocity_map_[instance_id] = map_entry;
        }
      }
    }

    for (int i = 0; i < num_instances; ++i) {
      if (get_num_states(i) == 0) { continue; }
      output_map_[i] = this->DeclareOutputPort(
          kVectorValued, get_num_states(i)).get_index();
    }
  }
}

template <typename T>
RigidBodyPlant<T>::~RigidBodyPlant() {}

// TODO(liang.fok) Remove this method once a more advanced contact modeling
// framework is available.
template <typename T>
void RigidBodyPlant<T>::set_contact_parameters(double penetration_stiffness,
                                               double penetration_damping,
                                               double friction_coefficient) {
  penetration_stiffness_ = penetration_stiffness;
  penetration_damping_ = penetration_damping;
  friction_coefficient_ = friction_coefficient;
}

template <typename T>
bool RigidBodyPlant<T>::has_any_direct_feedthrough() const {
  return false;
}

template <typename T>
const RigidBodyTree<T>& RigidBodyPlant<T>::get_rigid_body_tree() const {
  return *tree_.get();
}

template <typename T>
int RigidBodyPlant<T>::get_num_bodies() const {
  return tree_->get_num_bodies();
}

template <typename T>
int RigidBodyPlant<T>::get_num_positions() const {
  return tree_->get_num_positions();
}

template <typename T>
int RigidBodyPlant<T>::get_num_positions(int model_instance_id) const {
  DRAKE_ASSERT(get_num_model_instances() > model_instance_id);
  return position_map_[model_instance_id].second;
}

template <typename T>
int RigidBodyPlant<T>::get_num_velocities() const {
  return tree_->get_num_velocities();
}

template <typename T>
int RigidBodyPlant<T>::get_num_velocities(int model_instance_id) const {
  DRAKE_ASSERT(get_num_model_instances() > model_instance_id);
  return velocity_map_[model_instance_id].second;
}

template <typename T>
int RigidBodyPlant<T>::get_num_states() const {
  return get_num_positions() + get_num_velocities();
}

template <typename T>
int RigidBodyPlant<T>::get_num_states(int model_instance_id) const {
  return get_num_positions(model_instance_id) +
      get_num_velocities(model_instance_id);
}

template <typename T>
int RigidBodyPlant<T>::get_num_actuators() const {
  return tree_->get_num_actuators();
}

template <typename T>
int RigidBodyPlant<T>::get_num_actuators(int model_instance_id) const {
  DRAKE_ASSERT(get_num_model_instances() > model_instance_id);
  return actuator_map_[model_instance_id].second;
}

template <typename T>
int RigidBodyPlant<T>::get_num_model_instances() const {
  return tree_->get_num_model_instances();
}

template <typename T>
int RigidBodyPlant<T>::get_input_size() const {
  return get_num_actuators();
}

template <typename T>
int RigidBodyPlant<T>::get_output_size() const {
  return get_num_states();
}

template <typename T>
void RigidBodyPlant<T>::set_position(Context<T>* context, int position_index,
                                     T position) const {
  DRAKE_ASSERT(context != nullptr);
  context->get_mutable_continuous_state()
      ->get_mutable_generalized_position()
      ->SetAtIndex(position_index, position);
}

template <typename T>
void RigidBodyPlant<T>::set_velocity(Context<T>* context, int velocity_index,
                                     T velocity) const {
  DRAKE_ASSERT(context != nullptr);
  context->get_mutable_continuous_state()
      ->get_mutable_generalized_velocity()
      ->SetAtIndex(velocity_index, velocity);
}

template <typename T>
void RigidBodyPlant<T>::set_state_vector(
    Context<T>* context, const Eigen::Ref<const VectorX<T>> x) const {
  DRAKE_ASSERT(context != nullptr);
  set_state_vector(context->get_mutable_state(), x);
}

template <typename T>
void RigidBodyPlant<T>::set_state_vector(
    State<T>* state, const Eigen::Ref<const VectorX<T>> x) const {
  DRAKE_ASSERT(state != nullptr);
  DRAKE_ASSERT(x.size() == get_num_states());
  state->get_mutable_continuous_state()->SetFromVector(x);
}

template <typename T>
std::unique_ptr<SystemOutput<T>> RigidBodyPlant<T>::AllocateOutput(
    const Context<T>& context) const {
  auto output = make_unique<LeafSystemOutput<T>>();
  // Allocates an output for the RigidBodyPlant state (output port 0).
  {
    auto data = make_unique<BasicVector<T>>(get_num_states());
    auto port = make_unique<OutputPort>(move(data));
    output->get_mutable_ports()->push_back(move(port));
  }

  // Allocates an output for the RigidBodyPlant kinematics results
  // (output port 1).
  {
    auto kinematics_results = make_unique<Value<KinematicsResults<T>>>(
        KinematicsResults<T>(tree_.get()));
    output->add_port(move(kinematics_results));
  }

  // Allocates an output for the RigidBodyPlant contact results
  // (output port 2).
  {
    auto contact_results =
        make_unique<Value<ContactResults<T>>>(ContactResults<T>());
    output->add_port(move(contact_results));
  }

  // Allocates an output for each of the per-instance output ports.
  for (int instance_id = 0;
       instance_id < get_num_model_instances(); ++instance_id) {
    if (output_map_[instance_id] == kInvalidPortIdentifier) { continue; }
    auto data = make_unique<BasicVector<T>>(get_num_states(instance_id));
    auto port = make_unique<OutputPort>(move(data));
    output->get_mutable_ports()->push_back(move(port));
  }

  return std::unique_ptr<SystemOutput<T>>(output.release());
}

template <typename T>
std::unique_ptr<ContinuousState<T>> RigidBodyPlant<T>::AllocateContinuousState()
    const {
  // The state is second-order.
  DRAKE_ASSERT(System<T>::get_input_port(0).size() == get_num_actuators());
  // TODO(amcastro-tri): add z state to track energy conservation.
  return std::make_unique<ContinuousState<T>>(
      std::make_unique<BasicVector<T>>(get_num_states()),
      get_num_positions() /* num_q */, get_num_velocities() /* num_v */,
      0 /* num_z */);
}

template <typename T>
void RigidBodyPlant<T>::DoCalcOutput(const Context<T>& context,
                                     SystemOutput<T>* output) const {
  DRAKE_ASSERT_VOID(System<T>::CheckValidOutput(output));
  DRAKE_ASSERT_VOID(System<T>::CheckValidContext(context));

  // Evaluates the state output port.
  BasicVector<T>* output_vector =
      output->GetMutableVectorData(state_output_port_id_);
  // TODO(amcastro-tri): Remove this copy by allowing output ports to be
  // mere pointers to state variables (or cache lines).
  output_vector->get_mutable_value() =
      context.get_continuous_state()->CopyToVector();
  const auto state_vector = output_vector->get_value();

  for (int instance_id = 0;
       instance_id < get_num_model_instances(); ++instance_id) {
    if (output_map_[instance_id] == kInvalidPortIdentifier) { continue; }
    BasicVector<T>* instance_output =
        output->GetMutableVectorData(output_map_[instance_id]);
    auto values = instance_output->get_mutable_value();
    const auto& instance_positions = position_map_[instance_id];
    values.head(instance_positions.second) =
        state_vector.segment(instance_positions.first,
                             instance_positions.second);

    const auto& instance_velocities = velocity_map_[instance_id];
    values.tail(instance_velocities.second) =
        state_vector.segment(instance_velocities.first + get_num_positions(),
                             instance_velocities.second);
  }

  // Evaluates the kinematics results output port.
  auto& kinematics_results =
      output->GetMutableData(kinematics_output_port_id_)
          ->template GetMutableValue<KinematicsResults<T>>();
  kinematics_results.UpdateFromContext(context);

  // Evaluates the contact results output port.
  auto& contact_results = output->GetMutableData(contact_output_port_id_)
                              ->template GetMutableValue<ContactResults<T>>();
  ComputeContactResults(context, &contact_results);
}

template <typename T>
void RigidBodyPlant<T>::DoCalcTimeDerivatives(
    const Context<T>& context, ContinuousState<T>* derivatives) const {
  DRAKE_ASSERT_VOID(System<T>::CheckValidContext(context));
  DRAKE_DEMAND(derivatives != nullptr);

  // The input vector of actuation values.
  VectorX<T> u;
  const BasicVector<T>* input = this->EvalVectorInput(context, 0);
  if (input != nullptr) {
    for (int instance_id = 0;
         instance_id < get_num_model_instances(); ++instance_id) {
      if (input_map_[instance_id] == kInvalidPortIdentifier) { continue; }
      DRAKE_ASSERT(
          this->EvalVectorInput(context, input_map_[instance_id]) == nullptr);
    }
    u = input->get_value();
  } else {
    u.resize(get_num_actuators());
    u.fill(0.);
    for (int instance_id = 0;
         instance_id < get_num_model_instances(); ++instance_id) {
      if (input_map_[instance_id] == kInvalidPortIdentifier) { continue; }
      const BasicVector<T>* instance_input =
          this->EvalVectorInput(context, input_map_[instance_id]);
      if (instance_input == nullptr) { continue; }

      const auto& instance_actuators = actuator_map_[instance_id];
      DRAKE_ASSERT(instance_actuators.first != kInvalidPortIdentifier);
      u.segment(instance_actuators.first, instance_actuators.second) =
          instance_input->get_value();
    }
  }

  // TODO(amcastro-tri): provide nicer accessor to an Eigen representation for
  // LeafSystems.
  auto x =
      dynamic_cast<const BasicVector<T>&>(context.get_continuous_state_vector())
          .get_value();

  const int nq = get_num_positions();
  const int nv = get_num_velocities();
  const int num_actuators = get_num_actuators();
  // TODO(amcastro-tri): we would like to compile here with `auto` instead of
  // `VectorX<T>`. However it seems we get some sort of block from a block which
  // is not instantiated in drakeRBM.
  VectorX<T> q = x.topRows(nq);
  VectorX<T> v = x.bottomRows(nv);
  // TODO(amcastro-tri): place kinematics cache in the context so it can be
  // reused.
  auto kinsol = tree_->doKinematics(q, v);

  // TODO(amcastro-tri): preallocate the optimization problem and constraints,
  // and simply update them then solve on each function eval.
  // How to place something like this in the context?
  drake::solvers::MathematicalProgram prog;
<<<<<<< HEAD
  auto const& vdot = prog.AddContinuousVariables(nv, "vdot");
=======
  drake::solvers::DecisionVariableVectorX vdot =
      prog.NewContinuousVariables(nv, "vdot");
>>>>>>> 5ae177de

  auto H = tree_->massMatrix(kinsol);
  Eigen::MatrixXd H_and_neg_JT = H;

  // There are no external wrenches, but it is a required argument in
  // dynamicsBiasTerm.
  // TODO(amcastro-tri): external_wrenches should be made an optional parameter
  // of dynamicsBiasTerm().
  const typename RigidBodyTree<T>::BodyToWrenchMap no_external_wrenches;
  // right_hand_side is the right hand side of the system's equations:
  // [H, -J^T] * [vdot; f] = -right_hand_side.
  VectorX<T> right_hand_side =
      tree_->dynamicsBiasTerm(kinsol, no_external_wrenches);
  if (num_actuators > 0) right_hand_side -= tree_->B * u;

  // Applies joint limit forces.
  // TODO(amcastro-tri): Maybe move to
  // RBT::ComputeGeneralizedJointLimitForces(C)?
  {
    for (auto const& b : tree_->bodies) {
      if (!b->has_parent_body()) continue;
      auto const& joint = b->getJoint();
      // Joint limit forces are only implemented for single-axis joints.
      if (joint.get_num_positions() == 1 && joint.get_num_velocities() == 1) {
        const T limit_force =
            JointLimitForce(joint, q(b->get_position_start_index()),
                            v(b->get_velocity_start_index()));
        right_hand_side(b->get_velocity_start_index()) -= limit_force;
      }
    }
  }

  right_hand_side -= ComputeContactForce(kinsol);

  if (tree_->getNumPositionConstraints()) {
    size_t nc = tree_->getNumPositionConstraints();
    // 1/time constant of position constraint satisfaction.
    const T alpha = 5.0;

    prog.NewContinuousVariables(nc, "position constraint force");

    auto phi = tree_->positionConstraints(kinsol);
    auto J = tree_->positionConstraintsJacobian(kinsol, false);
    auto Jdotv = tree_->positionConstraintsJacDotTimesV(kinsol);

    // Critically damped stabilization term.
    // phiddot = -2 * alpha * phidot - alpha^2 * phi.
    prog.AddLinearEqualityConstraint(
        J, -(Jdotv + 2 * alpha * J * v + alpha * alpha * phi), {vdot});
    H_and_neg_JT.conservativeResize(Eigen::NoChange,
                                    H_and_neg_JT.cols() + J.rows());
    H_and_neg_JT.rightCols(J.rows()) = -J.transpose();
  }

  // Adds [H,-J^T] * [vdot;f] = -C.
  prog.AddLinearEqualityConstraint(H_and_neg_JT, -right_hand_side);

  prog.Solve();

  VectorX<T> xdot(get_num_states());
<<<<<<< HEAD
  xdot << kinsol.transformQDotMappingToVelocityMapping(
              MatrixX<T>::Identity(nq, nq)) *
              v,
      vdot.value();
=======

  /*
   * TODO(hongkai.dai): This only works for templates on double, it does not
   * work for autodiff yet, I will add the code to compute the gradient of vdot
   * w.r.t. q and v. See issue
   * https://github.com/RobotLocomotion/drake/issues/4267.
   */
  // TODO(amcastro-tri): Remove .eval() below once RigidBodyTree is fully
  // templatized.
  const auto& vdot_value = prog.GetSolution(vdot);
  xdot << tree_->transformQDotMappingToVelocityMapping(
      kinsol, MatrixX<T>::Identity(nq, nq).eval()) * v, vdot_value;
>>>>>>> 5ae177de

  derivatives->SetFromVector(xdot);
}

template <typename T>
int RigidBodyPlant<T>::FindInstancePositionIndexFromWorldIndex(
    int model_instance_id, int world_position_index) {
  DRAKE_ASSERT(get_num_model_instances() > model_instance_id);
  const auto& instance_positions = position_map_[model_instance_id];
  if (world_position_index >=
      (instance_positions.first + instance_positions.second)) {
    throw std::runtime_error(
        "Unable to find position index in model instance.");
  }
  return world_position_index - instance_positions.first;
}

template <typename T>
void RigidBodyPlant<T>::DoMapQDotToVelocity(
    const Context<T>& context,
    const Eigen::Ref<const VectorX<T>>& configuration_dot,
    VectorBase<T>* generalized_velocity) const {
  // TODO(amcastro-tri): provide nicer accessor to an Eigen representation for
  // LeafSystems.
  auto x =
      dynamic_cast<const BasicVector<T>&>(context.get_continuous_state_vector())
          .get_value();

  const int nq = get_num_positions();
  const int nv = get_num_velocities();
  const int nstates = get_num_states();

  DRAKE_ASSERT(configuration_dot.size() == nq);
  DRAKE_ASSERT(generalized_velocity->size() == nv);
  DRAKE_ASSERT(x.size() == nstates);

  // TODO(amcastro-tri): we would like to compile here with `auto` instead of
  // `VectorX<T>`. However it seems we get some sort of block from a block which
  // is not instantiated in drakeRBM.
  VectorX<T> q = x.topRows(nq);

  // TODO(amcastro-tri): place kinematics cache in the context so it can be
  // reused.
  auto kinsol = tree_->doKinematics(q);

  // TODO(amcastro-tri): Remove .eval() below once RigidBodyTree is fully
  // templatized.
  generalized_velocity->SetFromVector(
      tree_->transformQDotMappingToVelocityMapping(
          kinsol, configuration_dot.transpose().eval()).transpose());
}

template <typename T>
void RigidBodyPlant<T>::DoMapVelocityToQDot(
    const Context<T>& context,
    const Eigen::Ref<const VectorX<T>>& generalized_velocity,
    VectorBase<T>* configuration_dot) const {
  // TODO(amcastro-tri): provide nicer accessor to an Eigen representation for
  // LeafSystems.
  auto x =
      dynamic_cast<const BasicVector<T>&>(context.get_continuous_state_vector())
          .get_value();

  const int nq = get_num_positions();
  const int nv = get_num_velocities();
  const int nstates = get_num_states();

  DRAKE_ASSERT(configuration_dot->size() == nq);
  DRAKE_ASSERT(generalized_velocity.size() == nv);
  DRAKE_ASSERT(x.size() == nstates);

  // TODO(amcastro-tri): we would like to compile here with `auto` instead of
  // `VectorX<T>`. However it seems we get some sort of block from a block which
  // is not instantiated in drakeRBM.
  VectorX<T> q = x.topRows(nq);
  VectorX<T> v = generalized_velocity;

  // TODO(amcastro-tri): place kinematics cache in the context so it can be
  // reused.
  auto kinsol = tree_->doKinematics(q, v);

  // TODO(amcastro-tri): Remove .eval() below once RigidBodyTree is fully
  // templatized.
  configuration_dot->SetFromVector(
      tree_->transformVelocityMappingToQDotMapping(
          kinsol, v.transpose().eval()).transpose());
}

template <typename T>
T RigidBodyPlant<T>::JointLimitForce(const DrakeJoint& joint, const T& position,
                                     const T& velocity) {
  const T qmin = joint.getJointLimitMin()(0);
  const T qmax = joint.getJointLimitMax()(0);
  DRAKE_DEMAND(qmin < qmax);
  const T joint_stiffness = joint.get_joint_limit_stiffness()(0);
  DRAKE_DEMAND(joint_stiffness >= 0);
  const T joint_dissipation = joint.get_joint_limit_dissipation()(0);
  DRAKE_DEMAND(joint_dissipation >= 0);
  if (position > qmax) {
    const T violation = position - qmax;
    const T limit_force =
        (-joint_stiffness * violation * (1 + joint_dissipation * velocity));
    return std::min(limit_force, 0.);
  } else if (position < qmin) {
    const T violation = position - qmin;
    const T limit_force =
        (-joint_stiffness * violation * (1 - joint_dissipation * velocity));
    return std::max(limit_force, 0.);
  }
  return 0;
}

template <typename T>
void RigidBodyPlant<T>::ComputeContactResults(
    const Context<T>& context, ContactResults<T>* contacts) const {
  DRAKE_ASSERT(contacts != nullptr);
  contacts->Clear();

  // TODO(SeanCurtis-TRI): This is horribly redundant code that only exists
  // because the data is not properly accessible in the cache.  This is
  // boilerplate drawn from EvalDerivatives.  See that code for further
  // comments
  auto x =
      dynamic_cast<const BasicVector<T>&>(context.get_continuous_state_vector())
          .get_value();
  const int nq = get_num_positions();
  const int nv = get_num_velocities();
  VectorX<T> q = x.topRows(nq);
  VectorX<T> v = x.bottomRows(nv);
  auto kinsol = tree_->doKinematics(q, v);

  ComputeContactForce(kinsol, contacts);
}

template <typename T>
VectorX<T> RigidBodyPlant<T>::ComputeContactForce(
    const KinematicsCache<T>& kinsol, ContactResults<T>* contacts) const {
  std::vector<DrakeCollision::PointPair> pairs;

  // TODO(amcastro-tri): get rid of this const_cast.
  // Unfortunately collisionDetect() modifies the collision model in the RBT
  // when updating the collision element poses.
  const_cast<RigidBodyTree<T>*>(tree_.get())
      ->AllPairsClosestPoints(kinsol, &pairs);

  VectorX<T> contact_force(kinsol.getV().rows(), 1);
  contact_force.setZero();
  // TODO(SeanCurtis-TRI): Determine if a distance of zero should be reported
  //  as a zero-force contact.
  for (const auto& pair : pairs) {
    if (pair.distance < 0.0) {  // There is contact.
      int body_a_index = pair.elementA->get_body()->get_body_index();
      int body_b_index = pair.elementB->get_body()->get_body_index();
      auto JA = tree_->transformPointsJacobian(kinsol, pair.ptA, body_a_index,
                                               0, false);
      auto JB = tree_->transformPointsJacobian(kinsol, pair.ptB, body_b_index,
                                               0, false);
      Vector3<T> this_normal = pair.normal;

      // Computes a local surface coordinate frame with the local z axis
      // aligned with the surface's normal. The other two axes are arbitrarily
      // chosen to complete a right handed triplet.
      Vector3<T> tangent1;
      if (1.0 - this_normal(2) < EPSILON) {
        // Handles the unit-normal case. Since it's unit length, just check z.
        tangent1 << 1.0, 0.0, 0.0;
      } else if (1 + this_normal(2) < EPSILON) {
        tangent1 << -1.0, 0.0, 0.0;  // Same for the reflected case.
      } else {                       // Now the general case.
        tangent1 << this_normal(1), -this_normal(0), 0.0;
        tangent1 /= sqrt(this_normal(1) * this_normal(1) +
                         this_normal(0) * this_normal(0));
      }
      Vector3<T> tangent2 = this_normal.cross(tangent1);
      // Transformation from world frame to local surface frame.
      Matrix3<T> R;
      R.row(0) = tangent1;
      R.row(1) = tangent2;
      R.row(2) = this_normal;
      auto J = R * (JA - JB);  // J = [ D1; D2; n ]
      // [ tangent1dot; tangent2dot; phidot ]
      auto relative_velocity = J * kinsol.getV();

      {
        // Spring law for normal force:  fA_normal = -k * phi - b * phidot
        // and damping for tangential force:  fA_tangent = -b * tangentdot
        // (bounded by the friction cone).
        Vector3<T> fA;
        fA(2) = std::max<T>(-penetration_stiffness_ * pair.distance -
                                penetration_damping_ * relative_velocity(2),
                            0.0);
        fA.head(2) =
            -std::min<T>(penetration_damping_,
                         friction_coefficient_ * fA(2) /
                             (relative_velocity.head(2).norm() + EPSILON)) *
            relative_velocity.head(2);  // Epsilon avoids divide by zero.

        // fB is equal and opposite to fA: fB = -fA.
        // Therefore the generalized forces tau_c due to contact are:
        // tau_c = (R * JA)^T * fA + (R * JB)^T * fB = J^T * fA.
        // With J computed as above: J = R * (JA - JB).
        // Since right_hand_side has a negative sign when on the RHS of the
        // system of equations ([H,-J^T] * [vdot;f] + right_hand_side = 0),
        // this term needs to be subtracted.
        contact_force += J.transpose() * fA;
        if (contacts != nullptr) {
          Vector3<T> pt_a_world =
              kinsol.get_element(
                  pair.elementA->get_body()->
                      get_body_index()).transform_to_world * pair.ptA;
          Vector3<T> pt_b_world =
              kinsol.get_element(
                  pair.elementB->get_body()->
                      get_body_index()).transform_to_world * pair.ptB;
          Vector3<T> point = (pt_a_world + pt_b_world) * 0.5;

          ContactInfo<T>& contact_info = contacts->AddContact(
              pair.elementA->getId(), pair.elementB->getId());

          // TODO(SeanCurtis-TRI): Future feature: test against user-set flag
          // for whether the details should generally be captured or not and
          // make this function dependent.
          std::vector<unique_ptr<ContactDetail<T>>> details;
          ContactResultantForceCalculator<T> calculator(&details);

          // This contact model produces responses that only have a force
          // component (i.e., the torque portion of the wrench is zero.)
          // In contrast, other models (e.g., torsional friction model) can
          // also introduce a "pure torque" component to the wrench.
          Vector3<T> force = R.transpose() * fA;
          Vector3<T> normal = R.transpose().template block<3, 1>(0, 2);

          calculator.AddForce(point, normal, force);

          contact_info.set_resultant_force(calculator.ComputeResultant());
          // TODO(SeanCurtis-TRI): As with previous note, this line depends
          // on the eventual instantiation of the user-set flag for accumulating
          // contact details.
          contact_info.set_contact_details(move(details));
        }
      }
    }
  }
  return contact_force;
}

// Explicitly instantiates on the most common scalar types.
template class RigidBodyPlant<double>;

}  // namespace systems
}  // namespace drake<|MERGE_RESOLUTION|>--- conflicted
+++ resolved
@@ -8,10 +8,10 @@
 #include "drake/common/drake_assert.h"
 #include "drake/common/eigen_autodiff_types.h"
 #include "drake/common/eigen_types.h"
+#include "drake/multibody/collision/element.h"
 #include "drake/multibody/kinematics_cache.h"
 #include "drake/multibody/rigid_body_plant/contact_resultant_force_calculator.h"
 #include "drake/solvers/mathematical_program.h"
-#include "drake/multibody/collision/element.h"
 
 using std::make_unique;
 using std::move;
@@ -338,9 +338,17 @@
   ComputeContactResults(context, &contact_results);
 }
 
+/*
+ * TODO(hongkai.dai): This only works for templates on double, it does not
+ * work for autodiff yet, I will add the code to compute the gradient of vdot
+ * w.r.t. q and v. See issue
+ * https://github.com/RobotLocomotion/drake/issues/4267.
+ */
 template <typename T>
 void RigidBodyPlant<T>::DoCalcTimeDerivatives(
     const Context<T>& context, ContinuousState<T>* derivatives) const {
+  static_assert(std::is_same<double, T>::value,
+                "Only support templating on double for now");
   DRAKE_ASSERT_VOID(System<T>::CheckValidContext(context));
   DRAKE_DEMAND(derivatives != nullptr);
 
@@ -394,12 +402,8 @@
   // and simply update them then solve on each function eval.
   // How to place something like this in the context?
   drake::solvers::MathematicalProgram prog;
-<<<<<<< HEAD
-  auto const& vdot = prog.AddContinuousVariables(nv, "vdot");
-=======
   drake::solvers::DecisionVariableVectorX vdot =
       prog.NewContinuousVariables(nv, "vdot");
->>>>>>> 5ae177de
 
   auto H = tree_->massMatrix(kinsol);
   Eigen::MatrixXd H_and_neg_JT = H;
@@ -460,12 +464,6 @@
   prog.Solve();
 
   VectorX<T> xdot(get_num_states());
-<<<<<<< HEAD
-  xdot << kinsol.transformQDotMappingToVelocityMapping(
-              MatrixX<T>::Identity(nq, nq)) *
-              v,
-      vdot.value();
-=======
 
   /*
    * TODO(hongkai.dai): This only works for templates on double, it does not
@@ -478,7 +476,6 @@
   const auto& vdot_value = prog.GetSolution(vdot);
   xdot << tree_->transformQDotMappingToVelocityMapping(
       kinsol, MatrixX<T>::Identity(nq, nq).eval()) * v, vdot_value;
->>>>>>> 5ae177de
 
   derivatives->SetFromVector(xdot);
 }
@@ -614,6 +611,29 @@
 }
 
 template <typename T>
+Matrix3<T> RigidBodyPlant<T>::ComputeBasisFromZ(const Vector3<T>& z_axis_W) {
+  // Projects the z-axis into the first quadrant in order to identify the
+  // *smallest* component of the normal.
+  const Vector3<T> u(z_axis_W.cwiseAbs());
+  int minAxis;
+  u.minCoeff(&minAxis);
+  // The world axis corresponding to the smallest component of the local z-axis
+  // will be *most* perpendicular.
+  Vector3<T> perpAxis;
+  perpAxis << (minAxis == 0 ? 1 : 0), (minAxis == 1 ? 1 : 0),
+      (minAxis == 2 ? 1 : 0);
+  // Now define x- and y-axes.
+  Vector3<T> x_axis_W = z_axis_W.cross(perpAxis).normalized();
+  Vector3<T> y_axis_W = z_axis_W.cross(x_axis_W);
+  // Transformation from world frame to local frame.
+  Matrix3<T> R_WL;
+  R_WL.col(0) = x_axis_W;
+  R_WL.col(1) = y_axis_W;
+  R_WL.col(2) = z_axis_W;
+  return R_WL;
+}
+
+template <typename T>
 VectorX<T> RigidBodyPlant<T>::ComputeContactForce(
     const KinematicsCache<T>& kinsol, ContactResults<T>* contacts) const {
   std::vector<DrakeCollision::PointPair> pairs;
@@ -621,8 +641,8 @@
   // TODO(amcastro-tri): get rid of this const_cast.
   // Unfortunately collisionDetect() modifies the collision model in the RBT
   // when updating the collision element poses.
-  const_cast<RigidBodyTree<T>*>(tree_.get())
-      ->AllPairsClosestPoints(kinsol, &pairs);
+  pairs = const_cast<RigidBodyTree<T>*>(tree_.get())
+      ->ComputeMaximumDepthCollisionPoints(kinsol, true);
 
   VectorX<T> contact_force(kinsol.getV().rows(), 1);
   contact_force.setZero();
@@ -638,28 +658,11 @@
                                                0, false);
       Vector3<T> this_normal = pair.normal;
 
-      // Computes a local surface coordinate frame with the local z axis
-      // aligned with the surface's normal. The other two axes are arbitrarily
-      // chosen to complete a right handed triplet.
-      Vector3<T> tangent1;
-      if (1.0 - this_normal(2) < EPSILON) {
-        // Handles the unit-normal case. Since it's unit length, just check z.
-        tangent1 << 1.0, 0.0, 0.0;
-      } else if (1 + this_normal(2) < EPSILON) {
-        tangent1 << -1.0, 0.0, 0.0;  // Same for the reflected case.
-      } else {                       // Now the general case.
-        tangent1 << this_normal(1), -this_normal(0), 0.0;
-        tangent1 /= sqrt(this_normal(1) * this_normal(1) +
-                         this_normal(0) * this_normal(0));
-      }
-      Vector3<T> tangent2 = this_normal.cross(tangent1);
-      // Transformation from world frame to local surface frame.
-      Matrix3<T> R;
-      R.row(0) = tangent1;
-      R.row(1) = tangent2;
-      R.row(2) = this_normal;
-      auto J = R * (JA - JB);  // J = [ D1; D2; n ]
-      // [ tangent1dot; tangent2dot; phidot ]
+      // R_WC is a left-multiplied rotation matrix to transform a vector from
+      // contact frame (C) to world (W), e.g., v_W = R_WC * v_C.
+      Matrix3<T> R_WC = ComputeBasisFromZ(this_normal);
+      auto J = R_WC.transpose() * (JA - JB);  // J = [ D1; D2; n ]
+
       auto relative_velocity = J * kinsol.getV();
 
       {
@@ -678,8 +681,8 @@
 
         // fB is equal and opposite to fA: fB = -fA.
         // Therefore the generalized forces tau_c due to contact are:
-        // tau_c = (R * JA)^T * fA + (R * JB)^T * fB = J^T * fA.
-        // With J computed as above: J = R * (JA - JB).
+        // tau_c = (R_CW * JA)^T * fA + (R_CW * JB)^T * fB = J^T * fA.
+        // With J computed as above: J = R_CW * (JA - JB).
         // Since right_hand_side has a negative sign when on the RHS of the
         // system of equations ([H,-J^T] * [vdot;f] + right_hand_side = 0),
         // this term needs to be subtracted.
@@ -708,8 +711,8 @@
           // component (i.e., the torque portion of the wrench is zero.)
           // In contrast, other models (e.g., torsional friction model) can
           // also introduce a "pure torque" component to the wrench.
-          Vector3<T> force = R.transpose() * fA;
-          Vector3<T> normal = R.transpose().template block<3, 1>(0, 2);
+          Vector3<T> force = R_WC * fA;
+          Vector3<T> normal = R_WC.template block<3, 1>(0, 2);
 
           calculator.AddForce(point, normal, force);
 
