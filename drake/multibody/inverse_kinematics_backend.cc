--- conflicted
+++ resolved
@@ -27,7 +27,7 @@
 using drake::math::autoDiffToGradientMatrix;
 using drake::math::autoDiffToValueMatrix;
 using drake::solvers::Constraint;
-using drake::solvers::DecisionVariableView;
+using drake::solvers::DecisionVariableMatrixX;
 using drake::solvers::MathematicalProgram;
 using drake::solvers::SolutionResult;
 
@@ -85,16 +85,17 @@
 }
 
 void AddSingleTimeLinearPostureConstraint(
-    const double *t, const RigidBodyConstraint* constraint, int nq,
-    const drake::solvers::DecisionVariableView& vars,
+    const double* t, const RigidBodyConstraint* constraint, int nq,
+    const drake::solvers::DecisionVariableMatrixX& vars,
     MathematicalProgram* prog) {
-  DRAKE_ASSERT(
-      constraint->getCategory() ==
-      RigidBodyConstraint::SingleTimeLinearPostureConstraintCategory);
+  DRAKE_ASSERT(constraint->getCategory() ==
+               RigidBodyConstraint::SingleTimeLinearPostureConstraintCategory);
 
   const SingleTimeLinearPostureConstraint* st_lpc =
       static_cast<const SingleTimeLinearPostureConstraint*>(constraint);
-  if (!st_lpc->isTimeValid(t)) { return; }
+  if (!st_lpc->isTimeValid(t)) {
+    return;
+  }
   VectorXd lb;
   VectorXd ub;
   st_lpc->bounds(t, lb, ub);
@@ -113,8 +114,7 @@
     triplet_list.push_back(T(iAfun[i], jAvar[i], A[i]));
   }
 
-  Eigen::SparseMatrix<double> A_sparse(
-      st_lpc->getNumConstraint(t), nq);
+  Eigen::SparseMatrix<double> A_sparse(st_lpc->getNumConstraint(t), nq);
   A_sparse.setFromTriplets(triplet_list.begin(), triplet_list.end());
   prog->AddLinearConstraint(MatrixXd(A_sparse), lb, ub, {vars});
 }
@@ -123,38 +123,31 @@
 /// t covering @p vars.  @p nq is the KinematicsCacheHelper for the
 /// underlying model.
 void AddQuasiStaticConstraint(
-    const double *t, const RigidBodyConstraint* constraint,
+    const double* t, const RigidBodyConstraint* constraint,
     KinematicsCacheHelper<double>* kin_helper,
-    const drake::solvers::DecisionVariableView& vars,
+    const drake::solvers::DecisionVariableMatrixX& vars,
     drake::solvers::MathematicalProgram* prog) {
   DRAKE_ASSERT(constraint->getCategory() ==
                RigidBodyConstraint::QuasiStaticConstraintCategory);
 
   const QuasiStaticConstraint* qsc =
       static_cast<const QuasiStaticConstraint*>(constraint);
-  if (!qsc->isTimeValid(t)) { return; }
+  if (!qsc->isTimeValid(t)) {
+    return;
+  }
   int num_vars = qsc->getNumWeights();
-<<<<<<< HEAD
-  DecisionVariableView qsc_vars =
-      prog->AddContinuousVariables(num_vars, "qsc");
-  auto wrapper = std::make_shared<QuasiStaticConstraintWrapper>(
-      qsc, kin_helper);
-=======
   drake::solvers::DecisionVariableVectorX qsc_vars =
       prog->NewContinuousVariables(num_vars, "qsc");
   auto wrapper =
       std::make_shared<QuasiStaticConstraintWrapper>(qsc, kin_helper);
->>>>>>> 5ae177de
   prog->AddConstraint(wrapper, {vars, qsc_vars});
   prog->AddBoundingBoxConstraint(VectorXd::Constant(num_vars, 0.),
-                                 VectorXd::Constant(num_vars, 1.),
-                                 {qsc_vars});
+                                 VectorXd::Constant(num_vars, 1.), {qsc_vars});
   VectorXd constraint_eq(num_vars);
   constraint_eq.fill(1.);
   prog->AddLinearEqualityConstraint(constraint_eq.transpose(),
                                     Vector1d::Constant(1.), {qsc_vars});
-  prog->SetInitialGuess(qsc_vars,
-                        VectorXd::Constant(num_vars, 1.0 / num_vars));
+  prog->SetInitialGuess(qsc_vars, VectorXd::Constant(num_vars, 1.0 / num_vars));
 }
 
 namespace {
@@ -163,8 +156,7 @@
  public:
   // All references are aliased for the life of the objective.
   InverseKinObjective(const RigidBodyTree<double>* model, const MatrixXd& Q)
-      : Constraint(model->get_num_positions()),
-        Q_(Q) {}
+      : Constraint(model->get_num_positions()), Q_(Q) {}
 
   void Eval(const Eigen::Ref<const Eigen::VectorXd>& x,
             Eigen::VectorXd& y) const override {
@@ -183,13 +175,10 @@
         y_val, (dy_vec * gradient_mat).eval(), y);
   }
 
-
   /// Set the nominal posture.  This should be invoked before any
   /// calls to Eval() (the output of Eval() is undefined if this has
   /// not been set.)
-  void set_q_nom(const VectorXd& q_nom_i) {
-    q_nom_i_ = q_nom_i;
-  }
+  void set_q_nom(const VectorXd& q_nom_i) { q_nom_i_ = q_nom_i; }
 
  private:
   const MatrixXd& Q_;
@@ -199,14 +188,14 @@
 }  // anonymous namespace
 
 template <typename DerivedA, typename DerivedB, typename DerivedC>
-void inverseKinBackend(
-    RigidBodyTree<double>* model, const int nT,
-    const double* t, const MatrixBase<DerivedA>& q_seed,
-    const MatrixBase<DerivedB>& q_nom, const int num_constraints,
-    const RigidBodyConstraint* const* constraint_array,
-    const IKoptions& ikoptions, MatrixBase<DerivedC>* q_sol,
-    int* info, std::vector<std::string>* infeasible_constraint) {
-
+void inverseKinBackend(RigidBodyTree<double>* model, const int nT,
+                       const double* t, const MatrixBase<DerivedA>& q_seed,
+                       const MatrixBase<DerivedB>& q_nom,
+                       const int num_constraints,
+                       const RigidBodyConstraint* const* constraint_array,
+                       const IKoptions& ikoptions, MatrixBase<DerivedC>* q_sol,
+                       int* info,
+                       std::vector<std::string>* infeasible_constraint) {
   // Validate some basic parameters of the input.
   if (q_seed.rows() != model->get_num_positions() || q_seed.cols() != nT ||
       q_nom.rows() != model->get_num_positions() || q_nom.cols() != nT) {
@@ -226,13 +215,8 @@
     MathematicalProgram prog;
     SetIKSolverOptions(ikoptions, &prog);
 
-<<<<<<< HEAD
-    DecisionVariableView vars =
-        prog.AddContinuousVariables(model->get_num_positions());
-=======
     drake::solvers::DecisionVariableVectorX vars =
         prog.NewContinuousVariables(model->get_num_positions());
->>>>>>> 5ae177de
 
     MatrixXd Q;
     ikoptions.getQ(Q);
@@ -246,7 +230,9 @@
           RigidBodyConstraint::SingleTimeKinematicConstraintCategory) {
         const SingleTimeKinematicConstraint* stc =
             static_cast<const SingleTimeKinematicConstraint*>(constraint);
-        if (!stc->isTimeValid(&t[t_index])) { continue; }
+        if (!stc->isTimeValid(&t[t_index])) {
+          continue;
+        }
         auto wrapper = std::make_shared<SingleTimeKinematicConstraintWrapper>(
             stc, &kin_helper);
         prog.AddConstraint(wrapper, {vars});
@@ -254,29 +240,30 @@
                  RigidBodyConstraint::PostureConstraintCategory) {
         const PostureConstraint* pc =
             static_cast<const PostureConstraint*>(constraint);
-        if (!pc->isTimeValid(&t[t_index])) { continue; }
+        if (!pc->isTimeValid(&t[t_index])) {
+          continue;
+        }
         VectorXd lb;
         VectorXd ub;
         pc->bounds(&t[t_index], lb, ub);
         prog.AddBoundingBoxConstraint(lb, ub, {vars});
-      } else if (
-          constraint_category ==
-          RigidBodyConstraint::SingleTimeLinearPostureConstraintCategory) {
+      } else if (constraint_category ==
+                 RigidBodyConstraint::
+                     SingleTimeLinearPostureConstraintCategory) {
         AddSingleTimeLinearPostureConstraint(
-            &t[t_index], constraint, model->get_num_positions(),
-            vars, &prog);
+            &t[t_index], constraint, model->get_num_positions(), vars, &prog);
       } else if (constraint_category ==
                  RigidBodyConstraint::QuasiStaticConstraintCategory) {
-        AddQuasiStaticConstraint(&t[t_index], constraint, &kin_helper,
-                                 vars, &prog);
+        AddQuasiStaticConstraint(&t[t_index], constraint, &kin_helper, vars,
+                                 &prog);
       } else if (constraint_category ==
                  RigidBodyConstraint::MultipleTimeKinematicConstraintCategory) {
         throw std::runtime_error(
             "MultipleTimeKinematicConstraint is not supported"
             " in pointwise mode.");
-      } else if (
-          constraint_category ==
-          RigidBodyConstraint::MultipleTimeLinearPostureConstraintCategory) {
+      } else if (constraint_category ==
+                 RigidBodyConstraint::
+                     MultipleTimeLinearPostureConstraintCategory) {
         throw std::runtime_error(
             "MultipleTimeLinearPostureConstraint is not supported"
             " in pointwise mode.");
@@ -284,9 +271,8 @@
     }
 
     // Add a bounding box constraint from the model.
-    prog.AddBoundingBoxConstraint(
-        model->joint_limit_min, model->joint_limit_max,
-        {vars});
+    prog.AddBoundingBoxConstraint(model->joint_limit_min,
+                                  model->joint_limit_max, {vars});
 
     // TODO(sam.creasey) would this be faster if we stored the view
     // instead of copying into a VectorXd?
@@ -298,45 +284,41 @@
     }
 
     SolutionResult result = prog.Solve();
-<<<<<<< HEAD
-    q_sol->col(t_index) = vars.value();
-=======
     const VectorXd& vars_value =
         prog.GetSolution(vars);
     q_sol->col(t_index) = vars_value;
->>>>>>> 5ae177de
     info[t_index] = GetIKSolverInfo(prog, result);
   }
 }
 
 template void inverseKinBackend(
-    RigidBodyTree<double>* model, const int nT,
-    const double* t, const MatrixBase<Map<MatrixXd>>& q_seed,
+    RigidBodyTree<double>* model, const int nT, const double* t,
+    const MatrixBase<Map<MatrixXd>>& q_seed,
     const MatrixBase<Map<MatrixXd>>& q_nom, const int num_constraints,
     const RigidBodyConstraint* const* constraint_array,
-    const IKoptions& ikoptions, MatrixBase<Map<MatrixXd>>* q_sol,
-    int* info, std::vector<std::string>* infeasible_constraint);
+    const IKoptions& ikoptions, MatrixBase<Map<MatrixXd>>* q_sol, int* info,
+    std::vector<std::string>* infeasible_constraint);
 template void inverseKinBackend(
-    RigidBodyTree<double>* model, const int nT,
-    const double* t, const MatrixBase<MatrixXd>& q_seed,
-    const MatrixBase<MatrixXd>& q_nom, const int num_constraints,
+    RigidBodyTree<double>* model, const int nT, const double* t,
+    const MatrixBase<MatrixXd>& q_seed, const MatrixBase<MatrixXd>& q_nom,
+    const int num_constraints,
     const RigidBodyConstraint* const* constraint_array,
-    const IKoptions& ikoptions, MatrixBase<MatrixXd>* q_sol,
-    int* info, std::vector<std::string>* infeasible_constraint);
+    const IKoptions& ikoptions, MatrixBase<MatrixXd>* q_sol, int* info,
+    std::vector<std::string>* infeasible_constraint);
 template void inverseKinBackend(
-    RigidBodyTree<double>* model, const int nT,
-    const double* t, const MatrixBase<Map<VectorXd>>& q_seed,
+    RigidBodyTree<double>* model, const int nT, const double* t,
+    const MatrixBase<Map<VectorXd>>& q_seed,
     const MatrixBase<Map<VectorXd>>& q_nom, const int num_constraints,
     const RigidBodyConstraint* const* constraint_array,
-    const IKoptions& ikoptions, MatrixBase<Map<VectorXd>>* q_sol,
-    int* info, std::vector<std::string>* infeasible_constraint);
+    const IKoptions& ikoptions, MatrixBase<Map<VectorXd>>* q_sol, int* info,
+    std::vector<std::string>* infeasible_constraint);
 template void inverseKinBackend(
-    RigidBodyTree<double>* model, const int nT,
-    const double* t, const MatrixBase<VectorXd>& q_seed,
-    const MatrixBase<VectorXd>& q_nom, const int num_constraints,
+    RigidBodyTree<double>* model, const int nT, const double* t,
+    const MatrixBase<VectorXd>& q_seed, const MatrixBase<VectorXd>& q_nom,
+    const int num_constraints,
     const RigidBodyConstraint* const* constraint_array,
-    const IKoptions& ikoptions, MatrixBase<VectorXd>* q_sol,
-    int* info, std::vector<std::string>* infeasible_constraint);
+    const IKoptions& ikoptions, MatrixBase<VectorXd>* q_sol, int* info,
+    std::vector<std::string>* infeasible_constraint);
 
 }  // namespace plants
 }  // namespace systems
