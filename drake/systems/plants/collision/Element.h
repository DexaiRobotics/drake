--- conflicted
+++ resolved
@@ -52,12 +52,7 @@
  public:
   EIGEN_MAKE_ALIGNED_OPERATOR_NEW
 };
-<<<<<<< HEAD
 
 }  // namespace DrakeCollision
-#endif
-=======
-}
 
-#endif  // DRAKE_SYSTEMS_PLANTS_COLLISION_ELEMENT_H_
->>>>>>> 7520be40
+#endif  // DRAKE_SYSTEMS_PLANTS_COLLISION_ELEMENT_H_