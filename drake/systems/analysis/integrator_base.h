--- conflicted
+++ resolved
@@ -1,11 +1,9 @@
 #pragma once
 
+#include <algorithm>
 #include <limits>
-<<<<<<< HEAD
-=======
 #include <memory>
 #include <utility>
->>>>>>> 5ae177de
 
 #include "drake/common/drake_assert.h"
 #include "drake/systems/framework/context.h"
@@ -33,7 +31,7 @@
 class IntegratorBase {
  public:
   /**
-   * Status returned by Step().
+   * Status returned by StepOnceAtMost().
    * When a step is successful, it will return an indication of what caused it
    * to stop where it did. When unsuccessful it will throw an exception so you
    * won't see any return value. When return of control is due ONLY to reaching
@@ -89,25 +87,51 @@
     initialization_done_ = false;
   }
 
-  /**
-   * Indicates whether an integrator supports accuracy estimation.
-   * Without accuracy estimation, target accuracy will be unused.
-   */
-  virtual bool supports_accuracy_estimation() const = 0;
-
-  /**
-   * Indicates whether an integrator supports stepping with error control.
-   * Without stepping with error control, initial step size targets will be
-   * unused.
-   */
-  virtual bool supports_error_control() const = 0;
+  /** Destructor. */
+  virtual ~IntegratorBase() = default;
+
+  // Disable copy, assign, and move.
+  IntegratorBase(const IntegratorBase<T>& other) = delete;
+  IntegratorBase& operator=(const IntegratorBase<T>& other) = delete;
+
+  /**
+   * Indicates whether an integrator supports error estimation.
+   * Without error estimation, target accuracy will be unused.
+   */
+  virtual bool supports_error_estimation() const = 0;
+
+  /**
+   * Sets an integrator with error control to fixed step mode. If the integrator
+   * runs in fixed step mode, it will always take the maximum step size
+   * directed (which may be that determined by get_maximum_step_size(), or may
+   * be smaller, as directed by, e.g., Simulator for event handling purposes).
+   * @throws std::logic_error if integrator does not support error
+   *         estimation and @p flag is set to `false`.
+   */
+  void set_fixed_step_mode(bool flag) {
+    if (!flag && !supports_error_estimation())
+      throw std::logic_error("Integrator does not support accuracy estimation");
+    fixed_step_mode_ = flag;
+  }
+
+  /**
+   * Gets whether an integrator is running in fixed step mode. If the integrator
+   * does not support error estimation, this function will always return `true`.
+   * If the integrator runs in fixed step mode, it will always take the maximum
+   * step size directed (which may be that determined by get_maximum_step_size()
+   * or may be smaller, as directed by, e.g., Simulator for event handling
+   * purposes).
+   * @sa set_fixed_step_mode()
+   */
+  bool get_fixed_step_mode() const {
+    return (!supports_error_estimation() || fixed_step_mode_);
+  }
 
   /** Request that the integrator attempt to achieve a particular accuracy for
    * the continuous portions of the simulation. Otherwise a default accuracy is
    * chosen for you. This may be ignored for fixed-step integration since
-   * accuracy control requires variable step sizes. Additionally, the integrator
-   * may support estimating accuracy but not provide the ability to control
-   * it. You should call supports_accuracy_estimation() to ensure that the
+   * accuracy control requires variable step sizes. You should call
+   * supports_error_estimation() to ensure that the
    * integrator supports this capability before calling this function; if
    * the integrator does not support it, this method will throw an exception.
    *
@@ -120,15 +144,16 @@
    * translates roughly to the number of significant digits you want in the
    * results. By convention it is supplied as `10^-digits`, meaning that an
    * accuracy of 1e-3 provides about three significant digits. For more
-   * information, see <pre>Sherman, et al. Procedia IUTAM 2:241-261 (2011),
-   * Section 3.3.
-   * http://dx.doi.org/10.1016/j.piutam.2011.04.023
-   * @throws std::logic_error if integrator does not support accuracy estimation
+   * information, see [Sherman 2011].
+   * - M. Sherman, et al. Procedia IUTAM 2:241-261 (2011), Section 3.3.
+   *   http://dx.doi.org/10.1016/j.piutam.2011.04.023
+   * @throws std::logic_error if integrator does not support error
+   *         estimation.
    */
   // TODO(edrumwri): complain if integrator with error estimation wants to drop
   //                 below the minimum step size
   void set_target_accuracy(double accuracy) {
-    if (!supports_accuracy_estimation())
+    if (!supports_error_estimation())
       throw std::logic_error(
           "Integrator does not support accuracy estimation "
           "and user has requested error control");
@@ -150,16 +175,10 @@
   double get_accuracy_in_use() const { return accuracy_in_use_; }
 
   /**
-<<<<<<< HEAD
-   * Sets the maximum step size for this integrator. For fixed step integrators
-   * all steps will be taken at the maximum step size *unless* an event would
-   * be missed.
-=======
    * Sets the maximum step size that may be taken by this integrator. The
    * integrator may stretch the maximum step size by as much as 1% to reach a
    * discrete event. For fixed step integrators, all steps will be taken at the
    * maximum step size *unless* an event would be missed.
->>>>>>> 5ae177de
    */
   // TODO(edrumwri): Update this comment when stretch size is configurable.
   void set_maximum_step_size(const T& max_step_size) {
@@ -168,20 +187,16 @@
   }
 
   /**
-<<<<<<< HEAD
-   * Gets the maximum step size for this integrator.
-=======
    * Gets the maximum step size that may be taken by this integrator. This is
    * a soft maximum: the integrator may stretch it by as much as 1% to hit a
    * discrete event.
->>>>>>> 5ae177de
    */
   // TODO(edrumwri): Update this comment when stretch size is configurable.
   const T& get_maximum_step_size() const { return max_step_size_; }
 
   /**
-   * Sets the minimum step size for this integrator. All integration steps
-   * will be at least this large.
+   * Sets the minimum step size that may be taken by this integrator.
+   * All integration steps will be at least this large.
    */
   void set_minimum_step_size(const T& min_step_size) {
     DRAKE_ASSERT(min_step_size >= 0.0);
@@ -189,18 +204,49 @@
   }
 
   /**
-   * Gets the minimum step size for this integrator
+   * Gets the minimum step size that may be taken by this integrator.
    */
   const T& get_minimum_step_size() const { return min_step_size_; }
+
+  /**
+   * Resets the integrator to initial values, i.e., default construction
+   * values.
+   */
+  void Reset() {
+    // Kill the error estimate and weighting matrices.
+    err_est_.reset();
+    qbar_weight_.setZero(0);
+    z_weight_.setZero(0);
+    pinvN_dq_err_.reset();
+    unweighted_err_.setZero(0);
+    weighted_q_err_.reset();
+
+    // Integrator no longer operates in fixed step mode.
+    fixed_step_mode_ = false;
+
+    // Statistics no longer valid.
+    ResetStatistics();
+
+    // Wipe out settings.
+    min_step_size_ = nan();
+    max_step_size_ = nan();
+    accuracy_in_use_ = nan();
+
+    // Indicate values used for error controlled integration no longer valid.
+    prev_step_size_ = nan();
+    ideal_next_step_size_ = nan();
+
+    // Call the derived integrator reset routine.
+    DoReset();
+
+    // Indicate that initialization is necessary.
+    initialization_done_ = false;
+  }
 
   /**
    * An integrator must be initialized before being used. The pointer to the
    * context must be set before Initialize() is called (or an std::logic_error
    * will be thrown). If Initialize() is not called, an exception will be
-<<<<<<< HEAD
-   * thrown when attempting to call Step().
-   * @throws std::logic_error If the context has not been set.
-=======
    * thrown when attempting to call StepOnceAtMost(). To reinitialize the
    * integrator, Reset() should be called followed by Initialize().
    * @throws std::logic_error If the context has not been set or a user-set
@@ -211,13 +257,10 @@
    *         step size; the requested initial step size is outside of the
    *         interval [minimum step size, maximum step size]).
    * @sa Reset()
->>>>>>> 5ae177de
    */
   void Initialize() {
     if (!context_) throw std::logic_error("Context has not been set.");
 
-<<<<<<< HEAD
-=======
     // Verify that user settings are reasonable.
     if (max_step_size_ < min_step_size_) {
       throw std::logic_error("Integrator maximum step size is less than the "
@@ -254,34 +297,38 @@
     // Statistics no longer valid.
     ResetStatistics();
 
->>>>>>> 5ae177de
     // Call the derived integrator initialization routine (if any)
     DoInitialize();
 
     initialization_done_ = true;
   }
 
-  /** Request that the first attempted integration step have a particular size.
+  /**
+   * Request that the first attempted integration step have a particular size.
    * If no request is made, the integrator will estimate a suitable size
    * for the initial step attempt. *If the integrator does not support error
    * control*, this method will throw a std::logic_error (call
-   * supports_error_control() to verify before calling this method). For
+   * supports_error_estimation() to verify before calling this method). For
    * variable-step integration, the initial target will be treated as a maximum
    * step size subject to accuracy requirements and event occurrences. You can
    * find out what size *actually* worked with
    * `get_actual_initial_step_size_taken()`.
-   * @throws std::logic_error If the integrator does not support error control.
+   * @throws std::logic_error If the integrator does not support error
+   *     estimation.
    */
   void request_initial_step_size_target(const T& step_size) {
-    if (!supports_error_control())
+    using std::isnan;
+    if (!supports_error_estimation())
       throw std::logic_error(
-          "Integrator does not support error control and "
+          "Integrator does not support error estimation and "
           "user has initial step size target");
     req_initial_step_size_ = step_size;
   }
 
-  /** Gets the first integration target step size. You can find out what size
-   * *actually* was used with `get_actual_initial_step_size_taken()`.
+  /**
+   * Gets the target size of the first integration step. You can find out what
+   * step size was *actually* used for the first integration step with
+   * `get_actual_initial_step_size_taken()`.
    * @see request_initial_step_size_target()
    */
   const T& get_initial_step_size_target() const {
@@ -307,61 +354,97 @@
    *                          negative.
    * @return The reason for the integration step ending.
    */
-<<<<<<< HEAD
-  StepResult Step(const T& publish_dt, const T& update_dt);
-=======
   // TODO(edrumwri): Make the stretch size configurable.
   StepResult StepOnceAtMost(const T& publish_dt, const T& update_dt,
                             const T& boundary_dt);
->>>>>>> 5ae177de
-
-  /** Forget accumulated statistics. These are reset to the values they have
+
+  /**
+   * @name Integrator statistics methods.
+   *
+   * @{
+   * These methods allow the caller to manipulate and query integrator
+   * statistics. Generally speaking, the larger the integration step taken, the
+   * faster a simulation will run. These methods allow querying (and resetting)
+   * the integrator statistics as one means of determining how to make
+   * a simulation run faster.
+   */
+  /**
+   * Forget accumulated statistics. These are reset to the values they have
    * post construction or immediately after `Initialize()`.
    */
   void ResetStatistics() {
     actual_initial_step_size_taken_ = nan();
-    smallest_step_size_taken_ = nan();
+    smallest_adapted_step_size_taken_ = nan();
     largest_step_size_taken_ = nan();
     num_steps_taken_ = 0;
-  }
-
-  /** The actual size of the successful first step. */
+    error_check_failures_ = 0;
+  }
+
+  /**
+   * Returns the number of failures to accept an integration step due to
+   * not meeting error tolerances since the last call to ResetStatistics()
+   * or Initialize().
+  */
+  int64_t get_error_check_failures() const { return error_check_failures_; }
+
+  /**
+   * The actual size of the successful first step.
+   */
   const T& get_actual_initial_step_size_taken() const {
     return actual_initial_step_size_taken_;
   }
 
-  /** The size of the smallest step taken since the last Initialize() call. */
-  const T& get_smallest_step_size_taken() const {
-    return smallest_step_size_taken_;
-  }
-
-  /** The size of the largest step taken since the last Initialize() call. */
+  /**
+   * The size of the smallest step taken *as the result of a controlled
+   * integration step adjustment* since the last Initialize() or
+   * ResetStatistics() call. This value will be NaN for integrators without
+   * error estimation.
+   */
+  const T& get_smallest_adapted_step_size_taken() const {
+    return smallest_adapted_step_size_taken_;
+  }
+
+  /**
+   * The size of the largest step taken since the last Initialize() or
+   * ResetStatistics() call.
+   */
   const T& get_largest_step_size_taken() const {
     return largest_step_size_taken_;
   }
 
-  /** The number of integration steps taken since the last Initialize() call.
+  /**
+   * The number of integration steps taken since the last Initialize()
+   * or ResetStatistics() call.
    */
   int64_t get_num_steps_taken() const { return num_steps_taken_; }
 
-  /** Return the step size the integrator would like to take next, based
-   * primarily on the integrator's accuracy prediction (variable step
-   * integrators; will change as the simulation progresses) or using the fixed
-   * step for fixed step integrators.
+  /**
+   * @}
+   */
+
+  /**
+   * Return the step size the integrator would like to take next, based
+   * primarily on the integrator's accuracy prediction. This value will not
+   * be computed for integrators that do not support error estimation and
+   * NaN will be returned.
    */
   const T& get_ideal_next_step_size() const { return ideal_next_step_size_; }
 
-  /** Returns a const reference to the internally-maintained Context holding
+  /**
+   * Returns a const reference to the internally-maintained Context holding
    * the most recent state in the trajectory. This is suitable for publishing or
    * extracting information about this trajectory step.
    */
   const Context<T>& get_context() const { return *context_; }
 
-  /** Returns a mutable pointer to the internally-maintained Context holding
-   * the most recent state in the trajectory. */
+  /**
+   * Returns a mutable pointer to the internally-maintained Context holding
+   * the most recent state in the trajectory.
+   */
   Context<T>* get_mutable_context() { return context_; }
 
-  /** Replace the pointer to the internally-maintained Context with a different
+  /**
+   * Replace the pointer to the internally-maintained Context with a different
    * one. This is useful for supplying a new set of initial conditions or
    * wiping out the current context (by passing in a null pointer). You
    * should invoke Initialize() after replacing the Context unless the
@@ -374,26 +457,362 @@
     initialization_done_ = false;
   }
 
-  // Gets a reference to the system.
+  /**
+   * Gets a constant reference to the system that is being integrated (and
+   * was provided to the constructor of the integrator).
+   */
   const System<T>& get_system() const { return system_; }
 
-  // Indicates whether the integrator been initialized.
+  /// Indicates whether the integrator has been initialized.
   bool is_initialized() const { return initialization_done_; }
 
+  /**
+   * Derived classes must override this function to return the order of
+   * the integrator's error estimate. If the integrator does not provide an
+   * error estimate, the derived class implementation should return 0.
+   */
+  virtual int get_error_estimate_order() const = 0;
+
+  /**
+   * Gets the size of the last (previous) integration step. If no integration
+   * steps have been taken, value will be NaN.
+   */
+  const T& get_previous_integration_step_size() const {
+    return prev_step_size_;
+  }
+
+  /**
+   * Gets the error estimate (used only for integrators that support error
+   * estimation). If the integrator does not support error estimation, nullptr
+   * is returned.
+   */
+  const ContinuousState<T>* get_error_estimate() const {
+    return err_est_.get();
+  }
+
+  /**
+   * @name         Methods for weighting state variable errors
+   * @{
+   * This group of methods describes how errors for state variables with
+   * heterogeneous units are weighted in the context of error-controlled
+   * integration. This is an advanced topic and most users can simply specify
+   * desired accuracy and accept the default state variable weights.
+   *
+   * A collection of state variables is generally defined in heterogenous units
+   * (e.g. length, angles, velocities, energy). Some of the state
+   * variables cannot even be expressed in meaningful units, like
+   * quaternions. Certain integrators provide an estimate of the absolute error
+   * made in each state variable during an integration step. These errors must
+   * be properly weighted to obtain an "accuracy" _with respect to each
+   * particular variable_. These per-variable accuracy determinations can be
+   * compared against the user's requirements and used to select an appropriate
+   * size for the next step [Sherman 2011]. The weights are
+   * normally determined automatically using the system's characteristic
+   * dimensions, so *most users can stop reading now!* Custom weighting is
+   * primarily useful for performance improvement; an optimal weighting would
+   * allow an error-controlled integrator to provide the desired level of
+   * accuracy across all state variables without wasting computation
+   * achieving superfluous accuracy for some of those variables.
+   *
+   * Users interested in more precise control over state variable weighting may
+   * use the methods in this group to access and modify weighting factors for
+   * individual state variables. Changes to these weights can only be made prior
+   * to integrator initialization or as a result of an event being triggered
+   * and then followed by re-initialization.
+   *
+   * <h4>Relative versus absolute accuracy</h4>
+   *
+   * %State variable integration error, as estimated by an integrator, is an
+   * absolute quantity with the same
+   * units as the variable. At each time step we therefore need to determine
+   * an absolute error that would be deemed "good enough", i.e. satisfies
+   * the user's accuracy requirement. If a variable is maintained to a
+   * *relative* accuracy then that "good enough" value is defined to be the
+   * required accuracy `a` (a fraction like 0.001) times the current value of
+   * the variable, as long as that value
+   * is far from zero. For variables maintained to an *absolute* accuracy, or
+   * relative variables that are at or near zero (where relative accuracy would
+   * be undefined or too strict, respectively), we need a different way to
+   * determine the "good enough" absolute error. The methods in this section
+   * control how that absolute error value is calculated.
+   *
+   * <h4>How to choose weights</h4>
+   *
+   * The weight `wᵢ` for a state variable `xᵢ` should be
+   * chosen so that the product `wᵢ * dxᵢ` is unitless, and in particular is 1
+   * when `dxᵢ` represents a "unit effect" of state variable `xᵢ`; that is, the
+   * change in `xᵢ` that produces a unit change in some quantity of interest in
+   * the system being simulated. Why unity (1)? Aside from normalizing the
+   * values, unity "grounds" the weighted error to the user-specified accuracy.
+   * A weighting can be applied individually to each state variable, but
+   * typically it is done approximately by combining the known type of the
+   * variable (e.g. length, angle) with a "characteristic scale" for that
+   * quantity. For example, if a "characteristic length" for the system being
+   * simulated is 0.1 meters, and `x₀` is a length variable measured in meters,
+   * then `w₀` should be 10 so that `w₀*dx₀=1` when `dx₀=0.1`. For angles
+   * representing pointing accuracy (say a camera direction) we typically assume
+   * a "characteristic angle" is one radian (about 60 degrees), so if x₁ is a
+   * pointing direction then w₁=1 is an appropriate weight. We can now scale an
+   * error vector `e=[dx₀ dx₁]` to a unitless fractional error vector
+   * `f=[w₀*dx₀ w₁*dx₁]`. Now to achieve a given accuracy `a`, say `a=.0001`,
+   * we need only check that `|fᵢ|<=a` for each element `i` of `f`. Further,
+   * this gives us a quantitative measure of "worst accuracy" that we can use
+   * to increase or reduce size of the next attempted step, so that we will just
+   * achieve the required accuracy but not much more. We'll be more precise
+   * about this below.
+   *
+   * <h4>Some subtleties for second-order dynamic systems</h4>
+   *
+   * Systems governed by 2nd-order differential equations are typically split
+   * into second order (configuration) variables q, and rate (velocity)
+   * variables v, where the time derivatives qdot of q are linearly related to
+   * v by the kinematic differential equation `qdot = dq/dt = N(q)*v`.
+   * Velocity variables are
+   * chosen to be physically significant, but configuration variables
+   * may be chosen for convenience and do not necessarily have direct physical
+   * interpretation. For examples, quaternions are chosen as a numerically
+   * stable orientation representation. This is problematic for choosing weights
+   * which must be done by physical reasoning
+   * as sketched above. We resolve this by introducing
+   * the notion of "quasi-coordinates" ꝗ (pronounced "qbar") which are defined
+   * by the equation `ꝗdot = dꝗ/dt = v`. Other than time scaling,
+   * quasi-coordinates have the same units as their corresponding velocity
+   * variables. That is, for weighting we need to think
+   * of the configuration coordinates in the same physical space as the velocity
+   * variables; weight those by their physical significance; and then map back
+   * to an instantaneous weighting
+   * on the actual configuration variables q. This mapping is performed
+   * automatically; you need only to be concerned about physical weightings.
+   *
+   * Note that generalized quasi-coordinates `ꝗ` can only be defined locally for
+   * a particular configuration `q`. There is in general no meaningful set of
+   * `n` generalized
+   * coordinates which can be differentiated with respect to time to yield `v`.
+   * For example, the Hairy Ball Theorem implies that it is not possible for
+   * three orientation variables to represent all 3D rotations without
+   * singularities, yet three velocity variables can represent angular velocity
+   * in 3D without singularities.
+   *
+   * To summarize, separate weights can be provided for each of
+   * - `n` generalized quasi-coordinates `ꝗ`  (configuration variables in the
+   *   velocity variable space), and
+   * - `nz` miscellaneous continuous state variables `z`.
+   *
+   * Weights on the generalized velocity variables `v (= dꝗ/dt)` are derived
+   * directly from the weights on `ꝗ`, weighted by a characteristic time. Weights
+   * on the actual `nq` generalized coordinates can
+   * be calculated efficiently from weights on the quasi-coordinates (details
+   * below).
+   *
+   * <h4>How the weights are used</h4>
+   *
+   * The errors in the `ꝗ` and `z` variables are weighted by the diagonal elements
+   * of diagonal weighting matrices Wꝗ and Wz, respectively. (The block-diagonal
+   * weighting matrix `Wq` on the original generalized coordinates `q` is
+   * calculated from `N` and `Wꝗ`; see below.) In the absence of
+   * other information, the default for all weighting values is one, so `Wꝗ` and
+   * `Wz` are `n × n` and `nz × nz` identity matrices. The weighting matrix `Wv`
+   * for the velocity variables is just `Wv = τ*Wꝗ` where `τ` is a
+   * "characteristic time" for the system, that is, a quantity in time units
+   * that represents a significant evolution of the trajectory. This serves to
+   * control the accuracy with which velocity is determined relative to
+   * configuration. Note that larger values of `τ` are more conservative since
+   * they increase the velocity weights. Typically we use `τ=1.0` or `0.1`
+   * seconds for human-scale mechanical systems.
+   * <!-- TODO(sherm1): provide more guidance for velocity weighting. -->
+   *
+   * The weighting matrices `Wq`, `Wv`, and `Wz` are used to compute a weighted
+   * infinity norm as follows. Although `Wv` and `Wz` are constant, the actual
+   * weightings may be state dependent for relative-error calculations.
+   * Define block diagonal error weighting matrix `E=diag(Eq,Ev,Ez)` as follows:
+   * <pre>
+   *   Eq = Wq
+   *   Ev: Ev(i,i) = { min(Wv(i,i), 1/|vᵢ|)     if vᵢ is relative
+   *                 { Wv(i,i)                  if vᵢ is absolute
+   *   Ez: Ez(i,i) = { min(Wz(i,i), 1/|zᵢ|)     if zᵢ is relative
+   *                 { Wz(i,i)                  if zᵢ is absolute
+   * </pre>
+   * (`Ev` and `Ez` are diagonal.) A `v` or `z` will be maintained to relative
+   * accuracy unless (a) it is "close" to zero (less than 1), or (b) the
+   * variable has been defined as requiring absolute accuracy. Position
+   * variables `q` are always maintained to absolute accuracy (see
+   * [Sherman 2011] for rationale).
+   *
+   * Now given an error estimate vector `e=[eq ev ez]`, the vector `f=E*e`
+   * can be considered to provide a unitless fractional error for each of the
+   * state variables. To achieve a given user-specified accuracy `a`, we require
+   * that norm_inf(`f`) <= `a`. That is, no element of `f` can have absolute
+   * value larger than `a`. We also use `f` to determine an ideal next step
+   * size using an appropriate integrator-specific computation.
+   *
+   * <h4>Determining weights for q</h4>
+   *
+   * The kinematic differential equations `qdot=N(q)*v` employ an `nq × n`
+   * matrix `N`. By construction, this relationship is invertible using `N`'s
+   * left pseudo-inverse `N⁺` so that `v=N⁺ qdot` and `N⁺ N = I` (the identity
+   * matrix); however, `N N⁺ != I`, as `N` has more rows than columns generally.
+   * [Nikravesh 1988] shows how such a matrix `N` can be determined and provides
+   * more information. Given this relationship between `N` and `N⁺`, we can
+   * relate weighted errors in configuration coordinates `q` to weighted errors in
+   * generalized quasi-coordinates `ꝗ`, as the following derivation shows: <pre>
+   *            v = N⁺ qdot         Inverse kinematic differential equation
+   *        dꝗ/dt = N⁺ dq/dt        Use synonyms for v and qdot
+   *           dꝗ = N⁺ dq           Change time derivatives to differentials
+   *        Wꝗ dꝗ = Wꝗ N⁺ dq        Pre-multiply both sides by Wꝗ
+   *      N Wꝗ dꝗ = N Wꝗ N⁺ dq      Pre-multiply both sides by N
+   *      N Wꝗ dꝗ = Wq dq           Define Wq := N Wꝗ N⁺
+   *       N Wꝗ v = Wq qdot         Back to time derivatives.
+   * </pre>
+   * The last two equations show that `Wq` as defined above provides the
+   * expected relationship between the weighted `ꝗ` or `v` variables in velocity
+   * space and the weighted `q` or `qdot` (resp.) variables in configuration
+   * space.
+   *
+   * Finally, note that a diagonal entry of one of the weighting matrices can
+   * be set to zero to disable error estimation for that state variable
+   * (i.e., auxiliary variable or configuration/velocity variable pair), but
+   * that setting an entry to a negative value will cause an exception to be
+   * thrown when the integrator is initialized.
+   *
+   * - [Nikravesh 1988] P. Nikravesh. Computer-Aided  Analysis of Mechanical
+   *     Systems. Prentice Hall, 1988. Sec. 6.3.
+   * - [Sherman 2011]   M. Sherman, et al. Procedia IUTAM 2:241-261 (2011),
+   *     Section 3.3. http://dx.doi.org/10.1016/j.piutam.2011.04.023
+   *
+   *  @sa CalcErrorNorm()
+   */
+  /**
+   * Gets the weighting vector (equivalent to a diagonal matrix) applied to
+   * weighting both generalized coordinate and velocity state variable errors,
+   * as described in the group documentation. Only used for integrators that
+   * support error estimation.
+   */
+  const Eigen::VectorXd& get_generalized_state_weight_vector() const {
+    return qbar_weight_;
+  }
+
+  /**
+   * Gets a mutable weighting vector (equivalent to a diagonal matrix) applied
+   * to weighting both generalized coordinate and velocity state variable
+   * errors, as described in the group documentation. Only used for
+   * integrators that support error estimation. Returns a VectorBlock
+   * to make the values mutable without permitting changing the size of
+   * the vector. Requires re-initializing the integrator after calling
+   * this method; if Initialize() is not called afterward, an exception will be
+   * thrown when attempting to call StepOnceAtMost(). If the caller sets
+   * one of the entries to a negative value, an exception will be thrown
+   * when the integrator is initialized.
+   */
+  Eigen::VectorBlock<Eigen::VectorXd>
+  get_mutable_generalized_state_weight_vector() {
+    initialization_done_ = false;
+    return qbar_weight_.head(qbar_weight_.rows());
+  }
+
+  /**
+   * Gets the weighting vector (equivalent to a diagonal matrix) for
+   * weighting errors in miscellaneous continuous state variables `z`. Only used
+   * for integrators that support error estimation.
+   */
+  const Eigen::VectorXd& get_misc_state_weight_vector() const {
+    return z_weight_;
+  }
+
+  /**
+   * Gets a mutable weighting vector (equivalent to a diagonal matrix) for
+   * weighting errors in miscellaneous continuous state variables `z`. Only used
+   * for integrators that support error estimation. Returns a VectorBlock
+   * to make the values mutable without permitting changing the size of
+   * the vector. Requires re-initializing the integrator after calling this
+   * method. If Initialize() is not called afterward, an exception will be
+   * thrown when attempting to call StepOnceAtMost(). If the caller sets
+   * one of the entries to a negative value, an exception will be thrown
+   * when the integrator is initialized.
+   */
+  Eigen::VectorBlock<Eigen::VectorXd> get_mutable_misc_state_weight_vector() {
+    initialization_done_ = false;
+    return z_weight_.head(z_weight_.rows());
+  }
+
+  /**
+   * @}
+   */
+
  protected:
-  /** Derived classes can override this method to perform special
-   * initialization. This method is called during the Initialize() method.
+  /**
+   * Sets the working ("in use") accuracy for this integrator. The working
+   * accuracy may not be equivalent to the target accuracy when the latter is
+   * too loose or tight for an integrator's capabilities.
+   * @sa get_accuracy_in_use()
+   * @sa get_target_accuracy()
+   */
+  void set_accuracy_in_use(double accuracy) { accuracy_in_use_ = accuracy; }
+
+  /**
+   * Increments the count of integration step failures due to error tolerance
+   * failure.
+   */
+  void report_error_check_failure() { ++error_check_failures_; }
+
+  /**
+   * Default code for taking a single error controlled step of @p dt_max
+   * or smaller. This particular function can be called directly by
+   * an error estimating integrator's DoStepAtMost() method to effect
+   * error-controlled integration. The integrator can effect error controlled
+   * integration without calling this method, if the implementer so chooses, but
+   * this default method is expected to function well in most circumstances.
+   * @param[in] dt_max The maximum step size to be taken. The integrator may
+   *               take a smaller step than specified to satisfy accuracy
+   *               requirements.
+   * @param[in,out] derivs0 A pointer to the state derivatives at the system's
+   *                current time (t0), *which must have already been evaluated
+   *                at t0*. These values may be modified on return.
+   * @throws std::logic_error if integrator does not support error
+   *                          estimation.
+   */
+  void StepErrorControlled(const T& dt_max, ContinuousState<T>* derivs0);
+
+  /**
+   * Computes the infinity norm of the error estimate. We use the infinity norm
+   * to capture the idea that, by providing accuracy requirements, the user
+   * indirectly specifies error tolerances that act to  limit the largest error
+   * in any state vector component.
+   * @throws std::logic_error If the integrator does not support error
+   *                          estimation.
+   * @returns the norm (a non-negative value)
+   */
+  T CalcErrorNorm();
+
+  /**
+   * Calculates the adjusted integrator step size toward keeping state variables
+   * within error bounds on the next integration step. Note that it is not
+   * guaranteed that the (possibly) reduced step size will keep state variables
+   * within error bounds; however, the process of (1) taking a trial
+   * integration step, (2) calculating the error, and (3) adjusting the step
+   * size- can be repeated until convergence.
+   * @param err
+   *      The norm of the integrator error that was computed using
+   *       @p current_step_size.
+   * @param dt_was_artificially_limited
+   *      `true` if step_size was artificially limited (by, e.g., stepping to
+   *      a publishing time).
+   * @param current_step_size
+   *      The current step size on entry.
+   * @returns a pair of types bool and T; the bool will be set to `true` if the
+   *      new step size is at least as large as the current, `false` otherwise.
+   *      The value of the T type will be set to the recommended next step size.
+   */
+  std::pair<bool, T> CalcAdjustedStepSize(const T& err,
+                                          bool dt_was_artificially_limited,
+                                          const T& current_step_size) const;
+
+  /**
+   * Derived classes can override this method to perform special
+   * initialization. This method is called during the Initialize() method. This
+   * default method does nothing.
    */
   virtual void DoInitialize() {}
 
-<<<<<<< HEAD
-  /** Derived classes must implement this method to integrate the continuous
-   * portion of this system forward by a maximum step of dt. This method
-   * is called during the Step() method.
-   * @param dt The maximum integration step to take.
-   * @returns *false* if the integrator does not take the full step of dt;
-   *           otherwise, should return *true*
-=======
   /**
    * Derived classes can override this method to perform routines when
    * Reset() is called. This default method does nothing.
@@ -425,42 +844,76 @@
   /**
    * Updates the integrator statistics, accounting for a step just taken of
    * size dt.
->>>>>>> 5ae177de
-   */
-  virtual bool DoStep(const T& dt) = 0;
-
-  // Sets the ideal next step size.
-  void set_ideal_next_step_size(const T& dt) { ideal_next_step_size_ = dt; }
-
-  // Sets the actual initial step size taken.
-  void set_actual_initial_step_size_taken(const T& dt) {
-    actual_initial_step_size_taken_ = dt;
-  }
-
-  // Sets the smallest step size taken
-  void set_smallest_step_size_taken(const T& dt) {
-    smallest_step_size_taken_ = dt;
-  }
-
-  // Sets the largest step size taken
-  void set_largest_step_size_taken(const T& dt) {
-    largest_step_size_taken_ = dt;
-  }
-
-  // Sets the number of steps taken.
-  void set_num_steps_taken(int64_t steps) { num_steps_taken_ = steps; }
-
-  // Updates the integrator statistics.
+   */
   void UpdateStatistics(const T& dt) {
     // Handle first step specially.
     if (++num_steps_taken_ == 1) {
       set_actual_initial_step_size_taken(dt);
-      set_smallest_step_size_taken(dt);
       set_largest_step_size_taken(dt);
     } else {
-      if (dt < get_smallest_step_size_taken()) set_smallest_step_size_taken(dt);
       if (dt > get_largest_step_size_taken()) set_largest_step_size_taken(dt);
     }
+  }
+
+  /**
+   * Gets an error estimate of the state variables recorded by the last call
+   * to StepOnceFixedSize(). If the integrator does not support error
+   * estimation, this function will return nullptr.
+   */
+  ContinuousState<T>* get_mutable_error_estimate() { return err_est_.get(); }
+
+  /// Get the system state at the start of the last integration interval.
+  const VectorX<T>& get_interval_start_state() const { return xc0_save_; }
+
+  /**
+   * Get the system state derivative at the start of the last integration
+   * interval.
+   */
+  const VectorX<T>& get_interval_start_state_deriv() const {
+    return xcdot0_save_;
+  }
+
+  /**
+   * Get a mutable reference to the system state at the start of the last
+   * integration interval.
+   */
+  VectorX<T>& get_mutable_interval_start_state() { return xc0_save_; }
+
+  /**
+   * Get a mutable reference to the system state derivative at the start of
+   * the last integration interval.
+   */
+  VectorX<T>& get_mutable_interval_start_state_deriv() { return xcdot0_save_; }
+
+ private:
+  void set_ideal_next_step_size(const T& dt) { ideal_next_step_size_ = dt; }
+
+  // Sets the actual initial step size taken.
+  void set_actual_initial_step_size_taken(const T& dt) {
+    actual_initial_step_size_taken_ = dt;
+  }
+
+  /**
+   *  Sets the size of the smallest step taken as the result of a controlled
+   *  integration step adjustment.
+   */
+  void set_smallest_adapted_step_size_taken(const T& dt) {
+    smallest_adapted_step_size_taken_ = dt;
+  }
+
+  // Sets the largest step size taken
+  void set_largest_step_size_taken(const T& dt) {
+    largest_step_size_taken_ = dt;
+  }
+
+  // Sets the number of steps taken.
+  void set_num_steps_taken(int64_t steps) { num_steps_taken_ = steps; }
+
+  // Calls DoStepOnceFixedSize and does necessary pre-initialization and
+  // post-cleanup. This method does not update general integrator statistics.
+  void StepOnceAtFixedSize(const T& dt) {
+    DoStepOnceFixedSize(dt);
+    prev_step_size_ = dt;
   }
 
  private:
@@ -484,11 +937,38 @@
   // The minimum step size.
   T min_step_size_{nan()};
 
+  // The last step taken by the integrator.
+  T prev_step_size_{nan()};
+
+  // Whether error-controlled integrator is running in fixed step mode. Value
+  // is irrelevant for integrators without error estimation capabilities.
+  bool fixed_step_mode_{false};
+
   // Statistics.
   T actual_initial_step_size_taken_{nan()};
-  T smallest_step_size_taken_{nan()};
+  T smallest_adapted_step_size_taken_{nan()};
   T largest_step_size_taken_{nan()};
   int64_t num_steps_taken_{0};
+  int64_t error_check_failures_{0};
+
+  // Applied as diagonal matrices to weight error estimates.
+  Eigen::VectorXd qbar_weight_, z_weight_;
+
+  // State and time derivative copies for reversion during error-controlled
+  // integration.
+  VectorX<T> xc0_save_, xcdot0_save_;
+
+  // The error estimate computed during integration with error control.
+  std::unique_ptr<ContinuousState<T>> err_est_;
+
+  // The pseudo-inverse of the matrix that converts time derivatives of
+  // generalized coordinates to generalized velocities, multiplied by the
+  // error in the generalized coordinates (used in error norm calculations).
+  std::unique_ptr<VectorBase<T>> pinvN_dq_err_;
+
+  // Vectors used in error norm calculations.
+  VectorX<T> unweighted_err_;
+  std::unique_ptr<VectorBase<T>> weighted_q_err_;
 
   // Variable for indicating when an integrator has been initialized.
   bool initialization_done_{false};
@@ -501,34 +981,11 @@
     return std::numeric_limits<double>::quiet_NaN();
   }
 
-  double target_accuracy_{nan()};        // means "unspecified, use default"
-  T req_initial_step_size_{nan()};       // means "unspecified, use default"
+  double target_accuracy_{nan()};   // means "unspecified, use default"
+  T req_initial_step_size_{nan()};  // means "unspecified, use default"
 };
 
 template <class T>
-<<<<<<< HEAD
-typename IntegratorBase<T>::StepResult IntegratorBase<T>::Step(
-    const T& publish_dt, const T& update_dt) {
-  if (!IntegratorBase<T>::is_initialized())
-    throw std::logic_error("Integrator not initialized.");
-
-  // Sort the times for stopping- sort is stable to preserve preferences for
-  // stopping. In decreasing order of preference for equal values, we want
-  // the update step, then the publish step, then the maximum step size.
-  const int64_t kDTs = 3;  // number of dt values to evaluate
-  const T& max_step_size = IntegratorBase<T>::get_maximum_step_size();
-  const T* stop_dts[kDTs] = {&update_dt, &publish_dt, &max_step_size};
-  std::stable_sort(stop_dts, stop_dts + kDTs,
-                   [](const T* t1, const T* t2) { return *t1 < *t2; });
-
-  // Set dt and take the step.
-  const T& dt = *stop_dts[0];
-  if (dt < 0.0) throw std::logic_error("Negative dt.");
-  bool result = DoStep(dt);
-
-  // Return depending on the step taken.
-  if (!result || &dt == &max_step_size)
-=======
 void IntegratorBase<T>::StepErrorControlled(const T& dt_max,
                                             ContinuousState<T>* derivs0) {
   using std::isnan;
@@ -859,7 +1316,6 @@
   } else {
     // Otherwise, we report to the caller that time has advanced, but no
     // discrete event has arrived.
->>>>>>> 5ae177de
     return IntegratorBase<T>::kTimeHasAdvanced;
   }
 }
