#include "drake/systems/analysis/explicit_euler_integrator.h"

#include <cmath>

#include "gtest/gtest.h"

#include "drake/systems/analysis/test/my_spring_mass_system.h"

namespace drake {
namespace systems {
namespace {

GTEST_TEST(IntegratorTest, MiscAPI) {
  typedef Eigen::AutoDiffScalar<Eigen::VectorXd> AScalar;
  SpringMassSystem<double> spring_mass_dbl(1., 1., 0.);
  SpringMassSystem<AScalar> spring_mass_ad(1., 1., 0.);

  // Setup the integration step size.
  const double DT = 1e-3;

  // Create a context.
  auto context_dbl = spring_mass_dbl.CreateDefaultContext();
  auto context_ad = spring_mass_ad.CreateDefaultContext();

  // Create the integrator as a double and as an autodiff type
  ExplicitEulerIntegrator<double> int_dbl(spring_mass_dbl, DT,
                                          context_dbl.get());
  ExplicitEulerIntegrator<AScalar> int_ad(spring_mass_ad, DT, context_ad.get());

  // Test that setting the target accuracy or initial step size target fails.
  EXPECT_THROW(int_dbl.set_target_accuracy(1.0), std::logic_error);
  EXPECT_THROW(int_dbl.request_initial_step_size_target(1.0), std::logic_error);
}

GTEST_TEST(IntegratorTest, ContextAccess) {
  // Create the mass spring system.
  SpringMassSystem<double> spring_mass(1., 1., 0.);

  // Setup the integration step size.
  const double DT = 1e-3;

  // Create a context.
  auto context = spring_mass.CreateDefaultContext();

  // Create the integrator.
  ExplicitEulerIntegrator<double> integrator(
      spring_mass, DT, context.get());  // Use default Context.

  integrator.get_mutable_context()->set_time(3.);
  EXPECT_EQ(integrator.get_context().get_time(), 3.);
  EXPECT_EQ(context->get_time(), 3.);\
  integrator.reset_context(nullptr);
  EXPECT_THROW(integrator.Initialize(), std::logic_error);
<<<<<<< HEAD
  EXPECT_THROW(integrator.Step(DT, DT), std::logic_error);
=======
  EXPECT_THROW(integrator.StepOnceAtMost(dt, dt, dt), std::logic_error);
}

/// Verifies error estimation is unsupported.
GTEST_TEST(IntegratorTest, AccuracyEstAndErrorControl) {
  // Spring-mass system is necessary only to setup the problem.
  SpringMassSystem<double> spring_mass(1., 1., 0.);
  const double dt = 1e-3;
  auto context = spring_mass.CreateDefaultContext();
  ExplicitEulerIntegrator<double> integrator(
      spring_mass, dt, context.get());

  EXPECT_EQ(integrator.get_error_estimate_order(), 0);
  EXPECT_EQ(integrator.supports_error_estimation(), false);
  EXPECT_THROW(integrator.set_target_accuracy(1e-1), std::logic_error);
  EXPECT_THROW(integrator.request_initial_step_size_target(dt),
               std::logic_error);
>>>>>>> 5ae177de
}

// Try a purely continuous system with no sampling.
// d^2x/dt^2 = -kx/m
// solution to this ODE: x(t) = c1*cos(omega*t) + c2*sin(omega*t)
// where omega = sqrt(k/m)
// x'(t) = -c1*sin(omega*t)*omega + c2*cos(omega*t)*omega
// for t = 0, x(0) = c1, x'(0) = c2*omega
GTEST_TEST(IntegratorTest, SpringMassStep) {
  const double spring_k = 300.0;  // N/m
  const double mass = 2.0;      // kg

  // Create the spring-mass system.
  SpringMassSystem<double> spring_mass(spring_k, mass, 0.);

  // Create a context.
  auto context = spring_mass.CreateDefaultContext();

  // Setup the integration size and infinity.
  const double DT = 1e-6;
  const double INF = std::numeric_limits<double>::infinity();

  // Create the integrator.
  ExplicitEulerIntegrator<double> integrator(
      spring_mass, DT, context.get());  // Use default Context.

  // Setup the initial position and initial velocity.
<<<<<<< HEAD
  const double kInitialPosition = 0.1;
  const double kInitialVelocity = 0.0;
  const double kOmega = std::sqrt(kSpring / kMass);
=======
  const double initial_position = 0.1;
  const double initial_velocity = 0.01;
  const double omega = std::sqrt(spring_k / mass);
>>>>>>> 5ae177de

  // Set initial condition.
  spring_mass.set_position(context.get(), initial_position);

  // Take all the defaults.
  integrator.Initialize();

  // Setup c1 and c2 for ODE constants.
<<<<<<< HEAD
  const double C1 = kInitialPosition;
  const double C2 = kInitialVelocity / kOmega;

  // Integrate for 1 second.
  const double T_FINAL = 1.0;
  double t;
  for (t = 0.0; std::abs(t - T_FINAL) > DT; t += DT) integrator.Step(INF, INF);
=======
  const double c1 = initial_position;
  const double c2 = initial_velocity / omega;

  // Integrate for 1 second.
  const double t_final = 1.0;
  double t;
  for (t = 0.0; std::abs(t - t_final) > dt; t += dt)
    integrator.StepOnceAtMost(inf, inf, dt);
>>>>>>> 5ae177de

  EXPECT_NEAR(context->get_time(), t, DT);  // Should be exact.

  // Get the final position.
  const double kXFinal =
      context->get_continuous_state_vector().GetAtIndex(0);

  // Check the solution.
<<<<<<< HEAD
  EXPECT_NEAR(C1 * std::cos(kOmega * t) + C2 * std::sin(kOmega * t), kXFinal,
              1e-5);
}

=======
  EXPECT_NEAR(c1 * std::cos(omega * t) + c2 * std::sin(omega * t), x_final,
              5e-3);

  // Verify that integrator statistics are valid
  EXPECT_GE(integrator.get_previous_integration_step_size(), 0.0);
  EXPECT_GE(integrator.get_largest_step_size_taken(), 0.0);
  EXPECT_GE(integrator.get_num_steps_taken(), 0);
  EXPECT_EQ(integrator.get_error_estimate(), nullptr);
}

GTEST_TEST(IntegratorTest, StepSize) {
  const double infinity = std::numeric_limits<double>::infinity();

  // Create the mass spring system.
  SpringMassSystem<double> spring_mass(1., 1., 0.);
  // Set the maximum step size.
  const double max_dt = .01;
  // Create a context.
  auto context = spring_mass.CreateDefaultContext();
  context->set_time(0.0);
  double t = 0.0;
  // Create the integrator.
  ExplicitEulerIntegrator<double> integrator(
      spring_mass, max_dt, context.get());
  integrator.Initialize();

  // The step ends on the next publish time.
  {
    const double publish_dt = 0.005;
    const double update_dt = 0.007;
    typename IntegratorBase<double>::StepResult result =
        integrator.StepOnceAtMost(publish_dt, update_dt, infinity);
    EXPECT_EQ(IntegratorBase<double>::kReachedPublishTime, result);
    EXPECT_EQ(publish_dt, context->get_time());
    t = context->get_time();
  }

  // The step ends on the next update time.
  {
    const double publish_dt = 0.0013;
    const double update_dt = 0.0011;
    typename IntegratorBase<double>::StepResult result =
        integrator.StepOnceAtMost(publish_dt, update_dt, infinity);
    EXPECT_EQ(IntegratorBase<double>::kReachedUpdateTime, result);
    EXPECT_EQ(t + update_dt, context->get_time());
    t = context->get_time();
  }

  // The step ends on the max step time, because both the publish and update
  // times are too far in the future.
  {
    const double publish_dt = 0.17;
    const double update_dt = 0.19;
    typename IntegratorBase<double>::StepResult result =
        integrator.StepOnceAtMost(publish_dt, update_dt, infinity);
    EXPECT_EQ(IntegratorBase<double>::kTimeHasAdvanced, result);
    EXPECT_EQ(t + max_dt, context->get_time());
    t = context->get_time();
  }

  // The step ends on the next update time, even though it's a little larger
  // than the max step time, because the max step time stretches.
  // TODO(edrumwri): This test is brittle because it assumes that the stretch
  //                 "factor" is 1%. Update when stretch is programmatically
  //                 settable.
  {
    const double publish_dt = 42.0;
    const double update_dt = 0.01001;
    typename IntegratorBase<double>::StepResult result =
        integrator.StepOnceAtMost(publish_dt, update_dt, infinity);
    EXPECT_EQ(IntegratorBase<double>::kReachedUpdateTime, result);
    EXPECT_EQ(t + update_dt, context->get_time());
    t = context->get_time();
  }

  // The step ends on the simulation end time because it's shortest.
  {
    const double publish_dt = 0.0013;
    const double update_dt = 0.0011;
    const double boundary_dt = 0.0009;
    typename IntegratorBase<double>::StepResult result =
        integrator.StepOnceAtMost(publish_dt, update_dt, boundary_dt);
    EXPECT_EQ(IntegratorBase<double>::kReachedBoundaryTime, result);
    EXPECT_EQ(t + boundary_dt, context->get_time());
    t = context->get_time();
  }

  // The step must still end on the desired step end time. This tests that
  // no stretching to update_dt is done.
  // TODO(edrumwri): This test is brittle because it assumes that the stretch
  //                 "factor" is 1%. Update when stretch is programmatically
  //                 settable.
  {
    const double publish_dt = 42.0;
    const double update_dt = 0.01001;
    const double boundary_dt = 0.01;
    typename IntegratorBase<double>::StepResult result =
        integrator.StepOnceAtMost(publish_dt, update_dt, boundary_dt);
    EXPECT_EQ(IntegratorBase<double>::kReachedBoundaryTime, result);
    EXPECT_EQ(t + boundary_dt, context->get_time());
  }
}

>>>>>>> 5ae177de
}  // namespace
}  // namespace systems
}  // namespace drake<|MERGE_RESOLUTION|>--- conflicted
+++ resolved
@@ -16,16 +16,16 @@
   SpringMassSystem<AScalar> spring_mass_ad(1., 1., 0.);
 
   // Setup the integration step size.
-  const double DT = 1e-3;
+  const double dt = 1e-3;
 
   // Create a context.
   auto context_dbl = spring_mass_dbl.CreateDefaultContext();
   auto context_ad = spring_mass_ad.CreateDefaultContext();
 
   // Create the integrator as a double and as an autodiff type
-  ExplicitEulerIntegrator<double> int_dbl(spring_mass_dbl, DT,
+  ExplicitEulerIntegrator<double> int_dbl(spring_mass_dbl, dt,
                                           context_dbl.get());
-  ExplicitEulerIntegrator<AScalar> int_ad(spring_mass_ad, DT, context_ad.get());
+  ExplicitEulerIntegrator<AScalar> int_ad(spring_mass_ad, dt, context_ad.get());
 
   // Test that setting the target accuracy or initial step size target fails.
   EXPECT_THROW(int_dbl.set_target_accuracy(1.0), std::logic_error);
@@ -37,23 +37,20 @@
   SpringMassSystem<double> spring_mass(1., 1., 0.);
 
   // Setup the integration step size.
-  const double DT = 1e-3;
+  const double dt = 1e-3;
 
   // Create a context.
   auto context = spring_mass.CreateDefaultContext();
 
   // Create the integrator.
   ExplicitEulerIntegrator<double> integrator(
-      spring_mass, DT, context.get());  // Use default Context.
+      spring_mass, dt, context.get());  // Use default Context.
 
   integrator.get_mutable_context()->set_time(3.);
   EXPECT_EQ(integrator.get_context().get_time(), 3.);
   EXPECT_EQ(context->get_time(), 3.);\
   integrator.reset_context(nullptr);
   EXPECT_THROW(integrator.Initialize(), std::logic_error);
-<<<<<<< HEAD
-  EXPECT_THROW(integrator.Step(DT, DT), std::logic_error);
-=======
   EXPECT_THROW(integrator.StepOnceAtMost(dt, dt, dt), std::logic_error);
 }
 
@@ -71,7 +68,6 @@
   EXPECT_THROW(integrator.set_target_accuracy(1e-1), std::logic_error);
   EXPECT_THROW(integrator.request_initial_step_size_target(dt),
                std::logic_error);
->>>>>>> 5ae177de
 }
 
 // Try a purely continuous system with no sampling.
@@ -91,23 +87,17 @@
   auto context = spring_mass.CreateDefaultContext();
 
   // Setup the integration size and infinity.
-  const double DT = 1e-6;
-  const double INF = std::numeric_limits<double>::infinity();
+  const double dt = 1e-6;
+  const double inf = std::numeric_limits<double>::infinity();
 
   // Create the integrator.
   ExplicitEulerIntegrator<double> integrator(
-      spring_mass, DT, context.get());  // Use default Context.
+      spring_mass, dt, context.get());  // Use default Context.
 
   // Setup the initial position and initial velocity.
-<<<<<<< HEAD
-  const double kInitialPosition = 0.1;
-  const double kInitialVelocity = 0.0;
-  const double kOmega = std::sqrt(kSpring / kMass);
-=======
   const double initial_position = 0.1;
   const double initial_velocity = 0.01;
   const double omega = std::sqrt(spring_k / mass);
->>>>>>> 5ae177de
 
   // Set initial condition.
   spring_mass.set_position(context.get(), initial_position);
@@ -116,15 +106,6 @@
   integrator.Initialize();
 
   // Setup c1 and c2 for ODE constants.
-<<<<<<< HEAD
-  const double C1 = kInitialPosition;
-  const double C2 = kInitialVelocity / kOmega;
-
-  // Integrate for 1 second.
-  const double T_FINAL = 1.0;
-  double t;
-  for (t = 0.0; std::abs(t - T_FINAL) > DT; t += DT) integrator.Step(INF, INF);
-=======
   const double c1 = initial_position;
   const double c2 = initial_velocity / omega;
 
@@ -133,21 +114,14 @@
   double t;
   for (t = 0.0; std::abs(t - t_final) > dt; t += dt)
     integrator.StepOnceAtMost(inf, inf, dt);
->>>>>>> 5ae177de
-
-  EXPECT_NEAR(context->get_time(), t, DT);  // Should be exact.
+
+  EXPECT_NEAR(context->get_time(), t, dt);  // Should be exact.
 
   // Get the final position.
-  const double kXFinal =
-      context->get_continuous_state_vector().GetAtIndex(0);
+  const double x_final =
+      context->get_continuous_state()->get_vector().GetAtIndex(0);
 
   // Check the solution.
-<<<<<<< HEAD
-  EXPECT_NEAR(C1 * std::cos(kOmega * t) + C2 * std::sin(kOmega * t), kXFinal,
-              1e-5);
-}
-
-=======
   EXPECT_NEAR(c1 * std::cos(omega * t) + c2 * std::sin(omega * t), x_final,
               5e-3);
 
@@ -251,7 +225,6 @@
   }
 }
 
->>>>>>> 5ae177de
 }  // namespace
 }  // namespace systems
 }  // namespace drake