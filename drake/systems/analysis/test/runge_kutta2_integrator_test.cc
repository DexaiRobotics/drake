--- conflicted
+++ resolved
@@ -43,8 +43,6 @@
   EXPECT_EQ(context->get_time(), 3.);
 }
 
-<<<<<<< HEAD
-=======
 /// Verifies error estimation is unsupported.
 GTEST_TEST(IntegratorTest, ErrorEst) {
   // Spring-mass system is necessary only to setup the problem.
@@ -62,7 +60,6 @@
                std::logic_error);
 }
 
->>>>>>> 5ae177de
 // Try a purely continuous system with no sampling.
 // d^2x/dt^2 = -kx/m
 // solution to this ODE: x(t) = c1*cos(omega*t) + c2*sin(omega*t)
@@ -85,15 +82,9 @@
   RungeKutta2Integrator<double> integrator(spring_mass, dt, context.get());
 
   // Setup the initial position and initial velocity.
-<<<<<<< HEAD
-  const double kInitialPosition = 0.1;
-  const double kInitialVelocity = 0.0;
-  const double kOmega = std::sqrt(kSpring / kMass);
-=======
   const double initial_position = 0.1;
   const double initial_velocity = 0.01;
   const double omega = std::sqrt(spring_k / mass);
->>>>>>> 5ae177de
 
   // Set initial condition using the Simulator's internal Context.
   spring_mass.set_position(integrator.get_mutable_context(),
@@ -107,28 +98,17 @@
   const double C2 = initial_velocity / omega;
 
   // Integrate for 1 second.
-<<<<<<< HEAD
-  const double T_FINAL = 1.0;
-  double t;
-  for (t = 0.0; std::abs(t - T_FINAL) > DT; t += DT)
-    integrator.Step(INF, INF);
-=======
   const double t_final = 1.0;
   double t;
   for (t = 0.0; std::abs(t - t_final) > dt; t += dt)
     integrator.StepOnceAtMost(inf, inf, dt);
->>>>>>> 5ae177de
 
   EXPECT_NEAR(context->get_time(), 1., dt);  // Should be exact.
 
   // Get the final position.
-  const double kXFinal = context->get_continuous_state_vector().GetAtIndex(0);
+  const double x_final = context->get_continuous_state_vector().GetAtIndex(0);
 
   // Check the solution.
-<<<<<<< HEAD
-  double true_sol = C1 * std::cos(kOmega * t) + C2 * std::sin(kOmega * t);
-  EXPECT_NEAR(true_sol, kXFinal, 1e-5);
-=======
   double true_sol = C1 * std::cos(omega * t) + C2 * std::sin(omega * t);
   EXPECT_NEAR(true_sol, x_final, 5e-3);
 
@@ -137,7 +117,6 @@
   EXPECT_GE(integrator.get_largest_step_size_taken(), 0.0);
   EXPECT_GE(integrator.get_num_steps_taken(), 0);
   EXPECT_EQ(integrator.get_error_estimate(), nullptr);
->>>>>>> 5ae177de
 }
 
 }  // namespace
