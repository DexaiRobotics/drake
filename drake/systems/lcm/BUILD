--- conflicted
+++ resolved
@@ -1,17 +1,11 @@
 # -*- python -*-
-
-# This file contains rules for the Bazel build system.
-# See http://bazel.io/ .
+# This file contains rules for Bazel; see drake/doc/bazel.rst.
 
 load("//tools:cpplint.bzl", "cpplint")
 load("//tools:drake.bzl", "cc_googletest")
 
-<<<<<<< HEAD
-DEPS = ["//drake/systems/framework"]
-=======
 package(default_visibility = ["//visibility:public"])
 
->>>>>>> 5ae177de
 cc_library(
     name = "translator",
     srcs = [
@@ -20,18 +14,13 @@
     ],
     hdrs = [
         "lcm_and_vector_base_translator.h",
-        "lcm_translator_dictionary.h"
+        "lcm_translator_dictionary.h",
     ],
-<<<<<<< HEAD
-    deps = DEPS,
-    linkstatic=1)
-=======
     linkstatic = 1,
     deps = [
         "//drake/systems/framework",
     ],
 )
->>>>>>> 5ae177de
 
 cc_library(
     name = "lcm",
@@ -45,10 +34,6 @@
         "lcm_subscriber_system.h",
         "serializer.h",
     ],
-<<<<<<< HEAD
-    deps = DEPS + [":translator", "//drake/lcm:interface"],
-    linkstatic = 1)
-=======
     linkstatic = 1,
     deps = [
         ":translator",
@@ -56,16 +41,11 @@
         "//drake/systems/framework",
     ],
 )
->>>>>>> 5ae177de
 
 cc_library(
     name = "lcmt_drake_signal_translator",
     srcs = ["lcmt_drake_signal_translator.cc"],
     hdrs = ["lcmt_drake_signal_translator.h"],
-<<<<<<< HEAD
-    deps = DEPS + [":translator", "//drake/lcmtypes:drake_signal"],
-    linkstatic = 1)
-=======
     linkstatic = 1,
     deps = [
         ":translator",
@@ -116,5 +96,4 @@
     ],
 )
 
-cpplint()
->>>>>>> 5ae177de
+cpplint()