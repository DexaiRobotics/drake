#pragma once

#include <memory>

#include "drake/systems/framework/leaf_system.h"
#include "drake/multibody/rigid_body_tree.h"

namespace drake {
namespace systems {

/// A gravity compensator system that computes a vector of generalized gravity
/// forces that exactly counteracts the effects of gravity for a given
/// `RigidBodyTree` configuration. The input to this block is a vector valued
/// port containing to generalized positions from a `RigidBodyPlant` `q`.
/// The output is a vector valued port containing the value `y = G(q)`, where,
/// for a given `RigidBodyTree`, `G(q)` is a vector of generalized gravity
/// forces corresponding to `q`. The size of the input corresponds to the
/// number of generalized positions in the `RigidBodyTree` and the size of the
/// output corresponds to the number of actuators. Note that the current
/// implementation assumes that every DoF of the `RigidBodyPlant` is actuated.
/// If used on an underactuated system, gravity compensation will not be
/// achieved.
/// @tparam T The vector element type, which must be a valid Eigen scalar.
/// @ingroup control_systems
template <typename T>
class GravityCompensator : public LeafSystem<T> {
 public:
  /// Constructs a gravity compensator for a given `RigidBodyTree`.
  explicit GravityCompensator(const RigidBodyTree<T>& rigid_body_tree);

<<<<<<< HEAD
  /// Sets the output port value to the generalised gravity forces
  /// corresponding to a joint configuration as specified in the input.
  void EvalOutput(const Context<T>& context,
                  SystemOutput<T>* output) const override;

 private:
  const RigidBodyTree<T>& rigid_body_tree_;
=======
 private:
  // Sets the output port value to the generalized gravity forces
  // corresponding to a joint configuration as specified in the input.
  void DoCalcOutput(const Context<T>& context,
                    SystemOutput<T>* output) const override;

  const RigidBodyTree<T>& tree_;
>>>>>>> 5ae177de
};

}  // namespace systems
}  // namespace drake<|MERGE_RESOLUTION|>--- conflicted
+++ resolved
@@ -11,32 +11,26 @@
 /// A gravity compensator system that computes a vector of generalized gravity
 /// forces that exactly counteracts the effects of gravity for a given
 /// `RigidBodyTree` configuration. The input to this block is a vector valued
-/// port containing to generalized positions from a `RigidBodyPlant` `q`.
+/// port containing generalized positions `q` from a `RigidBodyPlant`.
 /// The output is a vector valued port containing the value `y = G(q)`, where,
 /// for a given `RigidBodyTree`, `G(q)` is a vector of generalized gravity
 /// forces corresponding to `q`. The size of the input corresponds to the
 /// number of generalized positions in the `RigidBodyTree` and the size of the
 /// output corresponds to the number of actuators. Note that the current
 /// implementation assumes that every DoF of the `RigidBodyPlant` is actuated.
-/// If used on an underactuated system, gravity compensation will not be
-/// achieved.
+/// If an under-actuated system is provided, the process will abort.
+///
 /// @tparam T The vector element type, which must be a valid Eigen scalar.
 /// @ingroup control_systems
 template <typename T>
 class GravityCompensator : public LeafSystem<T> {
  public:
-  /// Constructs a gravity compensator for a given `RigidBodyTree`.
-  explicit GravityCompensator(const RigidBodyTree<T>& rigid_body_tree);
+  /// Constructs a gravity compensator for the given @tree. The provided @p tree
+  /// must be fully actuated, i.e., the number of actuators must equal the
+  /// number of positions in the RigidBodyTree. Otherwise, the process will
+  /// abort.
+  explicit GravityCompensator(const RigidBodyTree<T>& tree);
 
-<<<<<<< HEAD
-  /// Sets the output port value to the generalised gravity forces
-  /// corresponding to a joint configuration as specified in the input.
-  void EvalOutput(const Context<T>& context,
-                  SystemOutput<T>* output) const override;
-
- private:
-  const RigidBodyTree<T>& rigid_body_tree_;
-=======
  private:
   // Sets the output port value to the generalized gravity forces
   // corresponding to a joint configuration as specified in the input.
@@ -44,7 +38,6 @@
                     SystemOutput<T>* output) const override;
 
   const RigidBodyTree<T>& tree_;
->>>>>>> 5ae177de
 };
 
 }  // namespace systems
