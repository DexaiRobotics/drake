#include "drake/systems/controllers/gravity_compensator.h"

#include "drake/multibody/kinematics_cache.h"
#include "drake/multibody/rigid_body_tree.h"

namespace drake {
namespace systems {

template <typename T>
<<<<<<< HEAD
GravityCompensator<T>::GravityCompensator(
    const RigidBodyTree<T>& rigid_body_tree)
    : rigid_body_tree_(rigid_body_tree) {
  this->DeclareInputPort(kVectorValued, rigid_body_tree.get_num_positions(),
                         kContinuousSampling);
  this->DeclareOutputPort(kVectorValued, rigid_body_tree_.actuators.size(),
                          kContinuousSampling);
=======
GravityCompensator<T>::GravityCompensator(const RigidBodyTree<T>& tree)
    : tree_(tree) {
  this->DeclareInputPort(kVectorValued, tree.get_num_positions());
  this->DeclareOutputPort(kVectorValued, tree_.get_num_actuators());
  if (tree.get_num_positions() != tree_.get_num_actuators()) {
    std::stringstream msg;
    msg << "The model is under-actuated!\n"
        << "  - size of gravity vector: " << tree.get_num_positions() << "\n"
        << "  - number of actuators: " << tree.get_num_actuators();
    DRAKE_ABORT_MSG(msg.str().c_str());
  }
>>>>>>> 5ae177de
}

template <typename T>
void GravityCompensator<T>::DoCalcOutput(const Context<T>& context,
                                         SystemOutput<T>* output) const {
  DRAKE_ASSERT_VOID(System<T>::CheckValidOutput(output));
  DRAKE_ASSERT_VOID(System<T>::CheckValidContext(context));

  Eigen::VectorXd q = this->EvalEigenVectorInput(context, 0);

  KinematicsCache<T> cache = rigid_body_tree_.doKinematics(q);
  eigen_aligned_std_unordered_map<RigidBody<T> const*, drake::TwistVector<T>>
      f_ext;
  f_ext.clear();

<<<<<<< HEAD
  Eigen::VectorXd g = rigid_body_tree_.dynamicsBiasTerm(cache, f_ext,
  false /* include velocity terms */);
=======
  Eigen::VectorXd g = tree_.dynamicsBiasTerm(
      cache, f_ext, false /* include velocity terms */);

  DRAKE_ASSERT(g.size() == System<T>::get_output_port(0).size());
>>>>>>> 5ae177de
  System<T>::GetMutableOutputVector(output, 0) = g;
}

template class GravityCompensator<double>;
// TODO(naveenoid): Get the AutoDiff working as in the line below.
// template class GravityCompensator<AutoDiffXd>;

}  // namespace systems
}  // namespace drake<|MERGE_RESOLUTION|>--- conflicted
+++ resolved
@@ -7,15 +7,6 @@
 namespace systems {
 
 template <typename T>
-<<<<<<< HEAD
-GravityCompensator<T>::GravityCompensator(
-    const RigidBodyTree<T>& rigid_body_tree)
-    : rigid_body_tree_(rigid_body_tree) {
-  this->DeclareInputPort(kVectorValued, rigid_body_tree.get_num_positions(),
-                         kContinuousSampling);
-  this->DeclareOutputPort(kVectorValued, rigid_body_tree_.actuators.size(),
-                          kContinuousSampling);
-=======
 GravityCompensator<T>::GravityCompensator(const RigidBodyTree<T>& tree)
     : tree_(tree) {
   this->DeclareInputPort(kVectorValued, tree.get_num_positions());
@@ -27,7 +18,6 @@
         << "  - number of actuators: " << tree.get_num_actuators();
     DRAKE_ABORT_MSG(msg.str().c_str());
   }
->>>>>>> 5ae177de
 }
 
 template <typename T>
@@ -38,20 +28,15 @@
 
   Eigen::VectorXd q = this->EvalEigenVectorInput(context, 0);
 
-  KinematicsCache<T> cache = rigid_body_tree_.doKinematics(q);
+  KinematicsCache<T> cache = tree_.doKinematics(q);
   eigen_aligned_std_unordered_map<RigidBody<T> const*, drake::TwistVector<T>>
       f_ext;
   f_ext.clear();
 
-<<<<<<< HEAD
-  Eigen::VectorXd g = rigid_body_tree_.dynamicsBiasTerm(cache, f_ext,
-  false /* include velocity terms */);
-=======
   Eigen::VectorXd g = tree_.dynamicsBiasTerm(
       cache, f_ext, false /* include velocity terms */);
 
   DRAKE_ASSERT(g.size() == System<T>::get_output_port(0).size());
->>>>>>> 5ae177de
   System<T>::GetMutableOutputVector(output, 0) = g;
 }
 
