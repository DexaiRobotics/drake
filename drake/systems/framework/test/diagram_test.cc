--- conflicted
+++ resolved
@@ -243,8 +243,6 @@
   EXPECT_EQ(27, integrator1_xcdot->get_vector().GetAtIndex(2));
 }
 
-<<<<<<< HEAD
-=======
 /// Tests that a diagram can be transmogrified to AutoDiffXd.
 TEST_F(DiagramTest, ToAutoDiffXd) {
   std::unique_ptr<System<AutoDiffXd>> ad_diagram =
@@ -306,7 +304,6 @@
   }
 }
 
->>>>>>> 5ae177de
 // Tests that the same diagram can be evaluated into the same output with
 // different contexts interchangeably.
 TEST_F(DiagramTest, Clone) {
