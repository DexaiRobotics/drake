#include "drake/systems/framework/primitives/linear_system.h"
#include "drake/systems/framework/primitives/test/affine_linear_test.h"

using std::make_unique;
using std::unique_ptr;

namespace drake {
namespace systems {
namespace {

class LinearSystemTest : public AffineLinearSystemTest {
 public:
  // Setup an arbitrary LinearSystem.
  LinearSystemTest()
      : AffineLinearSystemTest(0.0, 0.0, 0.0, 0.0) {}

  void Initialize() override {
    // Construct the system I/O objects.
    dut_ = make_unique<LinearSystem<double>>(A_, B_, C_, D_);
    dut_->set_name("test_linear_system");
    context_ = dut_->CreateDefaultContext();
    input_vector_ = make_unique<BasicVector<double>>(2 /* size */);
<<<<<<< HEAD
    system_output_ = dut_->AllocateOutput(*context_);
    state_ = context_->get_mutable_continuous_state();
    derivatives_ = dut_->AllocateTimeDerivatives();
=======
    system_output_ = system_->AllocateOutput(*context_);
    state_ = context_->get_mutable_continuous_state();
    derivatives_ = system_->AllocateTimeDerivatives();
>>>>>>> de3a2206
  }
 protected:
  unique_ptr<LinearSystem<double>> dut_;
};

// Tests that the linear system is correctly setup.
TEST_F(LinearSystemTest, Construction) {
  EXPECT_EQ(1, context_->get_num_input_ports());
<<<<<<< HEAD
  EXPECT_EQ("test_linear_system", dut_->get_name());
  EXPECT_EQ(dut_->GetA(), A_);
  EXPECT_EQ(dut_->GetB(), B_);
  EXPECT_EQ(dut_->GetxDot0(), xDot0_);
  EXPECT_EQ(dut_->GetC(), C_);
  EXPECT_EQ(dut_->GetD(), D_);
  EXPECT_EQ(dut_->Gety0(), y0_);
  EXPECT_EQ(1, dut_->get_num_output_ports());
  EXPECT_EQ(1, dut_->get_num_input_ports());
=======
  EXPECT_EQ("test_linear_system", system_->get_name());
  EXPECT_EQ(system_->GetA(), A_);
  EXPECT_EQ(system_->GetB(), B_);
  EXPECT_EQ(system_->GetxDot0(), xDot0_);
  EXPECT_EQ(system_->GetC(), C_);
  EXPECT_EQ(system_->GetD(), D_);
  EXPECT_EQ(system_->Gety0(), y0_);
  EXPECT_EQ(1, system_->get_num_output_ports());
  EXPECT_EQ(1, system_->get_num_input_ports());
>>>>>>> de3a2206
}

// Tests that the derivatives are correctly computed.
TEST_F(LinearSystemTest, Derivatives) {
  Eigen::Vector2d u(1, 4);
  SetInput(u);

  Eigen::Vector2d x(0.1, 0.25);
  state_->SetFromVector(x);

  EXPECT_NE(derivatives_, nullptr);
  dut_->EvalTimeDerivatives(*context_, derivatives_.get());

  Eigen::VectorXd expected_derivatives(2);
  expected_derivatives = A_ * x + B_ * u;

  EXPECT_EQ(expected_derivatives, derivatives_->get_vector().CopyToVector());
}

// Tests that the outputs are correctly computed.
TEST_F(LinearSystemTest, Output) {
  // Sets the context's input port.
  Eigen::Vector2d u(5.6, -10.1);
  SetInput(u);

  // Sets the state.
  Eigen::Vector2d x(0.8, -22.1);
  state_->SetFromVector(x);

<<<<<<< HEAD
  dut_->EvalOutput(*context_, system_output_.get());
=======
  system_->EvalOutput(*context_, system_output_.get());
>>>>>>> de3a2206

  Eigen::VectorXd expected_output(2);

  expected_output = C_ * x + D_ * u;

  EXPECT_EQ(
      expected_output,
      system_output_->get_vector_data(0)->get_value());
}

}  // namespace
}  // namespace systems
}  // namespace drake<|MERGE_RESOLUTION|>--- conflicted
+++ resolved
@@ -20,24 +20,18 @@
     dut_->set_name("test_linear_system");
     context_ = dut_->CreateDefaultContext();
     input_vector_ = make_unique<BasicVector<double>>(2 /* size */);
-<<<<<<< HEAD
     system_output_ = dut_->AllocateOutput(*context_);
     state_ = context_->get_mutable_continuous_state();
     derivatives_ = dut_->AllocateTimeDerivatives();
-=======
-    system_output_ = system_->AllocateOutput(*context_);
-    state_ = context_->get_mutable_continuous_state();
-    derivatives_ = system_->AllocateTimeDerivatives();
->>>>>>> de3a2206
   }
  protected:
+  // The Device Under Test (DUT) is a LinearSystem<double>.
   unique_ptr<LinearSystem<double>> dut_;
 };
 
 // Tests that the linear system is correctly setup.
 TEST_F(LinearSystemTest, Construction) {
   EXPECT_EQ(1, context_->get_num_input_ports());
-<<<<<<< HEAD
   EXPECT_EQ("test_linear_system", dut_->get_name());
   EXPECT_EQ(dut_->GetA(), A_);
   EXPECT_EQ(dut_->GetB(), B_);
@@ -47,17 +41,6 @@
   EXPECT_EQ(dut_->Gety0(), y0_);
   EXPECT_EQ(1, dut_->get_num_output_ports());
   EXPECT_EQ(1, dut_->get_num_input_ports());
-=======
-  EXPECT_EQ("test_linear_system", system_->get_name());
-  EXPECT_EQ(system_->GetA(), A_);
-  EXPECT_EQ(system_->GetB(), B_);
-  EXPECT_EQ(system_->GetxDot0(), xDot0_);
-  EXPECT_EQ(system_->GetC(), C_);
-  EXPECT_EQ(system_->GetD(), D_);
-  EXPECT_EQ(system_->Gety0(), y0_);
-  EXPECT_EQ(1, system_->get_num_output_ports());
-  EXPECT_EQ(1, system_->get_num_input_ports());
->>>>>>> de3a2206
 }
 
 // Tests that the derivatives are correctly computed.
@@ -87,11 +70,7 @@
   Eigen::Vector2d x(0.8, -22.1);
   state_->SetFromVector(x);
 
-<<<<<<< HEAD
   dut_->EvalOutput(*context_, system_output_.get());
-=======
-  system_->EvalOutput(*context_, system_output_.get());
->>>>>>> de3a2206
 
   Eigen::VectorXd expected_output(2);
 
