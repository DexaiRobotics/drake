# This directory has no library targets. All the source code here is part
# drakeSystemFramework, which is declared in systems/framework.

drake_install_headers(
  adder.h
  constant_value_source.h
  constant_value_source-inl.h
  constant_vector_source.h
  demultiplexer.h
  gain.h
  gain-inl.h
  integrator.h
  pass_through.h
  pass_through-inl.h
<<<<<<< HEAD
  pid_controller2.h)
=======
  pid_controller.h)
>>>>>>> 396a1670

add_subdirectory(test)<|MERGE_RESOLUTION|>--- conflicted
+++ resolved
@@ -12,10 +12,6 @@
   integrator.h
   pass_through.h
   pass_through-inl.h
-<<<<<<< HEAD
-  pid_controller2.h)
-=======
   pid_controller.h)
->>>>>>> 396a1670
 
 add_subdirectory(test)