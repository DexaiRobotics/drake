--- conflicted
+++ resolved
@@ -15,22 +15,6 @@
   leaf_system.cc
   output_port_listener_interface.cc
   parameters.cc
-<<<<<<< HEAD
-  primitives/adder.cc
-  primitives/affine_system.cc
-  primitives/constant_value_source.cc
-  primitives/constant_vector_source.cc
-  primitives/demultiplexer.cc
-  primitives/gain.cc
-  primitives/integrator.cc
-  primitives/linear_system.cc
-  primitives/matrix_gain.cc
-  primitives/multiplexer.cc
-  primitives/pass_through.cc
-  primitives/trajectory_source.cc
-  primitives/zero_order_hold.cc
-=======
->>>>>>> 5ae177de
   state.cc
   subvector.cc
   supervector.cc
