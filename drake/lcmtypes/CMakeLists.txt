include(GenerateExportHeader)
include(${LCM_USE_FILE})

if(JAVA_FOUND)
  set(java_args JAVA_SOURCES java_sources)
endif()

lcm_wrap_types(
  C_EXPORT drake_lcmtypes
  C_SOURCES c_sources
  C_HEADERS c_install_headers
  CPP_HEADERS cpp_install_headers
  PYTHON_SOURCES python_install_sources
  ${java_args}
  lcmt_body_acceleration.lcm
  lcmt_body_motion_data.lcm
  lcmt_body_wrench_data.lcm
  lcmt_constrained_values.lcm
  lcmt_contact_information.lcm
  lcmt_desired_body_motion.lcm
  lcmt_desired_centroidal_momentum_dot.lcm
  lcmt_desired_dof_motions.lcm
  lcmt_drake_signal.lcm
  lcmt_driving_command_t.lcm
  lcmt_euler_floating_joint_state_t.lcm
  lcmt_foot_flag.lcm
  lcmt_force_torque.lcm
  lcmt_iiwa_command.lcm
  lcmt_iiwa_status.lcm
  lcmt_robot_controller_reference.lcm
  lcmt_joint_pd_override.lcm
  lcmt_generic_planner_request.lcm
  lcmt_matlab_plan_request.lcm
  lcmt_matlab_plan_response.lcm
  lcmt_piecewise_polynomial.lcm
  lcmt_polynomial.lcm
  lcmt_polynomial_matrix.lcm
  lcmt_qp_controller_input.lcm
  lcmt_qp_input.lcm
  lcmt_quadrotor_input_t.lcm
  lcmt_quadrotor_output_t.lcm
  lcmt_resolved_contact.lcm
  lcmt_robot_state.lcm
  lcmt_scope_data.lcm
<<<<<<< HEAD
  lcmt_schunk_command.lcm
  lcmt_schunk_status.lcm
  lcmt_robotiq_command.lcm
  lcmt_robotiq_status.lcm
=======
  lcmt_schunk_wsg_command.lcm
  lcmt_schunk_wsg_status.lcm
>>>>>>> 5ae177de
  lcmt_simple_car_config_t.lcm
  lcmt_simple_car_state_t.lcm
  lcmt_simulation_command.lcm
  lcmt_support_data.lcm
  lcmt_viewer_command.lcm
  lcmt_viewer_draw.lcm
  lcmt_viewer_geometry_data.lcm
  lcmt_viewer_link_data.lcm
  lcmt_viewer_load_robot.lcm
  lcmt_whole_body_data.lcm
  lcmt_zmp_com_observer_state.lcm
  lcmt_zmp_data.lcm
)

lcm_add_library(drake_lcmtypes C ${c_sources} ${c_install_headers})
generate_export_header(drake_lcmtypes)
target_include_directories(drake_lcmtypes INTERFACE
  $<BUILD_INTERFACE:${CMAKE_CURRENT_BINARY_DIR}>)

drake_install_pkg_config_file(drake-lcmtypes
  TARGET drake_lcmtypes
  LIBS -ldrake_lcm_types)

lcm_add_library(drakeLCMTypes CPP ${cpp_install_headers})
target_include_directories(drakeLCMTypes INTERFACE
  $<BUILD_INTERFACE:${CMAKE_CURRENT_BINARY_DIR}>)

drake_install_pkg_config_file(drake-lcmtypes-cpp)

lcm_install_headers(
  ${CMAKE_CURRENT_BINARY_DIR}/drake_lcmtypes_export.h
  ${c_install_headers}
  ${cpp_install_headers}
  DESTINATION "${DRAKE_INSTALL_INCLUDE_DIR}/lcmtypes"
)

install(TARGETS drake_lcmtypes drakeLCMTypes
  EXPORT ${PROJECT_NAME}-targets
  RUNTIME DESTINATION "${DRAKE_INSTALL_RUNTIME_DIR}"
  LIBRARY DESTINATION "${DRAKE_INSTALL_LIBRARY_DIR}"
  ARCHIVE DESTINATION "${DRAKE_INSTALL_LIBRARY_DIR}"
  INCLUDES DESTINATION "${DRAKE_INSTALL_INCLUDE_DIR}/lcmtypes"
)

lcm_install_python(${python_install_sources})

if(JAVA_FOUND)
  if(NOT TARGET lcm-java)
    message(FATAL_ERROR "lcm-java not found; was LCM built with Java support?")
  endif()

  add_jar(lcmtypes_drake-java
    OUTPUT_NAME lcmtypes_drake
    INCLUDE_JARS lcm-java
    SOURCES ${java_sources}
  )

  install_jar(lcmtypes_drake-java share/java)
endif()<|MERGE_RESOLUTION|>--- conflicted
+++ resolved
@@ -1,8 +1,16 @@
 include(GenerateExportHeader)
 include(${LCM_USE_FILE})
 
+if(NOT DISABLE_PYTHON)
+  set(python_args PYTHON_SOURCES python_install_sources)
+else()
+  set(python_args)
+endif()
+
 if(JAVA_FOUND)
   set(java_args JAVA_SOURCES java_sources)
+else()
+  set(java_args)
 endif()
 
 lcm_wrap_types(
@@ -10,8 +18,8 @@
   C_SOURCES c_sources
   C_HEADERS c_install_headers
   CPP_HEADERS cpp_install_headers
-  PYTHON_SOURCES python_install_sources
   ${java_args}
+  ${python_args}
   lcmt_body_acceleration.lcm
   lcmt_body_motion_data.lcm
   lcmt_body_wrench_data.lcm
@@ -27,11 +35,9 @@
   lcmt_force_torque.lcm
   lcmt_iiwa_command.lcm
   lcmt_iiwa_status.lcm
-  lcmt_robot_controller_reference.lcm
   lcmt_joint_pd_override.lcm
-  lcmt_generic_planner_request.lcm
-  lcmt_matlab_plan_request.lcm
-  lcmt_matlab_plan_response.lcm
+  lcmt_matlab_array.lcm
+  lcmt_call_matlab.lcm
   lcmt_piecewise_polynomial.lcm
   lcmt_polynomial.lcm
   lcmt_polynomial_matrix.lcm
@@ -42,15 +48,8 @@
   lcmt_resolved_contact.lcm
   lcmt_robot_state.lcm
   lcmt_scope_data.lcm
-<<<<<<< HEAD
-  lcmt_schunk_command.lcm
-  lcmt_schunk_status.lcm
-  lcmt_robotiq_command.lcm
-  lcmt_robotiq_status.lcm
-=======
   lcmt_schunk_wsg_command.lcm
   lcmt_schunk_wsg_status.lcm
->>>>>>> 5ae177de
   lcmt_simple_car_config_t.lcm
   lcmt_simple_car_state_t.lcm
   lcmt_simulation_command.lcm
@@ -95,7 +94,9 @@
   INCLUDES DESTINATION "${DRAKE_INSTALL_INCLUDE_DIR}/lcmtypes"
 )
 
-lcm_install_python(${python_install_sources})
+if(NOT DISABLE_PYTHON)
+  lcm_install_python(${python_install_sources})
+endif()
 
 if(JAVA_FOUND)
   if(NOT TARGET lcm-java)
