# -*- python -*-

# This file contains rules for the Bazel build system.
# See http://bazel.io/ .

<<<<<<< HEAD
package(default_visibility = ["//visibility:public"])
load("//tools:lcm.bzl", "lcm_cc_library")
=======
load("//tools:lcm.bzl", "lcm_cc_library", "lcm_py_library")
>>>>>>> 5ae177de

lcm_cc_library(
    name = "drake_signal",
    lcm_package = "drake",
    lcm_srcs = ["lcmt_drake_signal.lcm"],
<<<<<<< HEAD
    linkstatic = 1)
=======
    linkstatic = 1,
)

lcm_py_library(
    name = "py_drake_signal",
    lcm_package = "drake",
    lcm_srcs = ["lcmt_drake_signal.lcm"],
)

lcm_cc_library(
    name = "viewer",
    lcm_package = "drake",
    lcm_srcs = [
        "lcmt_viewer_command.lcm",
        "lcmt_viewer_draw.lcm",
        "lcmt_viewer_geometry_data.lcm",
        "lcmt_viewer_link_data.lcm",
        "lcmt_viewer_load_robot.lcm",
    ],
    linkstatic = 1,
)
>>>>>>> 5ae177de

lcm_cc_library(
    name = "automotive",
    lcm_package = "drake",
    lcm_srcs = [
        "lcmt_driving_command_t.lcm",
        "lcmt_euler_floating_joint_state_t.lcm",
        "lcmt_simple_car_config_t.lcm",
        "lcmt_simple_car_state_t.lcm",
    ],
    linkstatic = 1)

lcm_py_library(
    name = "py_automotive",
    lcm_package = "drake",
    lcm_srcs = [
        "lcmt_driving_command_t.lcm",
        "lcmt_euler_floating_joint_state_t.lcm",
        "lcmt_simple_car_config_t.lcm",
        "lcmt_simple_car_state_t.lcm",
    ],
)

lcm_cc_library(
    name = "iiwa",
    lcm_package = "drake",
    lcm_srcs = [
        "lcmt_iiwa_command.lcm",
        "lcmt_iiwa_status.lcm",
        "lcmt_matlab_plan_request",
        "lcmt_matlab_plan_response",
    ],
    linkstatic = 1)

# TODO(jwnimmer-tri) Many more messages are missing ...<|MERGE_RESOLUTION|>--- conflicted
+++ resolved
@@ -1,22 +1,14 @@
 # -*- python -*-
+# This file contains rules for Bazel; see drake/doc/bazel.rst.
 
-# This file contains rules for the Bazel build system.
-# See http://bazel.io/ .
+package(default_visibility = ["//visibility:public"])
 
-<<<<<<< HEAD
-package(default_visibility = ["//visibility:public"])
-load("//tools:lcm.bzl", "lcm_cc_library")
-=======
 load("//tools:lcm.bzl", "lcm_cc_library", "lcm_py_library")
->>>>>>> 5ae177de
 
 lcm_cc_library(
     name = "drake_signal",
     lcm_package = "drake",
     lcm_srcs = ["lcmt_drake_signal.lcm"],
-<<<<<<< HEAD
-    linkstatic = 1)
-=======
     linkstatic = 1,
 )
 
@@ -38,7 +30,6 @@
     ],
     linkstatic = 1,
 )
->>>>>>> 5ae177de
 
 lcm_cc_library(
     name = "automotive",
@@ -49,7 +40,8 @@
         "lcmt_simple_car_config_t.lcm",
         "lcmt_simple_car_state_t.lcm",
     ],
-    linkstatic = 1)
+    linkstatic = 1,
+)
 
 lcm_py_library(
     name = "py_automotive",
@@ -68,9 +60,18 @@
     lcm_srcs = [
         "lcmt_iiwa_command.lcm",
         "lcmt_iiwa_status.lcm",
-        "lcmt_matlab_plan_request",
-        "lcmt_matlab_plan_response",
     ],
-    linkstatic = 1)
+    linkstatic = 1,
+)
+
+lcm_cc_library(
+    name = "call_matlab",
+    lcm_package = "drake",
+    lcm_srcs = [
+        "lcmt_call_matlab.lcm",
+        "lcmt_matlab_array.lcm",
+    ],
+    linkstatic = 1,
+)
 
 # TODO(jwnimmer-tri) Many more messages are missing ...