function [zmp_knots, body_motions] = planZMPTraj(biped, q0, footsteps, options)
% Plan the trajectories of the ZMP and the feet in order to follow the given footsteps
% @param q0 the initial configuration vector
% @param footsteps a list of Footstep objects
% @option t0 the initial time offset of the trajectories to be generated (default: 0)
% @option first_step_hold_s the number of seconds to wait before lifting the first foot (default: 1)

if nargin < 4; options = struct(); end

options = applyDefaults(options, struct('t0', 0,...
                                        'first_step_hold_s', 1.5));

target_frame_id = struct('right', biped.toe_frame_id.right,...
                         'left', biped.toe_frame_id.left);

typecheck(biped,{'RigidBodyManipulator','TimeSteppingRigidBodyManipulator'});
typecheck(q0,'numeric');
sizecheck(q0,[biped.getNumPositions,1]);

is_right_foot = footsteps(1).frame_id == biped.foot_frame_id.right;

kinsol = doKinematics(biped, q0);
foot0 = struct('right', forwardKin(biped, kinsol, biped.foot_frame_id.right, [0;0;0], 2),...
               'left', forwardKin(biped, kinsol, biped.foot_frame_id.left, [0;0;0], 2));

footsteps_with_quat = footsteps;
footsteps_with_quat(1).pos = [footsteps_with_quat(1).pos(1:3); rpy2quat(footsteps_with_quat(1).pos(4:6))];
for j = 1:2
  for f = {'right', 'left'}
    foot = f{1};
    if footsteps_with_quat(j).frame_id == biped.foot_frame_id.(foot)
      footsteps_with_quat(j).pos = foot0.(foot);
    end
  end
end
for j = 1:length(footsteps)-1
  % Make sure quaternions of adjacent steps are in the same hemisphere
  q1 = footsteps_with_quat(j).pos(4:7);
  q2 = rpy2quat(footsteps(j+1).pos(4:6));
  q2 = sign(q1' * q2) * q2;
  footsteps_with_quat(j+1).pos(4:7) = q2;
end
steps.right = footsteps_with_quat([footsteps_with_quat.frame_id] == biped.foot_frame_id.right);
steps.left = footsteps_with_quat([footsteps_with_quat.frame_id] == biped.foot_frame_id.left);

<<<<<<< HEAD
com0 = getCOM(biped, kinsol);
sole_to_com = rotmat(-footsteps(1).pos(6)) * (com0(1:2) - footsteps(1).pos(1:2));
if sole_to_com(1) < 0.01 
  % CoM is behind sole, so we have to use the heel support to get moving
  for f = {'left', 'right'}
    foot = f{1};
    for j = 1:length(steps.(foot)(1).walking_params.support_contact_groups)
      if strcmp(steps.(foot)(1).walking_params.support_contact_groups{j}, 'midfoot')
        steps.(foot)(1).walking_params.support_contact_groups{j} = 'heel';
      end
    end
  end
end

[zmp0, supp0] = getZMPBetweenFeet(biped, struct('right', steps.right(1), 'left', steps.left(1)));
=======
[steps.right(1), steps.left(1)] = getSafeInitialSupports(biped, kinsol, struct('right', steps.right(1), 'left', steps.left(1)));
[zmp0, supp0] = getZMPBetweenFeet(biped, struct('right', steps.right(1), 'left', steps.left(1)));

>>>>>>> b68195c1
zmp_knots = struct('t', options.t0, 'zmp', zmp0, 'supp', supp0);

frame_knots = struct('t', options.t0, ...
  'right', zeros(12,1),...
  'left', zeros(12,1),...
  'toe_off_allowed', struct('right', false, 'left', false));
for f = {'right', 'left'}
  foot = f{1};
  frame_id = biped.foot_frame_id.(foot);
  T = biped.getFrame(frame_id).T;
  sole_pose = steps.(foot)(1).pos;
  Tsole = [quat2rotmat(sole_pose(4:7)), sole_pose(1:3); 0 0 0 1];
  Torig = Tsole / T;
  if target_frame_id.(foot) < 0
    Tframe = Torig * biped.getFrame(target_frame_id.(foot)).T;
  else
    Tframe = Torig;
  end
  frame_knots.(foot) = [Tframe(1:3,4); quat2expmap(rotmat2quat(Tframe(1:3,1:3))); zeros(6,1)];
end

istep = struct('right', 1, 'left', 1);
is_first_step = true;

while 1
  if is_right_foot
    sw_foot = 'right'; % moving (swing) foot
    st_foot = 'left'; % stance foot
  else
    sw_foot = 'left';
    st_foot = 'right';
  end
  sw0 = steps.(sw_foot)(istep.(sw_foot));
  sw1 = steps.(sw_foot)(istep.(sw_foot)+1);
  st = steps.(st_foot)(istep.(st_foot));

  if is_first_step
    initial_hold = options.first_step_hold_s;
%     sw1.walking_params.drake_min_hold_time = options.first_step_hold_s;
    is_first_step = false;
    sw1.walking_params.step_speed = sw1.walking_params.step_speed / 2;
  else
    initial_hold = 0;
  end
  if istep.left == length(steps.left) || istep.right == length(steps.right)
    % this is the last swing, so slow down
    sw1.walking_params.step_speed = sw1.walking_params.step_speed / 2;
  end

  [new_foot_knots, new_zmp_knots] = planSwingPitched(biped, st, sw0, sw1, initial_hold, target_frame_id);
  t0 = frame_knots(end).t;
  for k = 1:length(new_foot_knots)
    new_foot_knots(k).t = new_foot_knots(k).t + t0;
  end
  for k = 1:length(new_zmp_knots)
    new_zmp_knots(k).t = new_zmp_knots(k).t + t0;
  end

  frame_knots(end).toe_off_allowed.(sw_foot) = true;
  frame_knots = [frame_knots, new_foot_knots];
  zmp_knots = [zmp_knots, new_zmp_knots];

  istep.(sw_foot) = istep.(sw_foot) + 1;

  is_right_foot = ~is_right_foot;
  if istep.left == length(steps.left) && istep.right == length(steps.right)
    break
  end
end

% add a segment at the end to recover
t0 = frame_knots(end).t;
frame_knots(end+1) = frame_knots(end);
frame_knots(end).t = t0 + 1.5;
[zmpf, suppf] = getZMPBetweenFeet(biped, struct('right', steps.right(end), 'left', steps.left(end)));
% zmpf = mean([steps.right(end).pos(1:2), steps.left(end).pos(1:2)], 2);
zmp_knots(end+1) =  struct('t', frame_knots(end-1).t, 'zmp', zmpf, 'supp', suppf);
zmp_knots(end+1) =  struct('t', frame_knots(end).t, 'zmp', zmpf, 'supp', suppf);

% dynamic_footstep_plan = DynamicFootstepPlan(biped, zmp_knots, frame_knots);

toe_off_allowed = [frame_knots.toe_off_allowed];
body_motions = BodyMotionData.empty();
for f = {'right', 'left'}
  foot = f{1};
  foot_states = [frame_knots.(foot)];
  frame_id = target_frame_id.(foot);
  ts = [frame_knots.t];
  body_motions(end+1) = BodyMotionData.from_body_xyzexp_and_xyzexpdot(frame_id, ts, foot_states(1:6,:), foot_states(7:12,:));
  body_motions(end).in_floating_base_nullspace = true(1, numel(ts));
  body_motions(end).toe_off_allowed = [toe_off_allowed.(foot)];
end

end

function [zmp, supp] = getZMPBetweenFeet(biped, steps)
  % Find the location of the ZMP at the center of the active contact points of the feet.
  % @param biped a Biped
  % @param steps a struct mapping the strings 'right' and 'left' to two Footstep objects
  zmp = zeros(2,0);
  initial_supports = [];
  initial_support_groups = {};
<<<<<<< HEAD
=======
  initial_support_surfaces = {};
>>>>>>> b68195c1
  for f = {'left', 'right'}
    foot = f{1};
    if steps.(foot).is_in_contact
      supp_groups = steps.(foot).walking_params.support_contact_groups;
      supp_pts = biped.getTerrainContactPoints(biped.foot_body_id.(foot), {supp_groups});
      initial_support_groups{end+1} = supp_groups;
      T_sole_to_world = poseQuat2tform(steps.(foot).pos);
      T_sole_to_foot = biped.getFrame(steps.(foot).frame_id).T;
      T_foot_to_world = T_sole_to_world / T_sole_to_foot;
      supp_pts_in_world = T_foot_to_world * [supp_pts.pts; ones(1, size(supp_pts.pts, 2))];
      zmp(:,end+1) = mean(supp_pts_in_world(1:2,:), 2);
      initial_supports(end+1) = biped.foot_body_id.(foot);
<<<<<<< HEAD
    end
  end
  zmp = mean(zmp, 2);
  supp = RigidBodySupportState(biped, initial_supports, initial_support_groups);
=======
      v = quat2rotmat(steps.(foot).pos(4:7)) * [0;0;1];
      b = -v' * steps.(foot).pos(1:3);
      initial_support_surfaces{end+1} = [v;b];
    end
  end
  zmp = mean(zmp, 2);
  support_options.use_support_surface = ones(length(initial_supports),1);
  support_options.support_surface = initial_support_surfaces;
  support_options.contact_groups = initial_support_groups;
  supp = RigidBodySupportState(biped, initial_supports, support_options);
end

function [rstep, lstep] = getSafeInitialSupports(biped, kinsol, steps, options)
  % Make sure that our center of mass is within our initial available contact points by modifying the contact groups on the first two steps if necessary. 
  if nargin < 4
    options = struct('support_shrink_factor', 0.8);
  end
  com = getCOM(biped, kinsol);
  all_supp_pts_in_world = zeros(3, 0);
  for f = {'left', 'right'}
    foot = f{1};
    supp_groups = steps.(foot).walking_params.support_contact_groups;
    supp_pts = biped.getTerrainContactPoints(biped.foot_body_id.(foot), {supp_groups});
    supp_pts = supp_pts.pts;
    supp_pts = bsxfun(@plus, mean(supp_pts, 2), options.support_shrink_factor * bsxfun(@minus, supp_pts, mean(supp_pts, 2)));
    supp_pts_in_world = biped.forwardKin(kinsol, biped.foot_body_id.(foot), supp_pts, 0);
    all_supp_pts_in_world = [all_supp_pts_in_world, supp_pts_in_world(1:3,:)];
  end
  if ~inpolygon(com(1), com(2), all_supp_pts_in_world(1,:), all_supp_pts_in_world(2,:))
    warning('Drake:CommandedSupportsDoNotIncludeCoM', 'Commanded support groups do not include the initial center of mass pose. Expanding the initial supports to prevent a fall at the start of walking');
    % CoM is outside the initial commanded support. This is almost certain to cause the robot to fall. So, for the first supports (the ones corresponding to the robot's current foot positions), we will allow the controller to use the entire heel-to-toe surface of the foot.
    for f = {'left', 'right'}
      foot = f{1};
      steps.(foot).walking_params.support_contact_groups = {'heel', 'toe'};
    end
  end
  rstep = steps.right;
  lstep = steps.left;
>>>>>>> b68195c1
end<|MERGE_RESOLUTION|>--- conflicted
+++ resolved
@@ -43,27 +43,9 @@
 steps.right = footsteps_with_quat([footsteps_with_quat.frame_id] == biped.foot_frame_id.right);
 steps.left = footsteps_with_quat([footsteps_with_quat.frame_id] == biped.foot_frame_id.left);
 
-<<<<<<< HEAD
-com0 = getCOM(biped, kinsol);
-sole_to_com = rotmat(-footsteps(1).pos(6)) * (com0(1:2) - footsteps(1).pos(1:2));
-if sole_to_com(1) < 0.01 
-  % CoM is behind sole, so we have to use the heel support to get moving
-  for f = {'left', 'right'}
-    foot = f{1};
-    for j = 1:length(steps.(foot)(1).walking_params.support_contact_groups)
-      if strcmp(steps.(foot)(1).walking_params.support_contact_groups{j}, 'midfoot')
-        steps.(foot)(1).walking_params.support_contact_groups{j} = 'heel';
-      end
-    end
-  end
-end
-
-[zmp0, supp0] = getZMPBetweenFeet(biped, struct('right', steps.right(1), 'left', steps.left(1)));
-=======
 [steps.right(1), steps.left(1)] = getSafeInitialSupports(biped, kinsol, struct('right', steps.right(1), 'left', steps.left(1)));
 [zmp0, supp0] = getZMPBetweenFeet(biped, struct('right', steps.right(1), 'left', steps.left(1)));
 
->>>>>>> b68195c1
 zmp_knots = struct('t', options.t0, 'zmp', zmp0, 'supp', supp0);
 
 frame_knots = struct('t', options.t0, ...
@@ -166,10 +148,7 @@
   zmp = zeros(2,0);
   initial_supports = [];
   initial_support_groups = {};
-<<<<<<< HEAD
-=======
   initial_support_surfaces = {};
->>>>>>> b68195c1
   for f = {'left', 'right'}
     foot = f{1};
     if steps.(foot).is_in_contact
@@ -182,12 +161,6 @@
       supp_pts_in_world = T_foot_to_world * [supp_pts.pts; ones(1, size(supp_pts.pts, 2))];
       zmp(:,end+1) = mean(supp_pts_in_world(1:2,:), 2);
       initial_supports(end+1) = biped.foot_body_id.(foot);
-<<<<<<< HEAD
-    end
-  end
-  zmp = mean(zmp, 2);
-  supp = RigidBodySupportState(biped, initial_supports, initial_support_groups);
-=======
       v = quat2rotmat(steps.(foot).pos(4:7)) * [0;0;1];
       b = -v' * steps.(foot).pos(1:3);
       initial_support_surfaces{end+1} = [v;b];
@@ -226,5 +199,4 @@
   end
   rstep = steps.right;
   lstep = steps.left;
->>>>>>> b68195c1
 end