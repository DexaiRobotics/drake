--- conflicted
+++ resolved
@@ -609,10 +609,13 @@
       B = getB(obj.manip);
     end
     
-<<<<<<< HEAD
     function n = getNumDOF(obj)
       error('getNumDOF is deprecated.  In order to fully support quaternion floating base dynamics, we had to change the interface to allow a different number position and velocity elements in the state vector.  Use getNumPositions() and getNumVelocities() instead.');
     end
+
+    function g = getGravity(obj)
+      g = getGravity(obj.manip);
+    end
     
     function n = getNumPositions(obj)
       n = obj.manip.num_positions;
@@ -620,14 +623,6 @@
     
     function n = getNumVelocities(obj);
       n = obj.manip.num_velocities;
-=======
-    function g = getGravity(obj)
-      g = getGravity(obj.manip);
-    end
-    
-    function num_q = getNumDOF(obj)
-      num_q = obj.manip.num_q;
->>>>>>> edb6a128
     end
     
     function obj = setStateFrame(obj,fr)
